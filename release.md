<<<<<<< HEAD
# V1.9.1

### 新增功能
* 增加v2版本管理类api

# V1.9.0

### 新增功能
* 用户组配置RBAC权限
=======
# V1.8.15

### 缺陷修复
* healthz修改celery检查超时时间
* 修复角色只有一种角色且为系统管理员的bug
>>>>>>> 421a12fa

# V1.8.14

### 缺陷修复
* healthz依赖用户管理逻辑优化
* 修复角色仅为系统管理员页面卡顿的bug

### 功能优化
* 用户组名称最小长度更新为2个字符

# V1.8.13

### 缺陷修复
* 无权限跳转申请推荐权限去除用户已有权限
* 更新管理类api错误信息
* 多窗口页面切换分级管理员权限问题

# V1.8.12

### 缺陷修复
* 修改头部跳转逻辑
* 分级管理员删除用户组错误

# V1.8.11

### 功能优化
* 监听ipv6

### 缺陷修复
* 修改分级管理员基本信息只校验新增成员的数量限制

# V1.8.10
* 修复model_event变更事件由于数据转换出错而执行失败

# V1.8.9

### 功能优化
* 新增分级管理员指引

# V1.8.8

### 缺陷修复
* 邮件文案调整
* windows窗口title问题
* 按需申请无限制问题
* 推荐操作重复问题

# V1.8.7

### 功能优化
* 无权限跳转申请页面优化
* 导航调整
* 通知邮件模板优化

# V1.8.6

### 缺陷修复
* 修复新建关联实例授权API白名单-监控白名单不生效问题

# V1.8.5

### 缺陷修复
* 修复推荐操作点击无法选中问题

# V1.8.4

### 新增功能
* 新增管理类API
  - 删除用户组策略
  - 支持回收用户组策略的资源实例权限
  - 分页查询某个系统创建的分级管理员列表
  - 更新分级管理员授权范围和基本信息
* 增强授权API - 支持授权与资源实例无关的操作权限
* 支持定时清理已完成的模型变更事件

### 功能优化
* Cache重构，统一使用Django Cache
* 完善各数据模型的数量限制
  - 资源ID限制36位
  - 每个系统可创建最多100个分级管理员
  - 一个分级管理员可添加的成员个数：100
  - 一个用户可加入的分级管理员个数：100
  - 一个分级管理员可创建的用户组个数: 100
* 分页参数由limit/offset调整为page/page_size
* 性能优化 - 每月审计表全局变量缓存
* Swagger重构

### 缺陷修复
* 修复前端相关体验问题

# V1.8.3

### 缺陷修复
* 只有临时权限时, 我的权限不展示问题
* 临时权限过期时间选择问题
* request_id 参数错误问题

# V1.8.2

### 缺陷修复
* 临时权限系统切换操作未清空问题
* 临时权限聚合操作资源选择问题

# V1.8.1

### 新增功能
* 无权限跳转增加推荐权限

# V1.8.0

### 新增功能
* 临时权限

# V1.7.19

### 缺陷修复
*  无权限跳转申请没有依赖操作的问题

# V1.7.18

### 缺陷修复
* 资源实例选择下级搜索报错问题

# V1.7.17

### 缺陷修复
* 聚合操作无限制问题修复

# V1.7.16

### 缺陷修复
* 聚合操作批量复制批量粘贴问题修复

# V1.7.15

### 缺陷修复
* 聚合操作选择相关问题修复
* 审批流程操作列表支持国际化

### 功能优化
* Django版本升级到2.2.27

# V1.7.14

### 新增功能
* 接入系统回调查询实例列表支持传祖先实例
* 聚合操作支持同时聚合多种资源类型

# V1.7.13

### 功能优化
* OpenAPI分页参数调整为page_size/page，对于admin.list_group/admin.list_group_member/mgmt.list_group/mgmt.list_group_member已开放接口，兼容limit/offset

# V1.7.12

### 缺陷修复
* 修复国际化的相关问题
* 优化导航菜单
* 修复已知bug

# V1.7.11

### 缺陷修复
* 修复分级管理员申请单ITSM展示问题
* 修复前端合并选择实例问题

### 功能优化
* sentry sdk切换

# V1.7.10

### 缺陷修复
* 查询资源有权限的subject修复跨系统资源查询报错

# V1.7.9

### 缺陷修复
* 修复资源权限管理查询接口报错问题
* 修复用户组跨页添加多个组权限，确定后，会缺失跨页选中的权限模板的问题
* 修复申请有关联权限，选择实例后，默认期限会变为不可更改的问题

# V1.7.8

### 缺陷修复
* 修复分级管理员下不能添加权限的问题
* 新增系统接入说明
* 修复用户组不存在导致用户组续期申请回调报错问题

# V1.7.7

### 功能优化
* 环境属性功能release

# V1.7.6

### 功能优化
* apigw 新增user-groups/department-groups两个开放 API
* 变更原policy查询三个api的路径, 增加 /open/(但是保持向前兼容: 老的public=false, 新增三个新的)
* apigw-manage 升级到 1.0.2
* apigw配置后端由SaaS Web调整为SaaS API

# V1.7.5

### 功能优化
* 对接APIGateway的SaaS Open API，其后端由bkiam-saas-web调整为 bkiam-saas-api

### 缺陷修复
* 修复前端用户组配置权限相关问题
* 组织架构部门同步修复了部门lft/rght/level数据错误问题

# V1.7.4

### 缺陷修复
* 修复healthz导致redis连接泄露问题
* 修复前端用户组配置权限没有显示资源类型问题

# V1.7.3

### 缺陷修复
* 修复自动注册apigateway配置错误

# V1.7.2

### 缺陷修复
* 修复权限模板变更操作报错
* 修复自动注册apigateway配置错误

# V1.7.1

### 新增功能
* 定时清理后台未被引用的expression

### 功能优化
* 优化操作审计信息
* 优化日志打印
* 优化SaaS Django配置, 去除blueapps依赖

# V1.7.0

### 新增功能
* 关联多个资源类型的操作支持配置多个实例组合
* 权限策略增加生效条件

# V1.6.5

### 缺陷修复
* 注册 API 网关配置错误

### 功能优化
* ESB及 Login 慢请求打component日志
* 增加bk_job操作file_resource的新建关联白名单


# V1.6.4

### 缺陷修复
* 修复权限交接bug
* 修复自动注册apigateway脚本错误
* 修复同步ITSM申请单状态报错

# V1.6.3

### 新增功能
* 查询有权限的subjects

# V1.6.2

### 新增功能
* opentelemetry链路跟踪

### 功能优化
* 增加权限交接功能开关

# V1.6.1

### 新增功能
* 权限交接

### 功能优化
* 前端重构

# V1.5.16

### 功能优化
* 组织架构同步时不删除后台用户和部门

### 缺陷修复
* 锁定依赖包typing-extensions版本，避免自动更新最新版导致部署失败

# V1.5.15

### 缺陷修复
* 修复LongTask改同步后, celery_id获取为None的问题
* 修复分级管理员权限Scope数据结构不兼容action_id问题

# V1.5.14

### 新增功能
* 支持初始化接入APIGateway的API和文档

### 功能优化
* 自动更新资源实例名称对大策略的防御性忽略
* 新增接入系统管理类API的bk_nocode白名单
* 调用第三方接口失败时支持返回异常信息
* 用户组授权调整为立即执行任务

### 缺陷修复
* 自动更新资源实例名称兼容接入系统回调异常
* 解决未资源实例视图为空时导致授权异常

# V1.5.13

### 新增功能
* 授权API白名单支持前缀匹配规则
* 自动更新策略里的重命名的资源实例

### 功能优化
* 组织名称tips显示完整路径
* 组织架构同步记录中的日志详情添加换行
* 接入系统管理类API对于创建分级管理员和用户组授权接口支持无限制资源实例的授权

### 缺陷修复
* 修复分级管理员用户组模板授权报错
* 修复无权限跳转推荐的用户组权限已过期的bug
* 后台任务清理用户组过期成员的审计异常
* 修复Action模型删除事件处理异常问题
* 解决migrate时依赖esb的问题
* 修复project_view问题导致系统授权报错

# V1.5.12

### 功能优化
* 增加用户同步记录
* 分级管理员修改操作范围后, 范围不一致的模板不能授权

# V1.5.11

### 功能优化
* redis版本降级2.10.6, 作为celery broker

### 缺陷修复
* 修复容器化版本的日志配置
* 修复redis timeout 配置问题

# V1.5.10

### 缺陷修复
* 修复越权访问用户组成员列表问题

# V1.5.9

### 缺陷修复
* 修复长时任务获取结果报错

# V1.5.8

### 功能优化
* 优化资源回调结构错误提示
* 长时任务重试

### 缺陷修复
* 修复更新模板未同步到用户组权限问题
* 修复非80/443端口时cookie domain错误问题
* 取消勾选对应权限的实例报错
* 修复后台关联数据时tag返回值bug

# V1.5.7

### 缺陷修复
* 修复url拼接多个/导致访问出错问题
* 修复前端人员列表组件范围地址错误问题

# V1.5.6

### 缺陷修复
* 修复管理类API-用户组自定义授权异步导致无法连续授权失败

# V1.5.5

### 缺陷修复
* 用户组更新模板授权报错

# V1.5.4

### 功能优化
* 自定义权限申请支持实例审批人
* 跳转申请不合并用户的已有权限
* 授权api返回策略的实例数量

### 缺陷修复
* 修复企业微信邮件中续期邮件链接显示问题
* 我的权限用户组权限查看态提示删除bug 
* 业务跳转权限中心申请权限，申请期限不能修改
* 修复通用操作显示问题

# V1.5.3

### 缺陷修复
* 修复v3 Smart包前端ESB地址
* 修复忽略路径bug导致授权信息错误
* 修复续期邮件企业微信邮箱链接显示问题
* 修改我的权限用户组权限查看态提示删除bug
* 修复资源实例无限制的权限，申请权限时不应该能修改
* 修复业务跳转权限中心申请权限，申请期限不能修改

# V1.5.2

### 功能优化
* 更新paas v3 smart配置
* 分享链接自动带上条件过滤

### 缺陷修复
* 修复权限策略部分删除报错问题
* 修复由于资源实例名称中存在空格导致授权报错问题
* 修复清理过期权限出错问题
* 修改权限审批使用系统管理员审批流程审批人员为空问题
* 修复管理类API创建用户组绑定分级管理员错误问题
* 修复管理类API创建分级管理员时授权范围没有按照系统聚合导致后续授权问题
* 修复未选择任何权限可保存为推荐权限模板
* 修复从配置平台跳转到权限中心无法选择
* 修复已有实例权限不应该纳入新实例申请限制数里
* 修复普通用户没有任何分级管理员时无法注销问题

# V1.5.1

### 缺陷修复
* 修复新建关联授权API由于注册的配置里存在资源类型层级导致失败问题

# V1.5.0

### 功能优化
* SaaS代码重构
* 开源代码优化

# V1.4.26

### 功能优化
* 分级管理员过滤问题
* 系统注册校验规则
* 回调地址校验合法性

### 缺陷修复
* 修复添加gsekit权限报错问题
* 修复差异对比异常

# V1.4.25

### 缺陷修复
* 申请单详情拒绝非申请人查看
* 操作列表拒绝非登录用户查看

# V1.4.24

### 功能优化
* 续期页面交互优化

### 缺陷修复
* v2migrate api权限模板增加授权对象出错bug修复
* 修复忽略路径授权实例失败的问题
* 修复自定义权限申请点击续期无响应问题

# V1.4.23

### 功能优化
* 申请侧有效期去掉“永久”时间
* 一些已知问题优化

### 缺陷修复
* 修复依赖操作自动填充过期时间为空问题
* 修复分级管理员选择人员范围保存失败问题
* 修复依赖操作实例变只读问题 
* 修复一些已知问题

# V1.4.22

### 缺陷修复
* 修复依赖操作自动填充过期时间为空问题

# V1.4.21

### 缺陷修复
* 修复CORS任意Origin请求的安全问题
* 修复编辑分级管理员页面报错
* 修复编辑用户组权限，新增自定义权限不保存再次编辑自定义权限，保存后添加的自定义权限不显示在权限页问题
* 修复申请自定义权限选择有关联权限后，后置权限选择实例，前置权限实例期限为空且不能修改的问题

# V1.4.20

### 缺陷修复
* 修复自定义权限申请，存在依赖关系时选择资源实例后不能再编辑的问题
* 修复自定义权限有效期为空的问题

# V1.4.19

### 新增功能
* 分级管理员相关操作链接支持角色 id 参数；支持自动切换分级管理员身份

### 功能优化
* 我的权限，只有一个系统的自定义权限时默认展开
* 更新ITSM新建关联API白名单

### 缺陷修复
* 修复删除分级管理员操作问题
* 修复组同时添加自定义权限和模板权限问题
* 修复分级管理员推荐权限显示问题
* 修复人员输入框带空格时导致的问题

# V1.4.18

### 功能优化
* 分级管理员编辑态优化

### 缺陷修复
* 无权限跳转有效期时间处理
* 权限模板更新问题
* 用户组添加权限依赖操作问题
* 组添加模板权限选择实例报错问题
* 用户组添加模板权限
* 分级管理员编辑操作问题
* 权限模板更新后还显示编辑中问题

# V1.4.17

### 缺陷修复
* 用户组添加模板权限选择实例样式错乱问题
* 用户组添加权限出现部分实例选择框不可点击问题
* 分级管理员编辑态优化，最大权限发范围默认折叠
* 权限模板更新后还显示「编辑中」问题

# V1.4.16

### 缺陷修复
* 修复用户组添加自定义权限报有效期错误
* 修复合并选择/批量编辑错误问题
* 修复用户组自定义权限依赖操作问题
* 修复分级管理员新增操作bug
* 修复分级管理员和用户组授权范围不一致问题
* 修复切换身份问题
* 修复用户组删除自定义权限报错
* 修复续期邮件跳转前端bug
* 修复用户组权限模板删除样式优化

# V1.4.15

### 新增功能
* 支持异步删除Action和删除Action的策略
* 用户组自定义权限支持删除某个操作权限功能
* 支持通过环境变量来启用系统接入的功能

### 功能优化
* 用户组权限编辑问题优化
* 用户组权限展示优化
* 授权用户组OpenAPI支持跳过分级管理员权限范围校验

### 缺陷修复
* 修复分级管理员文案问题
* 修复批量编辑（合并选择）选择实例自动展开问题

# V1.4.12

### 新增功能
* SaaS侧无权限跳转自动匹配用户组

### 功能优化
* 分级管理员切换身份优化

### 缺陷修复
* 修复申请用户组页面ID搜索bug
* 修复申请页面搜索条件缓存问题
* 修复退出分级管理员失败问题

# V1.4.11

### 新增功能
* 新增管理员API- 获取某个用户在某个分级管理员下的用户组列表
* 支持用户组授权API

### 缺陷修复
* 修复未配置IAM-Engine请求Endpoint的问题
* 修复当申请通过之前用户组已经被删除未忽略错误导致异常问题

# V1.4.10

### 新增功能
* 支持页面接入, 在页面配置并生成权限模型

# V1.4.9

### 缺陷修复
* 修复1.4.5开始引入的SaaS删除用户组，但后台未删除，导致权限错误的问题

# V1.4.8

### 新增功能
* 授权Open API支持有效期设置
* 批量授权Open API支持授予无限制范围的权限
* 支持删除策略订阅事件推送

### 功能优化
* Open API支持错误码1902409来表示重复名称等的冲突
* 我的权限页面排序调整

### 缺陷修复
* 修复过滤用户组时缺少全员范围判断的问题
* 修复无法删除分级管理员成员的问题
* 修复权限资源实例的Tips重复显示问题

# V1.4.7

### 新增功能
* 自动生成聚合操作配置
* 依赖操作
* 用户组支持按角色筛选
* ping api

# V1.4.6

### 新增功能
* 管理类API-创建分级管理员和用户组授权支持授予部分资源无限制
* 管理类API支持配置系统可管控授权的系统范围

# V1.4.5

### 功能优化
* 我的权限页面优化

### 缺陷修复
* 修复用户组删除时，其关联的权限模板成员数量无更新的问题
* 修复更新权限模板时名称可为空的问题
* 修复用户组授权时新增权限模板404
* 修复新增用户组时组权限为空报错问题

# V1.4.4

### 新增功能
* 新版权限模板
* 用户组自定义权限

### 功能优化
* 一些已知问题优化

### 缺陷修复
* 一些已知问题修复<|MERGE_RESOLUTION|>--- conflicted
+++ resolved
@@ -1,4 +1,3 @@
-<<<<<<< HEAD
 # V1.9.1
 
 ### 新增功能
@@ -8,13 +7,12 @@
 
 ### 新增功能
 * 用户组配置RBAC权限
-=======
+
 # V1.8.15
 
 ### 缺陷修复
 * healthz修改celery检查超时时间
 * 修复角色只有一种角色且为系统管理员的bug
->>>>>>> 421a12fa
 
 # V1.8.14
 
