aenum==2.2.6
aiocontextvars==0.2.2; python_version < "3.7" and python_version >= "3.6"
amqp==1.4.9
anyjson==0.3.3
apigw-manager==1.0.0; python_full_version >= "3.6.1" and python_full_version < "4.0.0"
backoff==1.10.0; python_version >= "3.6" and python_full_version < "3.0.0" or python_full_version >= "3.5.0" and python_version >= "3.6"
billiard==3.3.0.23
bkapi-bk-apigateway==1.0.3; python_full_version >= "3.6.1" and python_version < "4.0" and python_full_version < "4.0.0"
bkapi-client-core==1.1.0; python_full_version >= "3.6.1" and python_full_version < "4.0.0" and python_version < "4.0"
celery==3.1.25
certifi==2021.5.30; python_full_version >= "3.6.1" and python_full_version < "4.0.0" and python_version < "4.0"
cffi==1.14.6; python_version >= "2.7" and python_full_version < "3.0.0" or python_full_version >= "3.6.0"
<<<<<<< HEAD
charset-normalizer==2.0.4; python_full_version >= "3.6.1" and python_version >= "3" and python_full_version < "4.0.0" and python_version < "4.0"
=======
charset-normalizer==2.0.4; python_full_version >= "3.6.0" and python_version >= "3"
contextvars==2.4; python_version < "3.7" and python_version >= "3.6"
>>>>>>> 8dc62670
coreapi==2.3.3; python_version >= "2.7" and python_full_version < "3.0.0" or python_full_version >= "3.5.0"
coreschema==0.0.4; python_version >= "2.7" and python_full_version < "3.0.0" or python_full_version >= "3.5.0"
cryptography==3.3.2; (python_version >= "2.7" and python_full_version < "3.0.0") or (python_full_version >= "3.6.0")
curlify==2.2.1; python_full_version >= "3.6.1" and python_full_version < "4.0.0" and python_version < "4.0"
dataclasses==0.7; python_version >= "3.6" and python_version < "3.7"
decorator==5.0.9; python_version >= "3.5"
deprecated==1.2.13; python_version >= "3.6" and python_full_version < "3.0.0" or python_full_version >= "3.4.0" and python_version >= "3.6"
django-celery==3.2.1
django-cors-headers==3.4.0; python_version >= "3.5"
django-filter==2.3.0; python_version >= "3.5"
django-js-asset==1.2.2; python_version >= "3.5"
django-mptt==0.11.0; python_version >= "3.5"
django-prometheus==2.0.0
django-redis==4.11.0; python_version >= "3.5"
django==2.2.24; python_version >= "3.5"
djangorestframework==3.11.2; python_version >= "3.5"
dogpile.cache==0.9.2
drf-yasg==1.17.1; (python_version >= "2.7" and python_full_version < "3.0.0") or (python_full_version >= "3.5.0")
et-xmlfile==1.1.0; python_version >= "3.6"
future==0.18.2; python_full_version >= "3.6.1" and python_full_version < "4.0.0"
googleapis-common-protos==1.54.0; python_version >= "3.6"
grpcio==1.42.0; python_version >= "3.6"
httplib2==0.19.0
<<<<<<< HEAD
idna==2.10; python_full_version >= "3.6.1" and python_version >= "3" and python_full_version < "4.0.0" and python_version < "4.0"
=======
idna==2.10; python_version >= "3" and python_full_version < "3.0.0" or python_full_version >= "3.6.0" and python_version >= "3"
immutables==0.16; python_version < "3.7" and python_version >= "3.6"
>>>>>>> 8dc62670
inflection==0.5.1; python_version >= "3.5" and python_full_version < "3.0.0" or python_full_version >= "3.5.0" and python_version >= "3.5"
itypes==1.2.0; python_version >= "2.7" and python_full_version < "3.0.0" or python_full_version >= "3.5.0"
jinja2==2.11.3; python_version >= "2.7" and python_full_version < "3.0.0" or python_full_version >= "3.5.0"
kombu==3.0.37
mako==1.0.6
markupsafe==1.1.1; (python_version >= "2.7" and python_full_version < "3.0.0") or (python_full_version >= "3.4.0")
mysqlclient==2.0.1; python_version >= "3.5"
<<<<<<< HEAD
openpyxl==3.0.9; python_version >= "3.6"
=======
opentelemetry-api==1.7.1; python_version >= "3.6"
opentelemetry-exporter-jaeger-proto-grpc==1.7.1; python_version >= "3.6"
opentelemetry-exporter-jaeger-thrift==1.7.1; python_version >= "3.6"
opentelemetry-exporter-jaeger==1.7.1; python_version >= "3.6"
opentelemetry-exporter-otlp-proto-grpc==1.7.1; python_version >= "3.6"
opentelemetry-exporter-otlp-proto-http==1.7.1; python_version >= "3.6"
opentelemetry-exporter-otlp==1.7.1; python_version >= "3.6"
opentelemetry-instrumentation-celery==0.26b1; python_version >= "3.6"
opentelemetry-instrumentation-dbapi==0.26b1; python_version >= "3.6"
opentelemetry-instrumentation-django==0.26b1; python_version >= "3.6"
opentelemetry-instrumentation-logging==0.26b1
opentelemetry-instrumentation-redis==0.26b1; python_version >= "3.6"
opentelemetry-instrumentation-requests==0.26b1; python_version >= "3.6"
opentelemetry-instrumentation-wsgi==0.26b1; python_version >= "3.6"
opentelemetry-instrumentation==0.26b1; python_version >= "3.6"
opentelemetry-proto==1.7.1; python_version >= "3.6"
opentelemetry-sdk==1.7.1; python_version >= "3.6"
opentelemetry-semantic-conventions==0.26b1; python_version >= "3.6"
opentelemetry-util-http==0.26b1; python_version >= "3.6"
>>>>>>> 8dc62670
packaging==21.0; python_version >= "3.6" and python_full_version < "3.0.0" or python_full_version >= "3.5.0" and python_version >= "3.6"
prometheus-client==0.11.0; python_version >= "2.7" and python_full_version < "3.0.0" or python_full_version >= "3.4.0"
protobuf==3.19.1; python_version >= "3.6"
pycparser==2.20; python_version >= "2.7" and python_full_version < "3.0.0" or python_full_version >= "3.6.0"
pydantic==1.6.2; python_version >= "3.6"
pyinstrument-cext==0.2.4
pyinstrument==3.1.3
pyjwt==1.7.1
pyparsing==2.4.7; python_version >= "3.6" and python_full_version < "3.0.0" or python_full_version >= "3.5.0" and python_version >= "3.6"
python-dateutil==2.8.1; python_full_version >= "3.6.1" and python_full_version < "4.0.0"
python-json-logger==0.1.7
pytz==2020.1
pyyaml==5.4.1; python_full_version >= "3.6.1" and python_full_version < "4.0.0"
redis==2.10.6
requests==2.26.0; (python_version >= "2.7" and python_full_version < "3.0.0") or (python_full_version >= "3.6.0")
ruamel.yaml.clib==0.2.6; platform_python_implementation == "CPython" and python_version < "3.10" and (python_version >= "3" and python_full_version < "3.0.0" or python_full_version >= "3.5.0" and python_version >= "3") and python_version >= "3.5"
ruamel.yaml==0.17.10; python_version >= "3" and python_full_version < "3.0.0" or python_full_version >= "3.5.0" and python_version >= "3"
six==1.15.0; (python_version >= "2.7" and python_full_version < "3.0.0") or (python_full_version >= "3.3.0")
<<<<<<< HEAD
sqlparse==0.4.2; python_version >= "3.5" and python_full_version < "3.0.0" or python_full_version >= "3.5.0" and python_version >= "3.5"
=======
sqlparse==0.4.2; python_version >= "3.5"
thrift==0.15.0; python_version >= "3.6"
>>>>>>> 8dc62670
typing-extensions==3.7.4.3
uritemplate==3.0.1; python_version >= "2.7" and python_full_version < "3.0.0" or python_full_version >= "3.5.0"
urllib3==1.26.6; python_full_version >= "3.6.1" and python_version < "4" and python_full_version < "4.0.0"
werkzeug==1.0.1; (python_version >= "2.7" and python_full_version < "3.0.0") or (python_full_version >= "3.5.0")
whitenoise==5.1.0; python_version >= "3.5" and python_version < "4"
wrapt==1.13.3; python_version >= "3.6" and python_full_version < "3.0.0" or python_full_version >= "3.5.0" and python_version >= "3.6"<|MERGE_RESOLUTION|>--- conflicted
+++ resolved
@@ -10,12 +10,8 @@
 celery==3.1.25
 certifi==2021.5.30; python_full_version >= "3.6.1" and python_full_version < "4.0.0" and python_version < "4.0"
 cffi==1.14.6; python_version >= "2.7" and python_full_version < "3.0.0" or python_full_version >= "3.6.0"
-<<<<<<< HEAD
-charset-normalizer==2.0.4; python_full_version >= "3.6.1" and python_version >= "3" and python_full_version < "4.0.0" and python_version < "4.0"
-=======
 charset-normalizer==2.0.4; python_full_version >= "3.6.0" and python_version >= "3"
 contextvars==2.4; python_version < "3.7" and python_version >= "3.6"
->>>>>>> 8dc62670
 coreapi==2.3.3; python_version >= "2.7" and python_full_version < "3.0.0" or python_full_version >= "3.5.0"
 coreschema==0.0.4; python_version >= "2.7" and python_full_version < "3.0.0" or python_full_version >= "3.5.0"
 cryptography==3.3.2; (python_version >= "2.7" and python_full_version < "3.0.0") or (python_full_version >= "3.6.0")
@@ -39,12 +35,8 @@
 googleapis-common-protos==1.54.0; python_version >= "3.6"
 grpcio==1.42.0; python_version >= "3.6"
 httplib2==0.19.0
-<<<<<<< HEAD
-idna==2.10; python_full_version >= "3.6.1" and python_version >= "3" and python_full_version < "4.0.0" and python_version < "4.0"
-=======
 idna==2.10; python_version >= "3" and python_full_version < "3.0.0" or python_full_version >= "3.6.0" and python_version >= "3"
 immutables==0.16; python_version < "3.7" and python_version >= "3.6"
->>>>>>> 8dc62670
 inflection==0.5.1; python_version >= "3.5" and python_full_version < "3.0.0" or python_full_version >= "3.5.0" and python_version >= "3.5"
 itypes==1.2.0; python_version >= "2.7" and python_full_version < "3.0.0" or python_full_version >= "3.5.0"
 jinja2==2.11.3; python_version >= "2.7" and python_full_version < "3.0.0" or python_full_version >= "3.5.0"
@@ -52,9 +44,7 @@
 mako==1.0.6
 markupsafe==1.1.1; (python_version >= "2.7" and python_full_version < "3.0.0") or (python_full_version >= "3.4.0")
 mysqlclient==2.0.1; python_version >= "3.5"
-<<<<<<< HEAD
 openpyxl==3.0.9; python_version >= "3.6"
-=======
 opentelemetry-api==1.7.1; python_version >= "3.6"
 opentelemetry-exporter-jaeger-proto-grpc==1.7.1; python_version >= "3.6"
 opentelemetry-exporter-jaeger-thrift==1.7.1; python_version >= "3.6"
@@ -74,7 +64,6 @@
 opentelemetry-sdk==1.7.1; python_version >= "3.6"
 opentelemetry-semantic-conventions==0.26b1; python_version >= "3.6"
 opentelemetry-util-http==0.26b1; python_version >= "3.6"
->>>>>>> 8dc62670
 packaging==21.0; python_version >= "3.6" and python_full_version < "3.0.0" or python_full_version >= "3.5.0" and python_version >= "3.6"
 prometheus-client==0.11.0; python_version >= "2.7" and python_full_version < "3.0.0" or python_full_version >= "3.4.0"
 protobuf==3.19.1; python_version >= "3.6"
@@ -93,12 +82,8 @@
 ruamel.yaml.clib==0.2.6; platform_python_implementation == "CPython" and python_version < "3.10" and (python_version >= "3" and python_full_version < "3.0.0" or python_full_version >= "3.5.0" and python_version >= "3") and python_version >= "3.5"
 ruamel.yaml==0.17.10; python_version >= "3" and python_full_version < "3.0.0" or python_full_version >= "3.5.0" and python_version >= "3"
 six==1.15.0; (python_version >= "2.7" and python_full_version < "3.0.0") or (python_full_version >= "3.3.0")
-<<<<<<< HEAD
-sqlparse==0.4.2; python_version >= "3.5" and python_full_version < "3.0.0" or python_full_version >= "3.5.0" and python_version >= "3.5"
-=======
 sqlparse==0.4.2; python_version >= "3.5"
 thrift==0.15.0; python_version >= "3.6"
->>>>>>> 8dc62670
 typing-extensions==3.7.4.3
 uritemplate==3.0.1; python_version >= "2.7" and python_full_version < "3.0.0" or python_full_version >= "3.5.0"
 urllib3==1.26.6; python_full_version >= "3.6.1" and python_version < "4" and python_full_version < "4.0.0"
