--- conflicted
+++ resolved
@@ -381,19 +381,9 @@
 # 最长已过期权限删除期限
 MAX_EXPIRED_POLICY_DELETE_TIME = 365 * 24 * 60 * 60  # 1年
 
-<<<<<<< HEAD
 # 最长已过期临时权限期限
 MAX_EXPIRED_TEMPORARY_POLICY_DELETE_TIME = 3 * 24 * 60 * 60  # 3 Days
 
-# 前端页面功能开关
-ENABLE_FRONT_END_FEATURES = {
-    "enable_model_build": os.getenv("BKAPP_ENABLE_FRONT_END_MODEL_BUILD", "False").lower() == "true",
-    "enable_permission_handover": os.getenv("BKAPP_ENABLE_FRONT_END_PERMISSION_HANDOVER", "False").lower() == "true",
-}
-
-
-=======
->>>>>>> 36cc00c9
 # 用于发布订阅的Redis
 PUB_SUB_REDIS_HOST = os.getenv("BKAPP_PUB_SUB_REDIS_HOST")
 PUB_SUB_REDIS_PORT = os.getenv("BKAPP_PUB_SUB_REDIS_PORT")
