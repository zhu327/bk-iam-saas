# -*- coding: utf-8 -*-
"""
TencentBlueKing is pleased to support the open source community by making 蓝鲸智云-权限中心(BlueKing-IAM) available.
Copyright (C) 2017-2021 THL A29 Limited, a Tencent company. All rights reserved.
Licensed under the MIT License (the "License"); you may not use this file except in compliance with the License.
You may obtain a copy of the License at http://opensource.org/licenses/MIT
Unless required by applicable law or agreed to in writing, software distributed under the License is distributed on
an "AS IS" BASIS, WITHOUT WARRANTIES OR CONDITIONS OF ANY KIND, either express or implied. See the License for the
specific language governing permissions and limitations under the License.
"""
from config import RUN_VER

if RUN_VER == "open":
    from blueapps.patch.settings_open_saas import *  # noqa
else:
    from blueapps.patch.settings_paas_services import *  # noqa

# static file
WHITENOISE_STATIC_PREFIX = "/staticfiles/"
FORCE_SCRIPT_NAME = SITE_URL
STATIC_URL = SITE_URL + "staticfiles/"
AJAX_URL_PREFIX = SITE_URL + "api/v1"

# 正式环境
RUN_MODE = "PRODUCT"

# 只对正式环境日志级别进行配置，可以在这里修改
LOG_LEVEL = "ERROR"

# V2
# import logging
# logging.getLogger('root').setLevel('INFO')
# V3
# import logging
# logging.getLogger('app').setLevel('INFO')

# V3 Smart 配置
if "BKPAAS_ENVIRONMENT" in os.environ:
    import base64
    import json

    def get_app_service_url(app_code: str) -> str:
        value = os.environ["BKPAAS_SERVICE_ADDRESSES_BKSAAS"]
        decoded_value = json.loads(base64.b64decode(value).decode("utf-8"))
        return {item["key"]["bk_app_code"]: item["value"]["prod"] for item in decoded_value}[app_code]

    # 兼容component的APP_ID,APP_TOKEN
    APP_CODE = APP_ID = os.environ.get("BKPAAS_APP_ID", APP_CODE)
    SECRET_KEY = APP_TOKEN = os.environ.get("BKPAAS_APP_SECRET", SECRET_KEY)
<<<<<<< HEAD
    BK_PAAS_INNER_HOST = os.environ.get("BK_PAAS2_INNER_URL", BK_PAAS_INNER_HOST)
=======
    BK_PAAS_INNER_HOST = os.environ.get("BK_PAAS2_URL", BK_PAAS_INNER_HOST)
>>>>>>> 6499b02c
    BK_COMPONENT_API_URL = os.environ.get("BK_COMPONENT_API_URL")

    # 正式环境数据库可以在这里配置
    DATABASES.update(  # 需要兼容V3环境变量
        {
            "default": {
                "ENGINE": "django.db.backends.mysql",
                "NAME": os.environ.get("MYSQL_NAME"),
                "USER": os.environ.get("MYSQL_USER"),
                "PASSWORD": os.environ.get("MYSQL_PASSWORD"),
                "HOST": os.environ.get("MYSQL_HOST"),
                "PORT": os.environ.get("MYSQL_PORT"),
            },
            "audit": {
                "ENGINE": "django.db.backends.mysql",
                "NAME": os.environ.get("AUDIT_DB_NAME") or os.environ.get("MYSQL_NAME"),
                "USER": os.environ.get("AUDIT_DB_USERNAME") or os.environ.get("MYSQL_USER"),
                "PASSWORD": os.environ.get("AUDIT_DB_PASSWORD") or os.environ.get("MYSQL_PASSWORD"),
                "HOST": os.environ.get("AUDIT_DB_HOST") or os.environ.get("MYSQL_HOST"),
                "PORT": os.environ.get("AUDIT_DB_PORT") or os.environ.get("MYSQL_PORT"),
            },
        }
    )

    # for vue
    LOGIN_SERVICE_URL = os.environ.get("BK_LOGIN_URL")
    LOGIN_SERVICE_PLAIN_URL = LOGIN_SERVICE_URL + "plain/"
    APP_URL = get_app_service_url(APP_CODE)
    APP_API_URL = APP_URL

    # cache
    REDIS_HOST = os.environ.get("REDIS_HOST")
    REDIS_PORT = os.environ.get("REDIS_PORT")
    REDIS_PASSWORD = os.environ.get("REDIS_PASSWORD")
    REDIS_DB = os.environ.get("REDIS_DB", 0)

    # itsm saas url
    BK_ITSM_APP_URL = get_app_service_url("bk_itsm")

# V2 Smart 配置
else:
    BK_COMPONENT_API_URL = BK_PAAS_INNER_HOST

    # 正式环境数据库可以在这里配置
    DATABASES.update(
        {
            "default": {
                "ENGINE": "django.db.backends.mysql",
                "NAME": os.environ.get("DB_NAME"),
                "USER": os.environ.get("DB_USERNAME"),
                "PASSWORD": os.environ.get("DB_PASSWORD"),
                "HOST": os.environ.get("DB_HOST"),
                "PORT": os.environ.get("DB_PORT"),
            },
            "audit": {
                "ENGINE": "django.db.backends.mysql",
                "NAME": os.environ.get("AUDIT_DB_NAME") or os.environ.get("DB_NAME"),
                "USER": os.environ.get("AUDIT_DB_USERNAME") or os.environ.get("DB_USERNAME"),
                "PASSWORD": os.environ.get("AUDIT_DB_PASSWORD") or os.environ.get("DB_PASSWORD"),
                "HOST": os.environ.get("AUDIT_DB_HOST") or os.environ.get("DB_HOST"),
                "PORT": os.environ.get("AUDIT_DB_PORT") or os.environ.get("DB_PORT"),
            },
        }
    )

    # for vue
    LOGIN_SERVICE_URL = BK_PAAS_HOST.rstrip("/") + "/login/"
    LOGIN_SERVICE_PLAIN_URL = LOGIN_SERVICE_URL + "plain/"
    APP_URL = BK_PAAS_HOST.rstrip("/") + "/o/" + APP_CODE
    APP_API_URL = BK_PAAS_INNER_HOST.rstrip("/") + "/o/" + APP_CODE

    # cache
    REDIS_HOST = os.environ.get("BKAPP_REDIS_HOST")
    REDIS_PORT = os.environ.get("BKAPP_REDIS_PORT")
    REDIS_PASSWORD = os.environ.get("BKAPP_REDIS_PASSWORD")
    REDIS_DB = os.environ.get("BKAPP_REDIS_DB", 0)

    # itsm saas url
    BK_ITSM_APP_URL = BK_PAAS_HOST.rstrip("/") + "/o/bk_itsm"


BK_PAAS_HOST_PARSE_URL = urlparse(APP_URL)
_BK_PAAS_HOSTNAME = BK_PAAS_HOST_PARSE_URL.hostname  # 去除端口的域名
_BK_PAAS_NETLOC = BK_PAAS_HOST_PARSE_URL.netloc  # 若有端口，则会带上对应端口
_BK_PAAS_IS_SPECIAL_PORT = BK_PAAS_HOST_PARSE_URL.port in [None, 80, 443]
_BK_PAAS_SCHEME = BK_PAAS_HOST_PARSE_URL.scheme
# 特殊端口，则只需要取域名，否则取原生的(若有端口则会自动带上端口)
SESSION_COOKIE_DOMAIN = _BK_PAAS_HOSTNAME if _BK_PAAS_IS_SPECIAL_PORT else _BK_PAAS_NETLOC
CSRF_COOKIE_DOMAIN = SESSION_COOKIE_DOMAIN
APP_URL_MD5_16BIT = hashlib.md5(APP_URL.encode("utf-8")).hexdigest()[8:-8]
CSRF_COOKIE_NAME = f"{CSRF_COOKIE_NAME}_{APP_URL_MD5_16BIT}"
# 对于特殊端口，带端口和不带端口都得添加，其他只需要添加默认原生的即可
CSRF_TRUSTED_ORIGINS = [_BK_PAAS_HOSTNAME, _BK_PAAS_NETLOC] if _BK_PAAS_IS_SPECIAL_PORT else [_BK_PAAS_NETLOC]
CORS_ORIGIN_WHITELIST = (
    [f"{_BK_PAAS_SCHEME}://{_BK_PAAS_HOSTNAME}", f"{_BK_PAAS_SCHEME}://{_BK_PAAS_NETLOC}"]
    if _BK_PAAS_IS_SPECIAL_PORT
    else [f"{_BK_PAAS_SCHEME}://{_BK_PAAS_NETLOC}"]
)

CACHE_REDIS_URL = f"redis://{REDIS_HOST}:{REDIS_PORT}/{REDIS_DB}"

CACHES = {
    "default": {
        "BACKEND": "django_redis.cache.RedisCache",
        "LOCATION": CACHE_REDIS_URL,
        "OPTIONS": {
            "CLIENT_CLASS": "django_redis.client.DefaultClient",  # 根据redis是单机还是集群模式, 修改Client class
            "PASSWORD": REDIS_PASSWORD,
            "SOCKET_CONNECT_TIMEOUT": 5,  # in seconds
            "SOCKET_TIMEOUT": 5,  # in seconds
        },
    }
}<|MERGE_RESOLUTION|>--- conflicted
+++ resolved
@@ -47,11 +47,7 @@
     # 兼容component的APP_ID,APP_TOKEN
     APP_CODE = APP_ID = os.environ.get("BKPAAS_APP_ID", APP_CODE)
     SECRET_KEY = APP_TOKEN = os.environ.get("BKPAAS_APP_SECRET", SECRET_KEY)
-<<<<<<< HEAD
-    BK_PAAS_INNER_HOST = os.environ.get("BK_PAAS2_INNER_URL", BK_PAAS_INNER_HOST)
-=======
     BK_PAAS_INNER_HOST = os.environ.get("BK_PAAS2_URL", BK_PAAS_INNER_HOST)
->>>>>>> 6499b02c
     BK_COMPONENT_API_URL = os.environ.get("BK_COMPONENT_API_URL")
 
     # 正式环境数据库可以在这里配置
