--- conflicted
+++ resolved
@@ -362,64 +362,6 @@
     url_path = "/api/v1/web/policies"
     data = {"system_id": system_id, "subject_type": subject_type, "subject_id": subject_id, "ids": policy_ids}
     result = _call_iam_api(http_delete, url_path, data=data)
-<<<<<<< HEAD
-=======
-    # 发布订阅-删除策略
-    publisher_shortcut.publish_delete_policies_by_id(policy_ids)
-    return result
-
-
-def create_and_delete_template_policies(
-    system_id: str,
-    subject_type: str,
-    subject_id: str,
-    template_id: int,
-    create_policies: List[Dict],
-    delete_policy_ids: List[int],
-) -> None:
-    """
-    创建/删除权限模板授权信息
-    """
-    url_path = "/api/v1/web/perm-templates/policies"
-    data = {
-        "subject": {"type": subject_type, "id": subject_id},
-        "system_id": system_id,
-        "template_id": template_id,
-        "create_policies": create_policies,
-        "delete_policy_ids": delete_policy_ids,
-    }
-    result = _call_iam_api(http_post, url_path, data=data)
-    # 发布订阅-删除策略
-    publisher_shortcut.publish_delete_policies_by_id(delete_policy_ids)
-    return result
-
-
-def update_template_policies(
-    system_id: str, subject_type: str, subject_id: str, template_id: int, update_policies: List[Dict]
-) -> None:
-    """
-    更新权限模板授权信息
-    """
-    url_path = "/api/v1/web/perm-templates/policies"
-    data = {
-        "subject": {"type": subject_type, "id": subject_id},
-        "system_id": system_id,
-        "template_id": template_id,
-        "update_policies": update_policies,
-    }
-    return _call_iam_api(http_put, url_path, data=data)
-
-
-def delete_template_policies(system_id: str, subject_type: str, subject_id: str, template_id: int) -> None:
-    """
-    删除权限模板授权信息
-    """
-    url_path = "/api/v1/web/perm-templates/policies"
-    data = {"system_id": system_id, "subject_type": subject_type, "subject_id": subject_id, "template_id": template_id}
-    result = _call_iam_api(http_delete, url_path, data=data)
-    # 发布订阅-删除策略
-    publisher_shortcut.publish_delete_policies_by_template_subject(template_id, subject_type, subject_id)
->>>>>>> 95f332cc
     return result
 
 
@@ -682,6 +624,5 @@
         "resource_actions": resource_actions,
         "group_auth_type": group_auth_type,
     }
-    permission_logger.info("iam alter policies v2 url: %s, data: %s", url_path, data)
     result = _call_iam_api(http_post, url_path, data=data)
     return result