--- conflicted
+++ resolved
@@ -122,17 +122,6 @@
     _exist_names: Set[str] = set()
 
     def run(self):
-<<<<<<< HEAD
-        biz_info = list_biz()
-        biz_id_set = [one["bk_biz_id"] for one in biz_info["info"]]
-
-        projects = list_project()
-        for project in projects:
-            if project["bk_biz_id"] in biz_id_set:
-                self._create_grade_manager(project)
-
-    def _create_grade_manager(self, project):
-=======
         if not settings.ENABLE_INIT_GRADE_MANAGER:
             return
 
@@ -159,7 +148,6 @@
                 )
 
     def _create_grade_manager(self, project, maintainers, viewers):
->>>>>>> 04af5d21
         biz_name = project["name"]
         if biz_name in self._exist_names:
             return
@@ -171,11 +159,7 @@
             self._exist_names.add(biz_name)
             return
 
-<<<<<<< HEAD
-        role_info = self._init_role_info(project)
-=======
         role_info = self._init_role_info(project, maintainers)
->>>>>>> 04af5d21
 
         role = self.biz.create(role_info, ADMIN_USER)
 
@@ -191,13 +175,8 @@
                 biz_name + name_suffix,
                 description=description,
                 creator=ADMIN_USER,
-<<<<<<< HEAD
-                subjects=[],
-                expired_at=0,
-=======
                 subjects=maintainers if name_suffix == ManagementGroupNameSuffixEnum.OPS.value else viewers,
                 expired_at=6 * 30 * DAY_SECONDS,  # 过期时间半年
->>>>>>> 04af5d21
             )
 
             templates = self._init_group_auth_info(authorization_scopes, name_suffix)
@@ -205,11 +184,7 @@
 
         self._exist_names.add(biz_name)
 
-<<<<<<< HEAD
-    def _init_role_info(self, data):
-=======
     def _init_role_info(self, data, maintainers):
->>>>>>> 04af5d21
         """
         创建初始化分级管理员数据
 
@@ -220,11 +195,7 @@
         role_info = RoleInfoBean(
             name=data["name"],
             description="管理员可授予他人{}业务的权限".format(data["name"]),
-<<<<<<< HEAD
-            members=[ADMIN_USER],
-=======
             members=maintainers or [ADMIN_USER],
->>>>>>> 04af5d21
             subject_scopes=[Subject(type="*", id="*")],
             authorization_scopes=[],
         )
@@ -243,14 +214,11 @@
             # 1. 查询常用操作
             common_action = self.biz.get_common_action_by_name(system_id, ManagementCommonActionNameEnum.OPS.value)
             if not common_action:
-<<<<<<< HEAD
-=======
                 logger.debug(
                     "init grade manager: system [%s] is not configured common action [%s]",
                     system_id,
                     ManagementCommonActionNameEnum.OPS.value,
                 )
->>>>>>> 04af5d21
                 continue
 
             # 2. 查询操作信息
@@ -260,15 +228,12 @@
             for action_id in common_action.action_ids:
                 action = action_list.get(action_id)
                 if not action:
-<<<<<<< HEAD
-=======
                     logger.debug(
                         "init grade manager: system [%s] action [%s] not exists in common action [%s]",
                         system_id,
                         action_id,
                         ManagementCommonActionNameEnum.OPS.value,
                     )
->>>>>>> 04af5d21
                     continue
 
                 # 不关联资源类型的操作
@@ -330,14 +295,11 @@
                     system_id, ManagementCommonActionNameEnum.READ.value
                 )
                 if not common_action:
-<<<<<<< HEAD
-=======
                     logger.debug(
                         "init grade manager: system [%s] is not configured common action [%s]",
                         system_id,
                         ManagementCommonActionNameEnum.READ.value,
                     )
->>>>>>> 04af5d21
                     continue
 
                 actions = [a for a in actions if a["id"] in common_action.action_ids]
