--- conflicted
+++ resolved
@@ -48,13 +48,10 @@
         return {key: value for key, value in self.request.data.items() if key in {"name", "description"}}
 
 
-<<<<<<< HEAD
-=======
 class RoleDeleteAuditProvider(BaseRoleDataProvider):
     type = AuditType.ROLE_DELETE.value
 
 
->>>>>>> d07ba8e7
 class RoleMemberUpdateAuditProvider(BaseRoleDataProvider):
     type = AuditType.ROLE_MEMBER_UPDATE.value
 
