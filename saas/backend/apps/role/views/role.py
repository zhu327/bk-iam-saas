--- conflicted
+++ resolved
@@ -1049,11 +1049,7 @@
         tags=["role"],
     )
     def get(self, request, *args, **kwargs):
-<<<<<<< HEAD
-        if request.role.type in [RoleType.STAFF.value]:
-=======
-        if request.role.type in [RoleType.STAFF.value, RoleType.SUBSET_MANAGER.value]:
->>>>>>> 55c79e90
+        if request.role.type == RoleType.STAFF.value:
             raise error_codes.FORBIDDEN
 
         role = request.role
