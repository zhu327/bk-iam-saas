--- conflicted
+++ resolved
@@ -267,19 +267,11 @@
     def delete(self, request, *args, **kwargs):
         role_id = kwargs["id"]
         user_id = request.user.username
-<<<<<<< HEAD
-        self.biz.delete_member(int(role_id), user_id)
-
-        role = Role.objects.filter(id=role_id).first()
-        audit_context_setter(role=role, members=[user_id])
-=======
-
         role = Role.objects.filter(id=int(role_id)).first()
         if role:
             self.role_with_perm_group_biz.delete_role_member(role, user_id, user_id)
 
-        audit_context_setter(role_id=role_id)
->>>>>>> 0f89ea1f
+        audit_context_setter(role=role, members=[user_id])
         return Response({})
 
     @swagger_auto_schema(
