--- conflicted
+++ resolved
@@ -34,13 +34,8 @@
 from backend.biz.subject import SubjectInfoList
 from backend.common.error_codes import error_codes
 from backend.common.lock import gen_role_upsert_lock
-<<<<<<< HEAD
-from backend.service.constants import ADMIN_USER, ApplicationTypeEnum, RoleType
-from backend.service.models import Subject
-=======
 from backend.service.constants import ADMIN_USER, ApplicationType, RoleType, SubjectType
 from backend.service.models import Applicant, Subject
->>>>>>> d07ba8e7
 from backend.trans.application import ApplicationDataTrans
 from backend.trans.role import RoleTrans
 
@@ -227,15 +222,12 @@
 
         # 检查用户组数量是否超限
         self.group_biz.check_subject_groups_quota(Subject.from_username(user_id), [g["id"] for g in data["groups"]])
-<<<<<<< HEAD
-=======
 
         applicants = data["applicants"]
         if not applicants:
             applicants = [{"type": SubjectType.USER.value, "id": user_id}]
 
         applicant_infos = SubjectInfoList([Subject.parse_obj(one) for one in applicants]).subjects
->>>>>>> d07ba8e7
 
         # 创建申请
         self.biz.create_for_group(
@@ -282,11 +274,7 @@
             self.role_check_biz.check_grade_manager_unique_name(data["name"])
 
             self.biz.create_for_grade_manager(
-<<<<<<< HEAD
-                ApplicationTypeEnum.CREATE_GRADE_MANAGER.value,
-=======
                 ApplicationType.CREATE_GRADE_MANAGER.value,
->>>>>>> d07ba8e7
                 GradeManagerApplicationDataBean(applicant=user_id, reason=data["reason"], role_info=info),
             )
 
@@ -337,11 +325,7 @@
             self.role_check_biz.check_grade_manager_unique_name(data["name"], role.name)
 
             self.biz.create_for_grade_manager(
-<<<<<<< HEAD
-                ApplicationTypeEnum.UPDATE_GRADE_MANAGER,
-=======
                 ApplicationType.UPDATE_GRADE_MANAGER,
->>>>>>> d07ba8e7
                 GradeManagerApplicationDataBean(
                     role_id=role.id, applicant=user_id, reason=data["reason"], role_info=info
                 ),
