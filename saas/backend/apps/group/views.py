# -*- coding: utf-8 -*-
"""
TencentBlueKing is pleased to support the open source community by making 蓝鲸智云-权限中心(BlueKing-IAM) available.
Copyright (C) 2017-2021 THL A29 Limited, a Tencent company. All rights reserved.
Licensed under the MIT License (the "License"); you may not use this file except in compliance with the License.
You may obtain a copy of the License at http://opensource.org/licenses/MIT
Unless required by applicable law or agreed to in writing, software distributed under the License is distributed on
an "AS IS" BASIS, WITHOUT WARRANTIES OR CONDITIONS OF ANY KIND, either express or implied. See the License for the
specific language governing permissions and limitations under the License.
"""
from functools import wraps
from typing import List

from django.shortcuts import get_object_or_404
from django.utils.translation import gettext as _
from drf_yasg.utils import swagger_auto_schema
from pydantic.tools import parse_obj_as
from rest_framework import serializers, status, views
from rest_framework.pagination import LimitOffsetPagination
from rest_framework.response import Response
from rest_framework.viewsets import GenericViewSet, mixins

from backend.account.permissions import RolePermission, role_perm_class
from backend.apps.application.serializers import ConditionCompareSLZ, ConditionTagSLZ
from backend.apps.group import tasks  # noqa
from backend.apps.group.models import Group
from backend.apps.policy.serializers import PolicyDeleteSLZ, PolicySLZ, PolicySystemSLZ
from backend.apps.template.models import PermTemplatePolicyAuthorized
from backend.audit.audit import audit_context_setter, view_audit_decorator
from backend.biz.group import GroupBiz, GroupCheckBiz, GroupMemberExpiredAtBean
from backend.biz.policy import PolicyBean, PolicyOperationBiz, PolicyQueryBiz
from backend.biz.policy_tag import ConditionTagBean, ConditionTagBiz
from backend.biz.role import RoleBiz, RoleListQuery, RoleObjectRelationChecker
from backend.biz.template import TemplateBiz
from backend.common.error_codes import error_codes
from backend.common.filters import NoCheckModelFilterBackend
from backend.common.serializers import SystemQuerySLZ
from backend.common.time import PERMANENT_SECONDS
from backend.service.constants import PermissionCodeEnum, RoleType, SubjectType
from backend.service.models import Subject
from backend.trans.group import GroupTrans

from .audit import (
    GroupCreateAuditProvider,
    GroupDeleteAuditProvider,
    GroupMemberCreateAuditProvider,
    GroupMemberDeleteAuditProvider,
    GroupMemberRenewAuditProvider,
    GroupPolicyDeleteAuditProvider,
    GroupPolicyUpdateAuditProvider,
    GroupTemplateCreateAuditProvider,
    GroupTransferAuditProvider,
    GroupUpdateAuditProvider,
)
from .constants import OperateEnum
from .filters import GroupFilter, GroupTemplateSystemFilter
from .serializers import (
    GroupAddMemberSLZ,
    GroupAuthoriedConditionSLZ,
    GroupAuthorizationSLZ,
    GroupCreateSLZ,
    GroupDeleteMemberSLZ,
    GroupIdSLZ,
    GroupMemberUpdateExpiredAtSLZ,
    GroupPolicyUpdateSLZ,
    GroupsAddMemberSLZ,
    GroupSLZ,
    GroupTemplateDetailSchemaSLZ,
    GroupTemplateDetailSLZ,
    GroupTemplateSchemaSLZ,
    GroupTemplateSLZ,
    GroupTransferSLZ,
    GroupUpdateSLZ,
    MemberSLZ,
    SearchMemberSLZ,
)


def check_readonly_group(operation):
    """用户组可读检测"""

    def decorate(func):
        @wraps(func)
        def wrapper(view, request, *args, **kwargs):
            group = view.get_object()
            readonly = group.readonly

            if readonly:
                raise error_codes.FORBIDDEN.format(
                    message=_("只读用户组({})无法进行({})操作！").format(group.id, operation), replace=True
                )

            response = func(view, request, *args, **kwargs)

            return response

        return wrapper

    return decorate


class GroupQueryMixin:
    def get_queryset(self):
        request = self.request
        return RoleListQuery(request.role, request.user).query_group()


class GroupPermissionMixin:
    def check_object_permissions(self, request, obj):
        if not RoleObjectRelationChecker(request.role).check_group(obj):
            self.permission_denied(request, message=f"{request.role.type} role can not access group {obj.id}")


class GroupViewSet(mixins.RetrieveModelMixin, mixins.ListModelMixin, GenericViewSet):

    permission_classes = [RolePermission]
    action_permission = {
        "create": PermissionCodeEnum.MANAGE_GROUP.value,
        "update": PermissionCodeEnum.MANAGE_GROUP.value,
        "destroy": PermissionCodeEnum.MANAGE_GROUP.value,
    }

    queryset = Group.objects.all()
    serializer_class = GroupSLZ
    filterset_class = GroupFilter
    lookup_field = "id"

    group_biz = GroupBiz()
    group_check_biz = GroupCheckBiz()
    role_biz = RoleBiz()

    group_trans = GroupTrans()

    @swagger_auto_schema(
        operation_description="创建用户组",
        request_body=GroupCreateSLZ(label="用户组"),
        responses={status.HTTP_201_CREATED: GroupIdSLZ(label="用户组ID")},
        tags=["group"],
    )
    @view_audit_decorator(GroupCreateAuditProvider)
    def create(self, request, *args, **kwargs):
        """
        创建用户组
        """
        serializer = GroupCreateSLZ(data=request.data)
        serializer.is_valid(raise_exception=True)

        user_id = request.user.username
        data = serializer.validated_data

        # 用户组名称在角色内唯一
        self.group_check_biz.check_role_group_name_unique(request.role.id, data["name"])
        # 用户组数量在角色内是否超限
        number_of_new_group = 1  # 接口只支持创建一个用户组，不支持批量，所以新增用户组数量为1
        self.group_check_biz.check_role_group_limit(request.role, number_of_new_group)

        # 检测成员是否满足管理的授权范围
        members = parse_obj_as(List[Subject], data["members"])
        self.group_check_biz.check_role_subject_scope(request.role, members)

        group = self.group_biz.create_and_add_members(
            request.role.id, data["name"], data["description"], user_id, members, data["expired_at"]
        )

        # 使用长时任务触发多个模板同时授权
        if data["templates"]:
            templates = self.group_trans.from_group_grant_data(data["templates"])
            self.group_biz.grant(request.role, group, templates)

        # 写入审计上下文
        audit_context_setter(group=group)

        return Response({"id": group.id}, status=status.HTTP_201_CREATED)

    def get_queryset(self):
        request = self.request
        role = request.role
        username = request.user.username
        filter_role_id = request.query_params.get("role_id")

        # 如果当前角色是staff 并且 存在筛选的role_id
        if role.type == RoleType.STAFF.value and filter_role_id:
            # 检查用户是否在角色的授权范围内
            filter_role = self.role_biz.get_role_scope_include_user(filter_role_id, username)
            if not filter_role:
                return Group.objects.none()

            # 返回角色的用户组列表
            return RoleListQuery(filter_role, request.user).query_group()

        return RoleListQuery(role, request.user).query_group()

    @swagger_auto_schema(
        operation_description="用户组列表",
        responses={status.HTTP_200_OK: GroupSLZ(label="用户组", many=True)},
        tags=["group"],
    )
    def list(self, request, *args, **kwargs):
        return super().list(request, *args, **kwargs)

    @swagger_auto_schema(
        operation_description="用户组详情",
        responses={status.HTTP_200_OK: GroupSLZ(label="用户组")},
        tags=["group"],
    )
    def retrieve(self, request, *args, **kwargs):
        return super().retrieve(request, *args, **kwargs)

    @swagger_auto_schema(
        operation_description="修改用户组",
        request_body=GroupUpdateSLZ(label="用户组"),
        responses={status.HTTP_200_OK: GroupUpdateSLZ(label="用户组")},
        tags=["group"],
    )
    @view_audit_decorator(GroupUpdateAuditProvider)
    @check_readonly_group(operation=OperateEnum.GROUP_UPDATE.label)
    def update(self, request, *args, **kwargs):
        group = self.get_object()
        serializer = GroupUpdateSLZ(group, data=request.data)
        serializer.is_valid(raise_exception=True)

        user_id = request.user.username
        data = serializer.validated_data

        # 用户组名称在角色内唯一
        self.group_check_biz.check_role_group_name_unique(request.role.id, data["name"], group.id)

        group = self.group_biz.update(group, data["name"], data["description"], user_id)

        # 写入审计上下文
        audit_context_setter(group=group)

        return Response(serializer.data)

    @swagger_auto_schema(
        operation_description="删除用户组",
        responses={status.HTTP_200_OK: serializers.Serializer()},
        tags=["group"],
    )
    @view_audit_decorator(GroupDeleteAuditProvider)
    @check_readonly_group(operation=OperateEnum.GROUP_DELETE.label)
    def destroy(self, request, *args, **kwargs):
        group = self.get_object()

        self.group_biz.delete(group.id)

        # 写入审计上下文
        audit_context_setter(group=group)

        return Response({})


class GroupMemberViewSet(GroupPermissionMixin, GenericViewSet):

    permission_classes = [RolePermission]
    action_permission = {
        "list": PermissionCodeEnum.MANAGE_GROUP.value,
        "create": PermissionCodeEnum.MANAGE_GROUP.value,
        "destroy": PermissionCodeEnum.MANAGE_GROUP.value,
    }

    queryset = Group.objects.all()
    lookup_field = "id"

    biz = GroupBiz()
    group_check_biz = GroupCheckBiz()

    @swagger_auto_schema(
        operation_description="用户组成员列表",
        query_serializer=SearchMemberSLZ(label="keyword"),
        responses={status.HTTP_200_OK: MemberSLZ(label="成员")},
        tags=["group"],
    )
    def list(self, request, *args, **kwargs):
        group = get_object_or_404(self.queryset, pk=kwargs["id"])

        # 校验权限
        checker = RoleObjectRelationChecker(request.role)
        if not checker.check_group(group):
            raise error_codes.FORBIDDEN.format(message=_("用户组({})不在当前用户身份可访问的范围内").format(group.id), replace=True)

        if request.query_params.get("keyword"):
            slz = SearchMemberSLZ(data=request.query_params)
            slz.is_valid(raise_exception=True)
            keyword = slz.validated_data["keyword"].lower()

            group_members = self.biz.search_member_by_keyword(group.id, keyword)

            return Response({"results": [one.dict() for one in group_members]})

        pagination = LimitOffsetPagination()
        limit = pagination.get_limit(request)
        offset = pagination.get_offset(request)

        count, group_members = self.biz.list_paging_group_member(group.id, limit, offset)
        return Response({"count": count, "results": [one.dict() for one in group_members]})

    @swagger_auto_schema(
        operation_description="用户组添加成员",
        request_body=GroupAddMemberSLZ(label="成员"),
        responses={status.HTTP_200_OK: serializers.Serializer()},
        tags=["group"],
    )
    @view_audit_decorator(GroupMemberCreateAuditProvider)
    @check_readonly_group(operation=OperateEnum.GROUP_MEMBER_CREATE.label)
    def create(self, request, *args, **kwargs):
        serializer = GroupAddMemberSLZ(data=request.data)
        serializer.is_valid(raise_exception=True)

        group = self.get_object()
        data = serializer.validated_data

        members_data = data["members"]
        expired_at = data["expired_at"]

        # 成员Dict结构转换为Subject结构，并去重
        members = list(set(parse_obj_as(List[Subject], members_data)))
        # 检测成员是否满足管理的授权范围
        self.group_check_biz.check_role_subject_scope(request.role, members)
        self.group_check_biz.check_member_count(group.id, len(members))

        # 添加成员
        self.biz.add_members(group.id, members, expired_at)

        # 写入审计上下文
        audit_context_setter(group=group, members=[m.dict() for m in members])

        return Response({}, status=status.HTTP_201_CREATED)

    @swagger_auto_schema(
        operation_description="用户组删除成员",
        request_body=GroupDeleteMemberSLZ(label="成员"),
        responses={status.HTTP_200_OK: serializers.Serializer()},
        tags=["group"],
    )
    @view_audit_decorator(GroupMemberDeleteAuditProvider)
    @check_readonly_group(operation=OperateEnum.GROUP_MEMBER_DELETE.label)
    def destroy(self, request, *args, **kwargs):
        serializer = GroupDeleteMemberSLZ(data=request.data)
        serializer.is_valid(raise_exception=True)

        group = self.get_object()
        data = serializer.validated_data

        self.biz.remove_members(str(group.id), parse_obj_as(List[Subject], data["members"]))

        # 写入审计上下文
        audit_context_setter(group=group, members=data["members"])

        return Response({})


class GroupsMemberViewSet(GenericViewSet):

    queryset = Group.objects.all()
    serializer_class = GroupsAddMemberSLZ

    biz = GroupBiz()
    group_check_biz = GroupCheckBiz()

    @swagger_auto_schema(
        operation_description="批量用户组添加成员",
        request_body=GroupsAddMemberSLZ(label="成员"),
        responses={status.HTTP_200_OK: serializers.Serializer()},
        tags=["group"],
    )
    @view_audit_decorator(GroupMemberCreateAuditProvider)
    def create(self, request, *args, **kwargs):
        serializer = GroupsAddMemberSLZ(data=request.data)
        serializer.is_valid(raise_exception=True)

        data = serializer.validated_data

        members_data = data["members"]
        expired_at = data["expired_at"]
        group_ids = data["group_ids"]

        # 添加成员 异常信息记录
        failed_info = {}
        # 成员Dict结构转换为Subject结构，并去重
        members = list(set(parse_obj_as(List[Subject], members_data)))
        # 检测成员是否满足管理的授权范围
        GroupCheckBiz().check_role_subject_scope(request.role, members)

        groups = self.queryset.filter(id__in=group_ids)
        for group in groups:
            try:
                if not RoleObjectRelationChecker(request.role).check_group(group):
                    self.permission_denied(
                        request, message=f"{request.role.type} role can not access group {group.id}"
                    )
                # 校验用户组数量是否超限
                GroupCheckBiz().check_member_count(group.id, len(members))
                # 只读用户组检测
                readonly = group.readonly
                if readonly:
                    raise error_codes.FORBIDDEN.format(
                        message=_("只读用户组({})无法进行({})操作！").format(group.id, OperateEnum.GROUP_MEMBER_CREATE.label),
                        replace=True,
                    )
                # 添加成员
                GroupBiz().add_members(group.id, members, expired_at)

            except Exception as e:
                failed_info.update({group.name: "{}".format(e)})

            else:
                # 写入审计上下文
                audit_context_setter(group=group, members=[m.dict() for m in members])

        if not failed_info:
            return Response({}, status=status.HTTP_201_CREATED)

        raise error_codes.ACTIONS_PARTIAL_FAILED.format(failed_info)


class GroupMemberUpdateExpiredAtViewSet(GroupPermissionMixin, GenericViewSet):

    permission_classes = [role_perm_class(PermissionCodeEnum.MANAGE_GROUP.value)]

    queryset = Group.objects.all()
    lookup_field = "id"

    # service
    group_biz = GroupBiz()

    @swagger_auto_schema(
        operation_description="用户组成员续期",
        request_body=GroupMemberUpdateExpiredAtSLZ(label="成员"),
        responses={status.HTTP_200_OK: serializers.Serializer()},
        tags=["group"],
    )
    @view_audit_decorator(GroupMemberRenewAuditProvider)
    @check_readonly_group(operation=OperateEnum.GROUP_MEMBER_RENEW.label)
    def create(self, request, *args, **kwargs):
        serializer = GroupMemberUpdateExpiredAtSLZ(data=request.data)
        serializer.is_valid(raise_exception=True)

        group = self.get_object()
        data = serializer.validated_data

<<<<<<< HEAD
        permission_logger.info(
            "group %s update members %s expired_at by user %s", group.id, data["members"], request.user.username
        )
=======
        for m in data["members"]:
            m["policy_expired_at"] = m.pop("expired_at")
>>>>>>> 95f332cc

        self.group_biz.update_members_expired_at(
            group.id, parse_obj_as(List[GroupMemberExpiredAtBean], data["members"])
        )

        # 写入审计上下文
        audit_context_setter(group=group, members=data["members"])

        return Response({})


class GroupTemplateViewSet(GroupPermissionMixin, GenericViewSet):

    permission_classes = [RolePermission]
    action_permission = {"create": PermissionCodeEnum.MANAGE_GROUP.value}

    pagination_class = None  # 去掉swagger中的limit offset参数
    queryset = Group.objects.all()
    filterset_class = GroupTemplateSystemFilter
    filter_backends = [NoCheckModelFilterBackend]
    lookup_field = "id"

    template_biz = TemplateBiz()

    @swagger_auto_schema(
        operation_description="用户组拥有的权限模板列表",
        responses={status.HTTP_200_OK: GroupTemplateSchemaSLZ(label="权限模板", many=True)},
        tags=["group"],
    )
    def list(self, request, *args, **kwargs):
        group = get_object_or_404(self.queryset, pk=kwargs["id"])
        subject = Subject(type=SubjectType.GROUP.value, id=str(group.id))
        queryset = PermTemplatePolicyAuthorized.objects.filter_by_subject(subject).defer("_data")

        queryset = self.filter_queryset(queryset)
        return Response(GroupTemplateSLZ(queryset, many=True).data)

    @swagger_auto_schema(
        operation_description="用户组权限模板授权信息",
        responses={status.HTTP_200_OK: GroupTemplateDetailSchemaSLZ(label="授权信息")},
        tags=["group"],
    )
    def retrieve(self, request, *args, **kwargs):
        group = get_object_or_404(self.queryset, pk=kwargs["id"])
        template_id = kwargs["template_id"]

        subject = Subject(type=SubjectType.GROUP.value, id=str(group.id))
        authorized_template = PermTemplatePolicyAuthorized.objects.get_by_subject_template(subject, int(template_id))
        return Response(GroupTemplateDetailSLZ(authorized_template).data)


class GroupPolicyViewSet(GroupPermissionMixin, GenericViewSet):

    permission_classes = [RolePermission]
    action_permission = {
        "create": PermissionCodeEnum.MANAGE_GROUP.value,
        "destroy": PermissionCodeEnum.MANAGE_GROUP.value,
        "update": PermissionCodeEnum.MANAGE_GROUP.value,
    }

    pagination_class = None  # 去掉swagger中的limit offset参数
    queryset = Group.objects.all()
    lookup_field = "id"

    policy_query_biz = PolicyQueryBiz()
    policy_operation_biz = PolicyOperationBiz()
    group_biz = GroupBiz()

    group_trans = GroupTrans()

    @swagger_auto_schema(
        operation_description="用户组添加权限",
        request_body=GroupAuthorizationSLZ(label="授权信息"),
        responses={status.HTTP_201_CREATED: serializers.Serializer()},
        tags=["group"],
    )
    @view_audit_decorator(GroupTemplateCreateAuditProvider)
    @check_readonly_group(operation=OperateEnum.GROUP_POLICY_CREATE.label)
    def create(self, request, *args, **kwargs):
        serializer = GroupAuthorizationSLZ(data=request.data)
        serializer.is_valid(raise_exception=True)

        group = self.get_object()
        data = serializer.validated_data

        templates = self.group_trans.from_group_grant_data(data["templates"])
        self.group_biz.grant(request.role, group, templates)

        # 写入审计上下文
        audit_context_setter(
            group=group,
            templates=[{"system_id": t["system_id"], "template_id": t["template_id"]} for t in data["templates"]],
        )

        return Response({}, status=status.HTTP_201_CREATED)

    @swagger_auto_schema(
        operation_description="用户组自定义权限列表",
        query_serializer=SystemQuerySLZ,
        responses={status.HTTP_200_OK: PolicySLZ(label="策略", many=True)},
        tags=["group"],
    )
    def list(self, request, *args, **kwargs):
        slz = SystemQuerySLZ(data=request.query_params)
        slz.is_valid(raise_exception=True)

        system_id = slz.validated_data["system_id"]
        group = get_object_or_404(self.queryset, pk=kwargs["id"])

        subject = Subject(type=SubjectType.GROUP.value, id=str(group.id))

        policies = self.policy_query_biz.list_by_subject(system_id, subject)

        # ResourceNameAutoUpdate
        updated_policies = self.policy_operation_biz.update_due_to_renamed_resource(system_id, subject, policies)

        return Response([p.dict() for p in updated_policies])

    @swagger_auto_schema(
        operation_description="用户组删除自定义权限",
        request_body=PolicyDeleteSLZ(label="ids"),
        responses={status.HTTP_200_OK: serializers.Serializer()},
        tags=["group"],
    )
    @view_audit_decorator(GroupPolicyDeleteAuditProvider)
    @check_readonly_group(operation=OperateEnum.GROUP_POLICY_DELETE.label)
    def destroy(self, request, *args, **kwargs):
        slz = PolicyDeleteSLZ(data=request.data)
        slz.is_valid(raise_exception=True)

        system_id = slz.validated_data["system_id"]
        ids = slz.validated_data["ids"]
        group = self.get_object()
        subject = Subject(type=SubjectType.GROUP.value, id=str(group.id))

        policy_list = self.policy_query_biz.query_policy_list_by_policy_ids(system_id, subject, ids)

        # 删除权限
        self.policy_operation_biz.delete_by_ids(system_id, subject, ids)

        # 写入审计上下文
        audit_context_setter(group=group, system_id=system_id, policies=policy_list.policies)

        return Response()

    @swagger_auto_schema(
        operation_description="用户组权限修改",
        request_body=GroupPolicyUpdateSLZ(label="修改策略"),
        responses={status.HTTP_200_OK: serializers.Serializer()},
        tags=["group"],
    )
    @view_audit_decorator(GroupPolicyUpdateAuditProvider)
    @check_readonly_group(operation=OperateEnum.GROUP_POLICY_UPDATE.label)
    def update(self, request, *args, **kwargs):
        group = self.get_object()

        slz = GroupPolicyUpdateSLZ(data=request.data)
        slz.is_valid(raise_exception=True)

        data = slz.validated_data
        system_id = data["system_id"]
        template_id = data["template_id"]

        policies = [PolicyBean(expired_at=PERMANENT_SECONDS, **action) for action in data["actions"]]
        self.group_biz.update_policies(request.role, group.id, system_id, template_id, policies)

        # 写入审计上下文
        audit_context_setter(group=group, system_id=system_id, template_id=template_id, policies=policies)

        return Response({})


class GroupSystemViewSet(GenericViewSet):

    pagination_class = None  # 去掉swagger中的limit offset参数
    queryset = Group.objects.all()
    lookup_field = "id"

    biz = GroupBiz()

    @swagger_auto_schema(
        operation_description="用户组有权限的所有系统列表",
        responses={status.HTTP_200_OK: PolicySystemSLZ(label="系统", many=True)},
        tags=["group"],
    )
    def list(self, request, *args, **kwargs):
        group = self.get_object()
        data = self.biz.list_system_counter(group.id)
        return Response([one.dict() for one in data])


class GroupTransferView(views.APIView):
    """
    用户组转出
    """

    permission_classes = [role_perm_class(PermissionCodeEnum.TRANSFER_GROUP.value)]

    role_biz = RoleBiz()

    @swagger_auto_schema(
        operation_description="用户组批量转出",
        request_body=GroupTransferSLZ(label="用户转移"),
        responses={status.HTTP_200_OK: serializers.Serializer()},
        tags=["group"],
    )
    @view_audit_decorator(GroupTransferAuditProvider)
    def post(self, request, *args, **kwargs):
        slz = GroupTransferSLZ(data=request.data, context={"role": request.role})
        slz.is_valid(raise_exception=True)

        group_ids = slz.validated_data["group_ids"]
        role_id = slz.validated_data["role_id"]

        self.role_biz.transfer_groups_role(group_ids, role_id)

        audit_context_setter(group_ids=group_ids, role_id=role_id)

        return Response({})


class GroupTemplateConditionCompareView(GroupPermissionMixin, GenericViewSet):
    condition_biz = ConditionTagBiz()
    template_biz = TemplateBiz()

    queryset = Group.objects.all()
    lookup_field = "id"

    @swagger_auto_schema(
        operation_description="权限模板操作条件对比",
        request_body=GroupAuthoriedConditionSLZ(label="操作条件"),
        responses={status.HTTP_200_OK: ConditionTagSLZ(label="条件差异", many=True)},
        tags=["group"],
    )
    def create(self, request, *args, **kwargs):
        serializer = GroupAuthoriedConditionSLZ(data=request.data)
        serializer.is_valid(raise_exception=True)
        data = serializer.validated_data

        group = self.get_object()

        action_id = data["action_id"]
        resource_group_id = data["resource_group_id"]
        related_resource_type = data["related_resource_type"]

        new_condition = parse_obj_as(List[ConditionTagBean], related_resource_type["condition"])
        # 从模板数据中查找匹配的操作, 资源类型的条件
        template_id = kwargs["template_id"]

        subject = Subject(type=SubjectType.GROUP.value, id=str(group.id))
        authorized_template = PermTemplatePolicyAuthorized.objects.get_by_subject_template(subject, int(template_id))
        for action in authorized_template.data["actions"]:
            policy = PolicyBean.parse_obj(action)
            # 查询对应的操作
            if policy.action_id == action_id:
                # 操作操作中对应于资源类型的操作
                related_resource_type = policy.get_related_resource_type(
                    resource_group_id, related_resource_type["system_id"], related_resource_type["type"]
                )
                old_condition = related_resource_type.condition if related_resource_type else []

                # 对比用户组已有的条件与用户提交的条件
                conditions = self.condition_biz.compare_and_tag(
                    new_condition, parse_obj_as(List[ConditionTagBean], old_condition), is_template=True
                )

                return Response([c.dict() for c in conditions])

        raise error_codes.VALIDATE_ERROR.format(_("模板: {} 没有操作: {} 的权限").format(template_id, action_id))


class GroupCustomPolicyConditionCompareView(GroupPermissionMixin, GenericViewSet):
    policy_biz = PolicyQueryBiz()
    condition_biz = ConditionTagBiz()

    queryset = Group.objects.all()
    lookup_field = "id"

    @swagger_auto_schema(
        operation_description="条件差异对比",
        request_body=ConditionCompareSLZ(label="资源条件"),
        responses={status.HTTP_200_OK: ConditionTagSLZ(label="条件差异", many=True)},
        tags=["group"],
    )
    def create(self, request, *args, **kwargs):
        serializer = ConditionCompareSLZ(data=request.data)
        serializer.is_valid(raise_exception=True)

        data = serializer.validated_data

        group = self.get_object()
        subject = Subject(type=SubjectType.GROUP.value, id=str(group.id))

        # 1. 查询policy的condition
        related_resource_type = data["related_resource_type"]
        old_condition = self.policy_biz.get_policy_resource_type_conditions(
            subject,
            data["policy_id"],
            data["resource_group_id"],
            related_resource_type["system_id"],
            related_resource_type["type"],
        )

        # 2. 对比合并差异
        conditions = self.condition_biz.compare_and_tag(
            parse_obj_as(List[ConditionTagBean], related_resource_type["condition"]),
            parse_obj_as(List[ConditionTagBean], old_condition),
            is_template=True,
        )

        return Response([c.dict() for c in conditions])<|MERGE_RESOLUTION|>--- conflicted
+++ resolved
@@ -439,15 +439,6 @@
         group = self.get_object()
         data = serializer.validated_data
 
-<<<<<<< HEAD
-        permission_logger.info(
-            "group %s update members %s expired_at by user %s", group.id, data["members"], request.user.username
-        )
-=======
-        for m in data["members"]:
-            m["policy_expired_at"] = m.pop("expired_at")
->>>>>>> 95f332cc
-
         self.group_biz.update_members_expired_at(
             group.id, parse_obj_as(List[GroupMemberExpiredAtBean], data["members"])
         )
