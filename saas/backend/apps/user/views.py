--- conflicted
+++ resolved
@@ -455,11 +455,7 @@
     if data["system_id"] and data["action_id"]:
         # 通过实例或操作查询用户组
         data["permission_type"] = PermissionTypeEnum.RESOURCE_INSTANCE.value
-<<<<<<< HEAD
-        data["limit"] = 1000
-=======
         data["limit"] = 10000
->>>>>>> ccb6f102
         subjects = QueryAuthorizedSubjects(data).query_by_resource_instance(subject_type="group")
         group_ids = list({int(s["id"]) for s in subjects})
     return group_ids
@@ -512,18 +508,7 @@
         return Response({"count": count, "results": slz.data})
 
     def search_group_ids(self, request, kwargs, data):
-<<<<<<< HEAD
-        group_ids = None
-        if data["system_id"] and data["action_id"]:
-            # 通过实例或操作查询用户组
-            data["permission_type"] = PermissionTypeEnum.RESOURCE_INSTANCE.value
-            data["limit"] = 1000
-            subjects = QueryAuthorizedSubjects(data).query_by_resource_instance(subject_type="group")
-            group_ids = list({int(s["id"]) for s in subjects})
-        return group_ids
-=======
         return search_group_ids(data)
->>>>>>> ccb6f102
 
     def get_subject(self, request, kwargs):
         subject = Subject.from_username(request.user.username)
