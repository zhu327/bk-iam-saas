# -*- coding: utf-8 -*-
"""
TencentBlueKing is pleased to support the open source community by making 蓝鲸智云-权限中心(BlueKing-IAM) available.
Copyright (C) 2017-2021 THL A29 Limited, a Tencent company. All rights reserved.
Licensed under the MIT License (the "License"); you may not use this file except in compliance with the License.
You may obtain a copy of the License at http://opensource.org/licenses/MIT
Unless required by applicable law or agreed to in writing, software distributed under the License is distributed on
an "AS IS" BASIS, WITHOUT WARRANTIES OR CONDITIONS OF ANY KIND, either express or implied. See the License for the
specific language governing permissions and limitations under the License.
"""
from django.shortcuts import get_object_or_404
from drf_yasg.utils import swagger_auto_schema
from rest_framework import status
from rest_framework.response import Response
from rest_framework.viewsets import GenericViewSet, views

from backend.api.authentication import ESBAuthentication
<<<<<<< HEAD
from backend.api.management.constants import ManagementAPIEnum, VerifyAPIParamLocationEnum
=======
from backend.api.management.constants import ManagementAPIEnum, VerifyApiParamLocationEnum
>>>>>>> d07ba8e7
from backend.api.management.mixins import ManagementAPIPermissionCheckMixin
from backend.api.management.v2.permissions import ManagementAPIPermission
from backend.api.management.v2.serializers import (
    ManagementApplicationIDSLZ,
    ManagementGradeManagerApplicationResultSLZ,
    ManagementGradeManagerCreateApplicationSLZ,
    ManagementGroupApplicationCreateSLZ,
)
from backend.apps.application.models import Application
from backend.apps.role.models import Role
from backend.biz.application import (
    ApplicationBiz,
    ApplicationGroupInfoBean,
    GradeManagerApplicationDataBean,
    GroupApplicationDataBean,
)
from backend.biz.group import GroupBiz
from backend.biz.role import RoleCheckBiz
from backend.common.lock import gen_role_upsert_lock
<<<<<<< HEAD
from backend.service.constants import ApplicationTypeEnum, RoleType
=======
from backend.service.constants import ApplicationType, RoleType
>>>>>>> d07ba8e7
from backend.service.models import Subject
from backend.trans.open_management import GradeManagerTrans


class ManagementGroupApplicationViewSet(GenericViewSet):
    """用户组申请单"""

    authentication_classes = [ESBAuthentication]
    permission_classes = [ManagementAPIPermission]
    management_api_permission = {
        "create": (
            VerifyApiParamLocationEnum.GROUP_IDS_IN_BODY.value,
            ManagementAPIEnum.V2_GROUP_APPLICATION_CREATE.value,
        ),
    }

    biz = ApplicationBiz()
    group_biz = GroupBiz()

    @swagger_auto_schema(
        operation_description="创建用户组申请单",
        request_body=ManagementGroupApplicationCreateSLZ(label="创建用户组申请单"),
        responses={status.HTTP_200_OK: ManagementApplicationIDSLZ(label="单据ID列表")},
        tags=["management.group.application"],
    )
    def create(self, request, *args, **kwargs):
        """
        创建用户组申请单
        """
        serializer = ManagementGroupApplicationCreateSLZ(data=request.data)
        serializer.is_valid(raise_exception=True)
        data = serializer.validated_data

        # 判断用户加入的用户组数与申请的数是否超过最大限制
        user_id = data["applicant"]

        source_system_id = kwargs["system_id"]

        # 检查用户组数量是否超限
        self.group_biz.check_subject_groups_quota(Subject.from_username(user_id), data["group_ids"])

        # 创建申请
        applications = self.biz.create_for_group(
            ApplicationType.JOIN_GROUP.value,
            GroupApplicationDataBean(
                applicant=user_id,
                reason=data["reason"],
                groups=[
                    ApplicationGroupInfoBean(id=group_id, expired_at=data["expired_at"])
                    for group_id in data["group_ids"]
                ],
            ),
            source_system_id=source_system_id,
        )

        return Response({"ids": [a.id for a in applications]})


class ManagementGradeManagerApplicationViewSet(ManagementAPIPermissionCheckMixin, GenericViewSet):
    """分级管理员创建申请单"""

    authentication_classes = [ESBAuthentication]
    permission_classes = [ManagementAPIPermission]
    management_api_permission = {
        "create": (
<<<<<<< HEAD
            VerifyAPIParamLocationEnum.SYSTEM_IN_PATH.value,
=======
            VerifyApiParamLocationEnum.SYSTEM_IN_PATH.value,
>>>>>>> d07ba8e7
            ManagementAPIEnum.V2_GRADE_MANAGER_APPLICATION_CREATE.value,
        ),
    }

    biz = ApplicationBiz()
    role_check_biz = RoleCheckBiz()
    trans = GradeManagerTrans()

    @swagger_auto_schema(
        operation_description="分级管理员创建申请单",
        request_body=ManagementGradeManagerCreateApplicationSLZ(label="分级管理员创建申请单"),
        responses={status.HTTP_200_OK: ManagementGradeManagerApplicationResultSLZ(label="单据信息")},
        tags=["management.grade_manager.application"],
    )
    def create(self, request, *args, **kwargs):
        """
        分级管理员创建申请单
        """
        serializer = ManagementGradeManagerCreateApplicationSLZ(data=request.data)
        serializer.is_valid(raise_exception=True)
        data = serializer.validated_data

        user_id = data["applicant"]

        # API里数据鉴权: 不可超过接入系统可管控的授权系统范围
        source_system_id = kwargs["system_id"]
        auth_system_ids = list({i["system"] for i in data["authorization_scopes"]})
        self.verify_system_scope(source_system_id, auth_system_ids)

        # 兼容member格式
        data["members"] = [{"username": username} for username in data["members"]]

        # 结构转换
        info = self.trans.to_role_info(data, source_system_id=source_system_id)

        with gen_role_upsert_lock(data["name"]):
            # 名称唯一性检查
            self.role_check_biz.check_grade_manager_unique_name(data["name"])

            applications = self.biz.create_for_grade_manager(
<<<<<<< HEAD
                ApplicationTypeEnum.CREATE_GRADE_MANAGER.value,
=======
                ApplicationType.CREATE_GRADE_MANAGER.value,
>>>>>>> d07ba8e7
                GradeManagerApplicationDataBean(applicant=user_id, reason=data["reason"], role_info=info),
                source_system_id=source_system_id,
                callback_id=data["callback_id"],
                callback_url=data["callback_url"],
                approval_title=data["title"],
                approval_content=data["content"],
            )

        return Response({"id": applications[0].id, "sn": applications[0].sn})


class ManagementGradeManagerUpdatedApplicationViewSet(ManagementAPIPermissionCheckMixin, GenericViewSet):
    """分级管理员更新申请单"""

    authentication_classes = [ESBAuthentication]
    permission_classes = [ManagementAPIPermission]
    management_api_permission = {
        "create": (
<<<<<<< HEAD
            VerifyAPIParamLocationEnum.ROLE_IN_PATH.value,
=======
            VerifyApiParamLocationEnum.ROLE_IN_PATH.value,
>>>>>>> d07ba8e7
            ManagementAPIEnum.V2_GRADE_MANAGER_APPLICATION_UPDATE.value,
        ),
    }

    lookup_field = "id"

    biz = ApplicationBiz()
    role_check_biz = RoleCheckBiz()
    trans = GradeManagerTrans()

    @swagger_auto_schema(
        operation_description="分级管理员更新申请单",
        request_body=ManagementGradeManagerCreateApplicationSLZ(label="分级管理员更新申请单"),
        responses={status.HTTP_200_OK: ManagementGradeManagerApplicationResultSLZ(label="单据信息")},
        tags=["management.grade_manager.application"],
    )
    def create(self, request, *args, **kwargs):
        """
        分级管理员更新申请单
        """
        serializer = ManagementGradeManagerCreateApplicationSLZ(data=request.data)
        serializer.is_valid(raise_exception=True)
        data = serializer.validated_data

        user_id = data["applicant"]

        # API里数据鉴权: 不可超过接入系统可管控的授权系统范围
        source_system_id = kwargs["system_id"]
        auth_system_ids = list({i["system"] for i in data["authorization_scopes"]})
        self.verify_system_scope(source_system_id, auth_system_ids)

        role = get_object_or_404(Role, type=RoleType.GRADE_MANAGER.value, id=kwargs["id"])

        # 兼容member格式
        data["members"] = [{"username": username} for username in data["members"]]

        info = self.trans.to_role_info(data, source_system_id=source_system_id)

        with gen_role_upsert_lock(data["name"]):
            # 名称唯一性检查
            self.role_check_biz.check_grade_manager_unique_name(data["name"], role.name)

            applications = self.biz.create_for_grade_manager(
<<<<<<< HEAD
                ApplicationTypeEnum.UPDATE_GRADE_MANAGER,
=======
                ApplicationType.UPDATE_GRADE_MANAGER,
>>>>>>> d07ba8e7
                GradeManagerApplicationDataBean(
                    role_id=role.id, applicant=user_id, reason=data["reason"], role_info=info
                ),
                source_system_id=source_system_id,
                callback_id=data["callback_id"],
                callback_url=data["callback_url"],
                approval_title=data["title"],
                approval_content=data["content"],
            )

        return Response({"id": applications[0].id, "sn": applications[0].sn})


class ManagementApplicationCancelView(views.APIView):
    """
    申请单取消
    """

    authentication_classes = [ESBAuthentication]
    permission_classes = [ManagementAPIPermission]
    management_api_permission = {
        "put": (
<<<<<<< HEAD
            VerifyAPIParamLocationEnum.SYSTEM_IN_PATH.value,
=======
            VerifyApiParamLocationEnum.SYSTEM_IN_PATH.value,
>>>>>>> d07ba8e7
            ManagementAPIEnum.V2_APPLICATION_CANCEL.value,
        ),
    }

    biz = ApplicationBiz()

    # Note: 这里会回调第三方处理，所以不定义参数
    def put(self, request, *args, **kwargs):
        source_system_id = kwargs["system_id"]
        callback_id = kwargs["callback_id"]

        # 校验系统与callback_id对应的审批存在
        application = get_object_or_404(Application, source_system_id=source_system_id, callback_id=callback_id)

        self.biz.cancel_application(application, application.applicant)

        return Response({})<|MERGE_RESOLUTION|>--- conflicted
+++ resolved
@@ -15,11 +15,7 @@
 from rest_framework.viewsets import GenericViewSet, views
 
 from backend.api.authentication import ESBAuthentication
-<<<<<<< HEAD
-from backend.api.management.constants import ManagementAPIEnum, VerifyAPIParamLocationEnum
-=======
 from backend.api.management.constants import ManagementAPIEnum, VerifyApiParamLocationEnum
->>>>>>> d07ba8e7
 from backend.api.management.mixins import ManagementAPIPermissionCheckMixin
 from backend.api.management.v2.permissions import ManagementAPIPermission
 from backend.api.management.v2.serializers import (
@@ -39,11 +35,7 @@
 from backend.biz.group import GroupBiz
 from backend.biz.role import RoleCheckBiz
 from backend.common.lock import gen_role_upsert_lock
-<<<<<<< HEAD
-from backend.service.constants import ApplicationTypeEnum, RoleType
-=======
 from backend.service.constants import ApplicationType, RoleType
->>>>>>> d07ba8e7
 from backend.service.models import Subject
 from backend.trans.open_management import GradeManagerTrans
 
@@ -109,11 +101,7 @@
     permission_classes = [ManagementAPIPermission]
     management_api_permission = {
         "create": (
-<<<<<<< HEAD
-            VerifyAPIParamLocationEnum.SYSTEM_IN_PATH.value,
-=======
             VerifyApiParamLocationEnum.SYSTEM_IN_PATH.value,
->>>>>>> d07ba8e7
             ManagementAPIEnum.V2_GRADE_MANAGER_APPLICATION_CREATE.value,
         ),
     }
@@ -154,11 +142,7 @@
             self.role_check_biz.check_grade_manager_unique_name(data["name"])
 
             applications = self.biz.create_for_grade_manager(
-<<<<<<< HEAD
-                ApplicationTypeEnum.CREATE_GRADE_MANAGER.value,
-=======
                 ApplicationType.CREATE_GRADE_MANAGER.value,
->>>>>>> d07ba8e7
                 GradeManagerApplicationDataBean(applicant=user_id, reason=data["reason"], role_info=info),
                 source_system_id=source_system_id,
                 callback_id=data["callback_id"],
@@ -177,11 +161,7 @@
     permission_classes = [ManagementAPIPermission]
     management_api_permission = {
         "create": (
-<<<<<<< HEAD
-            VerifyAPIParamLocationEnum.ROLE_IN_PATH.value,
-=======
             VerifyApiParamLocationEnum.ROLE_IN_PATH.value,
->>>>>>> d07ba8e7
             ManagementAPIEnum.V2_GRADE_MANAGER_APPLICATION_UPDATE.value,
         ),
     }
@@ -225,11 +205,7 @@
             self.role_check_biz.check_grade_manager_unique_name(data["name"], role.name)
 
             applications = self.biz.create_for_grade_manager(
-<<<<<<< HEAD
-                ApplicationTypeEnum.UPDATE_GRADE_MANAGER,
-=======
                 ApplicationType.UPDATE_GRADE_MANAGER,
->>>>>>> d07ba8e7
                 GradeManagerApplicationDataBean(
                     role_id=role.id, applicant=user_id, reason=data["reason"], role_info=info
                 ),
@@ -252,11 +228,7 @@
     permission_classes = [ManagementAPIPermission]
     management_api_permission = {
         "put": (
-<<<<<<< HEAD
-            VerifyAPIParamLocationEnum.SYSTEM_IN_PATH.value,
-=======
             VerifyApiParamLocationEnum.SYSTEM_IN_PATH.value,
->>>>>>> d07ba8e7
             ManagementAPIEnum.V2_APPLICATION_CANCEL.value,
         ),
     }
