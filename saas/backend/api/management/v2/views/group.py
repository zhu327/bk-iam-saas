# -*- coding: utf-8 -*-
"""
TencentBlueKing is pleased to support the open source community by making 蓝鲸智云-权限中心(BlueKing-IAM) available.
Copyright (C) 2017-2021 THL A29 Limited, a Tencent company. All rights reserved.
Licensed under the MIT License (the "License"); you may not use this file except in compliance with the License.
You may obtain a copy of the License at http://opensource.org/licenses/MIT
Unless required by applicable law or agreed to in writing, software distributed under the License is distributed on
an "AS IS" BASIS, WITHOUT WARRANTIES OR CONDITIONS OF ANY KIND, either express or implied. See the License for the
specific language governing permissions and limitations under the License.
"""
from typing import List

from django.shortcuts import get_object_or_404
from drf_yasg.utils import swagger_auto_schema
from pydantic.tools import parse_obj_as
from rest_framework import serializers, status
from rest_framework.response import Response
from rest_framework.viewsets import GenericViewSet

from backend.api.authentication import ESBAuthentication
<<<<<<< HEAD
from backend.api.management.constants import ManagementAPIEnum, VerifyAPIParamLocationEnum
=======
from backend.api.management.constants import ManagementAPIEnum, VerifyApiParamLocationEnum
>>>>>>> d07ba8e7
from backend.api.management.v2.filters import GroupFilter
from backend.api.management.v2.permissions import ManagementAPIPermission
from backend.api.management.v2.serializers import (
    ManagementGradeManagerGroupCreateSLZ,
    ManagementGroupBaseInfoUpdateSLZ,
    ManagementGroupGrantSLZ,
    ManagementGroupMemberDeleteSLZ,
    ManagementGroupMemberSLZ,
    ManagementGroupPolicyDeleteSLZ,
    ManagementGroupRevokeSLZ,
    ManagementGroupSLZ,
    ManagementQueryGroupSLZ,
)
from backend.apps.group.audit import (
    GroupCreateAuditProvider,
    GroupDeleteAuditProvider,
    GroupMemberCreateAuditProvider,
    GroupMemberDeleteAuditProvider,
    GroupMemberRenewAuditProvider,
    GroupPolicyCreateAuditProvider,
    GroupPolicyDeleteAuditProvider,
    GroupPolicyUpdateAuditProvider,
    GroupUpdateAuditProvider,
)
from backend.apps.group.models import Group
from backend.apps.group.serializers import GroupAddMemberSLZ
from backend.apps.policy.models import Policy
from backend.apps.policy.serializers import PolicySLZ
from backend.apps.role.models import Role
from backend.audit.audit import add_audit, audit_context_setter, view_audit_decorator
from backend.biz.group import (
    GroupBiz,
    GroupCheckBiz,
    GroupCreationBean,
    GroupMemberExpiredAtBean,
    GroupTemplateGrantBean,
)
from backend.biz.policy import PolicyOperationBiz, PolicyQueryBiz
from backend.biz.role import RoleBiz, RoleListQuery
from backend.common.filters import NoCheckModelFilterBackend
from backend.common.lock import gen_group_upsert_lock
from backend.common.pagination import CompatiblePagination
from backend.service.constants import RoleType, SubjectType
from backend.service.models import Subject
from backend.trans.open_management import ManagementCommonTrans


class ManagementGradeManagerGroupViewSet(GenericViewSet):
    """分级管理员下用户组"""

    authentication_classes = [ESBAuthentication]
    permission_classes = [ManagementAPIPermission]

    management_api_permission = {
<<<<<<< HEAD
        "create": (VerifyAPIParamLocationEnum.ROLE_IN_PATH.value, ManagementAPIEnum.V2_GROUP_BATCH_CREATE.value),
        "list": (VerifyAPIParamLocationEnum.ROLE_IN_PATH.value, ManagementAPIEnum.V2_GROUP_LIST.value),
=======
        "create": (VerifyApiParamLocationEnum.ROLE_IN_PATH.value, ManagementAPIEnum.V2_GROUP_BATCH_CREATE.value),
        "list": (VerifyApiParamLocationEnum.ROLE_IN_PATH.value, ManagementAPIEnum.V2_GROUP_LIST.value),
>>>>>>> d07ba8e7
    }

    lookup_field = "id"
    queryset = Role.objects.filter(type__in=[RoleType.GRADE_MANAGER.value, RoleType.SUBSET_MANAGER.value]).order_by(
        "-updated_time"
    )
    filterset_class = GroupFilter
    filter_backends = [NoCheckModelFilterBackend]

    group_biz = GroupBiz()
    group_check_biz = GroupCheckBiz()

    @swagger_auto_schema(
        operation_description="批量创建用户组",
        request_body=ManagementGradeManagerGroupCreateSLZ(label="用户组"),
        responses={status.HTTP_200_OK: serializers.ListSerializer(child=serializers.IntegerField(label="用户组ID"))},
        tags=["management.role.group"],
    )
    def create(self, request, *args, **kwargs):
        role = get_object_or_404(self.queryset, id=kwargs["id"])

        serializer = ManagementGradeManagerGroupCreateSLZ(data=request.data)
        serializer.is_valid(raise_exception=True)
        groups_data = serializer.validated_data["groups"]

        # 用户组数量在角色内是否超限
        self.group_check_biz.check_role_group_limit(role, len(groups_data))

        infos = parse_obj_as(List[GroupCreationBean], groups_data)
        # 来源系统是否隐藏与角色保持一致
        for one in infos:
            one.source_system_id = role.source_system_id
            one.hidden = role.hidden

        with gen_group_upsert_lock(role.id):
            # 用户组名称在角色内唯一
            group_names = [g["name"] for g in groups_data]
            self.group_check_biz.batch_check_role_group_names_unique(role.id, group_names)

            groups = self.group_biz.batch_create(role.id, infos, request.user.username)

        # 添加审计信息
        # TODO: 后续其他地方也需要批量添加审计时再抽象出一个batch_add_audit方法，将for循环逻辑放到方法里
        for g in groups:
            add_audit(GroupCreateAuditProvider, request, group=g)

        return Response([group.id for group in groups])

    @swagger_auto_schema(
        operation_description="用户组列表",
        query_serializer=ManagementQueryGroupSLZ(label="query_group"),
        responses={status.HTTP_200_OK: ManagementGroupSLZ(label="用户组", many=True)},
        tags=["management.role.group"],
    )
    def list(self, request, *args, **kwargs):
        slz = ManagementQueryGroupSLZ(data=request.query_params)
        slz.is_valid(raise_exception=True)
        inherit = slz.validated_data["inherit"]

        role = get_object_or_404(self.queryset, id=kwargs["id"])

        queryset = RoleListQuery(role).query_group(inherit=inherit)
        queryset = self.filter_queryset(queryset)
        queryset = self._filter(request, queryset)

        page = self.paginate_queryset(queryset)
        if page is not None:
            serializer = ManagementGroupSLZ(page, many=True)
            return self.get_paginated_response(serializer.data)

        serializer = ManagementGroupSLZ(queryset, many=True)
        return Response(serializer.data)

    def _filter(self, request, queryset):
        """
        用户组筛选
        """
        system_id = self.kwargs["system_id"]

        # 使用操作, 资源实例筛选有权限的用户组
        action_id = request.query_params.get("action_id") or ""
        resource_type_system_id = request.query_params.get("resource_type_system_id")
        resource_type_id = request.query_params.get("resource_type_id")
        resource_id = request.query_params.get("resource_id")
        bk_iam_path = request.query_params.get("bk_iam_path") or ""

        if action_id and (not resource_type_system_id or not resource_type_id or not resource_id):
            # 只使用action_id筛选
            return self._filter_by_action(queryset, system_id, action_id)

        if resource_type_system_id and resource_type_id and resource_id:
            # 使用操作, 资源实例筛选
            return self._filter_by_action_resource(
                queryset, system_id, action_id, resource_type_system_id, resource_type_id, resource_id, bk_iam_path
            )

        return queryset

    def _filter_by_action(self, queryset, system_id: str, action_id: str):
        """
        筛选有自定义权限的用户组
        """
        group_ids = list(
            Policy.objects.filter(
                subject_type=SubjectType.GROUP.value, system_id=system_id, action_id=action_id
            ).values_list("subject_id", flat=True)
        )
        if not group_ids:
            return Group.objects.none()

        return queryset.filter(id__in=[int(id) for id in group_ids])

    def _filter_by_action_resource(
        self,
        queryset,
        system_id: str,
        action_id: str,
        resource_type_system_id: str,
        resource_type_id: str,
        resource_id: str,
        bk_iam_path: str = "",
    ):
        """
        筛选有实例操作权限的用户组
        """
        subjects = self.group_biz.list_rbac_group_by_resource(
            system_id, action_id, resource_type_system_id, resource_type_id, resource_id, bk_iam_path
        )
        if not subjects:
            return Group.objects.none()

        return queryset.filter(id__in=[int(subject.id) for subject in subjects])


class ManagementSystemManagerGroupViewSet(ManagementGradeManagerGroupViewSet):
    authentication_classes = [ESBAuthentication]
    permission_classes = [ManagementAPIPermission]

    management_api_permission = {
        # 对于在系统管理员下创建用户组，可以忽略参数里的权限校验来源
        "create": (VerifyApiParamLocationEnum.SYSTEM_IN_PATH.value, ManagementAPIEnum.V2_GROUP_BATCH_CREATE.value),
    }

    lookup_field = "code"
    lookup_url_kwarg = "system_id"
    queryset = Role.objects.filter(type=RoleType.SYSTEM_MANAGER.value).order_by("-updated_time")

    @swagger_auto_schema(
        operation_description="系统管理员下批量创建用户组",
        request_body=ManagementGradeManagerGroupCreateSLZ(label="用户组"),
        responses={status.HTTP_200_OK: serializers.ListSerializer(child=serializers.IntegerField(label="用户组ID"))},
        tags=["management.role.group"],
    )
    def create(self, request, *args, **kwargs):
        return super().create(request, *args, **kwargs)


class ManagementGroupViewSet(GenericViewSet):
    """用户组"""

    authentication_classes = [ESBAuthentication]
    permission_classes = [ManagementAPIPermission]

    management_api_permission = {
        "update": (VerifyApiParamLocationEnum.GROUP_IN_PATH.value, ManagementAPIEnum.V2_GROUP_UPDATE.value),
        "destroy": (VerifyApiParamLocationEnum.GROUP_IN_PATH.value, ManagementAPIEnum.V2_GROUP_DELETE.value),
    }

    lookup_field = "id"
    queryset = Group.objects.all()

    biz = GroupBiz()
    group_check_biz = GroupCheckBiz()
    role_biz = RoleBiz()

    @swagger_auto_schema(
        operation_description="修改用户组",
        request_body=ManagementGroupBaseInfoUpdateSLZ(label="用户组"),
        responses={status.HTTP_200_OK: serializers.Serializer()},
        tags=["management.role.group"],
    )
    @view_audit_decorator(GroupUpdateAuditProvider)
    def update(self, request, *args, **kwargs):
        group = self.get_object()

        serializer = ManagementGroupBaseInfoUpdateSLZ(data=request.data)
        serializer.is_valid(raise_exception=True)

        user_id = request.user.username
        data = serializer.validated_data

        # 只更新非空值
        name = data.get("name") or group.name
        description = data.get("description") or group.description

        # 用户组名称在角色内唯一
        role = self.role_biz.get_role_by_group_id(group.id)

        with gen_group_upsert_lock(role.id):
            self.group_check_biz.check_role_group_name_unique(role.id, name, group.id)

            # 更新
            group = self.biz.update(group, name, description, user_id)

        # 写入审计上下文
        audit_context_setter(group=group)

        return Response({})

    @swagger_auto_schema(
        operation_description="删除用户组",
        responses={status.HTTP_200_OK: serializers.Serializer()},
        tags=["management.role.group"],
    )
    @view_audit_decorator(GroupDeleteAuditProvider)
    def destroy(self, request, *args, **kwargs):
        group = self.get_object()

        self.biz.delete(group.id)

        # 写入审计上下文
        audit_context_setter(group=group)

        return Response({})


class ManagementGroupMemberViewSet(GenericViewSet):
    """用户组成员"""

    authentication_classes = [ESBAuthentication]
    permission_classes = [ManagementAPIPermission]

    management_api_permission = {
        "list": (VerifyApiParamLocationEnum.GROUP_IN_PATH.value, ManagementAPIEnum.V2_GROUP_MEMBER_LIST.value),
        "create": (VerifyApiParamLocationEnum.GROUP_IN_PATH.value, ManagementAPIEnum.V2_GROUP_MEMBER_ADD.value),
        "destroy": (VerifyApiParamLocationEnum.GROUP_IN_PATH.value, ManagementAPIEnum.V2_GROUP_MEMBER_DELETE.value),
    }

    lookup_field = "id"
    queryset = Group.objects.all()
    pagination_class = CompatiblePagination

    biz = GroupBiz()
    group_check_biz = GroupCheckBiz()
    role_biz = RoleBiz()

    @swagger_auto_schema(
        operation_description="用户组成员列表",
        responses={status.HTTP_200_OK: ManagementGroupMemberSLZ(label="用户组成员信息", many=True)},
        tags=["management.role.group.member"],
    )
    def list(self, request, *args, **kwargs):
        group = self.get_object()

        # 分页参数
        limit, offset = CompatiblePagination().get_limit_offset_pair(request)

        count, group_members = self.biz.list_paging_group_member(group.id, limit, offset)
        results = [one.dict(include={"type", "id", "name", "expired_at"}) for one in group_members]
        return Response({"count": count, "results": results})

    @swagger_auto_schema(
        operation_description="用户组添加成员",
        request_body=GroupAddMemberSLZ(label="用户组成员"),
        responses={status.HTTP_200_OK: serializers.Serializer()},
        tags=["management.role.group.member"],
    )
    @view_audit_decorator(GroupMemberCreateAuditProvider)
    def create(self, request, *args, **kwargs):
        group = self.get_object()

        serializer = GroupAddMemberSLZ(data=request.data)
        serializer.is_valid(raise_exception=True)
        data = serializer.validated_data

        members_data = data["members"]
        expired_at = data["expired_at"]
        # 成员Dict结构转换为Subject结构，并去重
        members = list(set(parse_obj_as(List[Subject], members_data)))

        # 检测成员是否满足管理的授权范围
        role = self.role_biz.get_role_by_group_id(group.id)
        self.group_check_biz.check_role_subject_scope(role, members)
        self.group_check_biz.check_member_count(group.id, len(members))

        # 添加成员
        self.biz.add_members(group.id, members, expired_at)

        # 写入审计上下文
        audit_context_setter(group=group, members=[m.dict() for m in members])

        return Response({})

    @swagger_auto_schema(
        operation_description="用户组删除成员",
        query_serializer=ManagementGroupMemberDeleteSLZ(label="用户组成员"),
        responses={status.HTTP_200_OK: serializers.Serializer()},
        tags=["management.role.group.member"],
    )
    @view_audit_decorator(GroupMemberDeleteAuditProvider)
    def destroy(self, request, *args, **kwargs):
        group = self.get_object()

        serializer = ManagementGroupMemberDeleteSLZ(data=request.query_params)
        serializer.is_valid(raise_exception=True)
        data = serializer.validated_data

        members = [Subject(**{"type": data["type"], "id": _id}) for _id in data["ids"]]
        self.biz.remove_members(str(group.id), members)

        # 写入审计上下文
        audit_context_setter(group=group, members=[m.dict() for m in members])

        return Response({})


class ManagementGroupMemberExpiredAtViewSet(GenericViewSet):
    """用户组成员有效期"""

    authentication_classes = [ESBAuthentication]
    permission_classes = [ManagementAPIPermission]

    management_api_permission = {
        "update": (
            VerifyApiParamLocationEnum.GROUP_IN_PATH.value,
            ManagementAPIEnum.V2_GROUP_MEMBER_EXPIRED_AT_UPDATE.value,
        ),
    }

    lookup_field = "id"
    queryset = Group.objects.all()

    biz = GroupBiz()

    @swagger_auto_schema(
        operation_description="用户组成员有效期更新",
        request_body=GroupAddMemberSLZ(label="用户组成员"),
        responses={status.HTTP_200_OK: serializers.Serializer()},
        tags=["management.role.group.member"],
    )
    @view_audit_decorator(GroupMemberRenewAuditProvider)
    def update(self, request, *args, **kwargs):
        group = self.get_object()

        serializer = GroupAddMemberSLZ(data=request.data)
        serializer.is_valid(raise_exception=True)
        data = serializer.validated_data

        members = [
            GroupMemberExpiredAtBean(type=m["type"], id=m["id"], expired_at=data["expired_at"])
            for m in data["members"]
        ]

        # 更新有效期
        self.biz.update_members_expired_at(group.id, members)

        # 写入审计上下文
        audit_context_setter(group=group, members=data["members"])

        return Response({})


class ManagementGroupPolicyViewSet(GenericViewSet):
    """用户组权限 - 自定义权限"""

    authentication_classes = [ESBAuthentication]
    permission_classes = [ManagementAPIPermission]

    pagination_class = None  # 去掉swagger中的limit offset参数

    management_api_permission = {
<<<<<<< HEAD
        "list": (VerifyAPIParamLocationEnum.GROUP_IN_PATH.value, ManagementAPIEnum.GROUP_POLICY_LIST.value),
        "create": (VerifyAPIParamLocationEnum.GROUP_IN_PATH.value, ManagementAPIEnum.GROUP_POLICY_GRANT.value),
        "destroy": (VerifyAPIParamLocationEnum.GROUP_IN_PATH.value, ManagementAPIEnum.GROUP_POLICY_REVOKE.value),
=======
        "list": (VerifyApiParamLocationEnum.GROUP_IN_PATH.value, ManagementAPIEnum.GROUP_POLICY_LIST.value),
        "create": (VerifyApiParamLocationEnum.GROUP_IN_PATH.value, ManagementAPIEnum.GROUP_POLICY_GRANT.value),
        "destroy": (VerifyApiParamLocationEnum.GROUP_IN_PATH.value, ManagementAPIEnum.GROUP_POLICY_REVOKE.value),
>>>>>>> d07ba8e7
    }

    lookup_field = "id"
    queryset = Group.objects.all()

    group_biz = GroupBiz()
    role_biz = RoleBiz()
    policy_operation_biz = PolicyOperationBiz()
    policy_query_biz = PolicyQueryBiz()
    trans = ManagementCommonTrans()

    @swagger_auto_schema(
        operation_description="用户组授权",
        request_body=ManagementGroupGrantSLZ(label="权限"),
        responses={status.HTTP_200_OK: serializers.Serializer()},
        tags=["management.role.group.policy"],
    )
    @view_audit_decorator(GroupPolicyCreateAuditProvider)
    def create(self, request, *args, **kwargs):
        group = self.get_object()
        # 序列化数据
        serializer = ManagementGroupGrantSLZ(data=request.data)
        serializer.is_valid(raise_exception=True)
        data = serializer.validated_data

        system_id = data["system"] or kwargs["system_id"]
        action_ids = [a["id"] for a in data["actions"]]
        resources = data["resources"]

        # 将授权的权限数据转为PolicyBeanList
        policy_list = self.trans.to_policy_list_for_batch_action_and_resources(system_id, action_ids, resources)

        # 组装数据进行对用户组权限处理
        template = GroupTemplateGrantBean(
            system_id=system_id,
            template_id=0,  # 自定义权限template_id为0
            policies=policy_list.policies,
        )
        role = self.role_biz.get_role_by_group_id(group.id)

        # 检查数据正确性：授权范围是否超限角色访问，这里不需要检查资源实例名称，因为授权时，接入系统可能使用同步方式，这时候资源可能还没创建
        self.group_biz.check_before_grant(
            group, [template], role, need_check_action_not_exists=False, need_check_resource_name=False
        )

        # Note: 这里不能使用 group_biz封装的"异步"授权（其是针对模板权限的），否则会导致连续授权时，第二次调用会失败
        # 这里主要是针对自定义授权，直接使用policy_biz提供的方法即可
        self.policy_operation_biz.alter(system_id, Subject.from_group_id(group.id), policy_list.policies)

        # 写入审计上下文
        audit_context_setter(group=group, system_id=system_id, policies=policy_list.policies)

        return Response({})

    @swagger_auto_schema(
        operation_description="用户组权限回收",
        request_body=ManagementGroupRevokeSLZ(label="权限"),
        responses={status.HTTP_200_OK: serializers.Serializer()},
        tags=["management.role.group.policy"],
    )
    @view_audit_decorator(GroupPolicyUpdateAuditProvider)
    def destroy(self, request, *args, **kwargs):
        group = self.get_object()
        # 序列化数据
        serializer = ManagementGroupRevokeSLZ(data=request.data)
        serializer.is_valid(raise_exception=True)
        data = serializer.validated_data

        system_id = data["system"] or kwargs["system_id"]
        action_ids = [a["id"] for a in data["actions"]]
        resources = data["resources"]

        # 将授权的权限数据转为PolicyBeanList
        policy_list = self.trans.to_policy_list_for_batch_action_and_resources(system_id, action_ids, resources)

        # Note: 这里不能使用 group_biz封装的"异步"变更权限（其是针对模板权限的），否则会导致连续授权时，第二次调用会失败
        # 这里主要是针对自定义授权的回收，直接使用policy_biz提供的方法即可
        self.policy_operation_biz.revoke(system_id, Subject.from_group_id(group.id), policy_list.policies)

        # 写入审计上下文
        audit_context_setter(group=group, system_id=system_id, policies=policy_list.policies)

        return Response({})

    @swagger_auto_schema(
        operation_description="用户组自定义权限列表",
        responses={status.HTTP_200_OK: PolicySLZ(label="策略", many=True)},
        tags=["management.role.group.policy"],
    )
    def list(self, request, *args, **kwargs):
        system_id = kwargs["system_id"]
        group = self.get_object()

        subject = Subject.from_group_id(group.id)

        policies = self.policy_query_biz.list_by_subject(system_id, subject)

        # ResourceNameAutoUpdate
        updated_policies = self.policy_operation_biz.update_due_to_renamed_resource(system_id, subject, policies)

        return Response([p.dict() for p in updated_policies])


class ManagementGroupActionPolicyViewSet(GenericViewSet):
    """用户组权限 - 自定义权限 - 操作级别变更"""

    authentication_classes = [ESBAuthentication]
    permission_classes = [ManagementAPIPermission]

    management_api_permission = {
        "destroy": (VerifyApiParamLocationEnum.GROUP_IN_PATH.value, ManagementAPIEnum.V2_GROUP_POLICY_DELETE.value),
    }

    lookup_field = "id"
    queryset = Group.objects.all()

    group_biz = GroupBiz()
    policy_query_biz = PolicyQueryBiz()
    policy_operation_biz = PolicyOperationBiz()

    @swagger_auto_schema(
        operation_description="用户组权限删除",
        request_body=ManagementGroupPolicyDeleteSLZ(label="权限"),
        responses={status.HTTP_200_OK: serializers.Serializer()},
        tags=["management.role.group.policy"],
    )
    @view_audit_decorator(GroupPolicyDeleteAuditProvider)
    def destroy(self, request, *args, **kwargs):
        group = self.get_object()
        # 序列化数据
        serializer = ManagementGroupPolicyDeleteSLZ(data=request.data)
        serializer.is_valid(raise_exception=True)
        data = serializer.validated_data

        system_id = data["system"] or kwargs["system_id"]
        action_ids = [a["id"] for a in data["actions"]]

        # 查询将要被删除PolicyID列表
        policies = self.policy_query_biz.list_by_subject(system_id, Subject.from_group_id(group.id), action_ids)

        # 根据PolicyID删除策略
        policy_ids = [p.policy_id for p in policies]
        self.policy_operation_biz.delete_by_ids(system_id, Subject.from_group_id(group.id), policy_ids)

        # 写入审计上下文
        audit_context_setter(group=group, system_id=system_id, policies=policies)

        return Response({})


class ManagementGroupPolicyActionViewSet(GenericViewSet):
    """用户组自定义权限 - 操作"""

    authentication_classes = [ESBAuthentication]
    permission_classes = [ManagementAPIPermission]

    management_api_permission = {
        "list": (VerifyApiParamLocationEnum.GROUP_IN_PATH.value, ManagementAPIEnum.V2_GROUP_POLICY_ACTION_LIST.value),
    }

    lookup_field = "id"
    queryset = Group.objects.all()

    group_biz = GroupBiz()
    policy_query_biz = PolicyQueryBiz()

    @swagger_auto_schema(
        operation_description="查询用户组有权限的Action列表",
        responses={status.HTTP_200_OK: serializers.Serializer()},
        tags=["management.role.group.policy"],
    )
    def list(self, request, *args, **kwargs):
        group = self.get_object()

        system_id = kwargs["system_id"]
        subject = Subject.from_group_id(group.id)

        # 查询用户组Policy列表
        policies = self.policy_query_biz.list_by_subject(system_id, subject)

        return Response([{"id": p.action_id} for p in policies])<|MERGE_RESOLUTION|>--- conflicted
+++ resolved
@@ -18,11 +18,7 @@
 from rest_framework.viewsets import GenericViewSet
 
 from backend.api.authentication import ESBAuthentication
-<<<<<<< HEAD
-from backend.api.management.constants import ManagementAPIEnum, VerifyAPIParamLocationEnum
-=======
 from backend.api.management.constants import ManagementAPIEnum, VerifyApiParamLocationEnum
->>>>>>> d07ba8e7
 from backend.api.management.v2.filters import GroupFilter
 from backend.api.management.v2.permissions import ManagementAPIPermission
 from backend.api.management.v2.serializers import (
@@ -77,13 +73,8 @@
     permission_classes = [ManagementAPIPermission]
 
     management_api_permission = {
-<<<<<<< HEAD
-        "create": (VerifyAPIParamLocationEnum.ROLE_IN_PATH.value, ManagementAPIEnum.V2_GROUP_BATCH_CREATE.value),
-        "list": (VerifyAPIParamLocationEnum.ROLE_IN_PATH.value, ManagementAPIEnum.V2_GROUP_LIST.value),
-=======
         "create": (VerifyApiParamLocationEnum.ROLE_IN_PATH.value, ManagementAPIEnum.V2_GROUP_BATCH_CREATE.value),
         "list": (VerifyApiParamLocationEnum.ROLE_IN_PATH.value, ManagementAPIEnum.V2_GROUP_LIST.value),
->>>>>>> d07ba8e7
     }
 
     lookup_field = "id"
@@ -455,15 +446,9 @@
     pagination_class = None  # 去掉swagger中的limit offset参数
 
     management_api_permission = {
-<<<<<<< HEAD
-        "list": (VerifyAPIParamLocationEnum.GROUP_IN_PATH.value, ManagementAPIEnum.GROUP_POLICY_LIST.value),
-        "create": (VerifyAPIParamLocationEnum.GROUP_IN_PATH.value, ManagementAPIEnum.GROUP_POLICY_GRANT.value),
-        "destroy": (VerifyAPIParamLocationEnum.GROUP_IN_PATH.value, ManagementAPIEnum.GROUP_POLICY_REVOKE.value),
-=======
         "list": (VerifyApiParamLocationEnum.GROUP_IN_PATH.value, ManagementAPIEnum.GROUP_POLICY_LIST.value),
         "create": (VerifyApiParamLocationEnum.GROUP_IN_PATH.value, ManagementAPIEnum.GROUP_POLICY_GRANT.value),
         "destroy": (VerifyApiParamLocationEnum.GROUP_IN_PATH.value, ManagementAPIEnum.GROUP_POLICY_REVOKE.value),
->>>>>>> d07ba8e7
     }
 
     lookup_field = "id"
