# -*- coding: utf-8 -*-
"""
TencentBlueKing is pleased to support the open source community by making 蓝鲸智云-权限中心(BlueKing-IAM) available.
Copyright (C) 2017-2021 THL A29 Limited, a Tencent company. All rights reserved.
Licensed under the MIT License (the "License"); you may not use this file except in compliance with the License.
You may obtain a copy of the License at http://opensource.org/licenses/MIT
Unless required by applicable law or agreed to in writing, software distributed under the License is distributed on
an "AS IS" BASIS, WITHOUT WARRANTIES OR CONDITIONS OF ANY KIND, either express or implied. See the License for the
specific language governing permissions and limitations under the License.
"""
from aenum import LowerStrEnum, StrEnum, auto, skip
from django.utils.translation import gettext as _

from backend.util.enum import ChoicesEnum

ANY_ID = "*"
ADMIN_USER = "admin"
SYSTEM_ALL = "*"
ACTION_ALL = "*"
SUBJECT_ALL = "*"
SUBJECT_TYPE_ALL = "*"


class SubjectType(ChoicesEnum, LowerStrEnum):
    ALL = "*"
    USER = auto()
    DEPARTMENT = auto()
    GROUP = auto()

    _choices_labels = skip(((USER, _("用户")), (GROUP, _("用户组")), (DEPARTMENT, _("部门"))))


class SubjectRelationType(ChoicesEnum, LowerStrEnum):
    """用户的权限来源关系"""

    DEPARTMENT = auto()
    GROUP = auto()

    _choices_labels = skip(((GROUP, "用户组"), (DEPARTMENT, "部门")))


# ---------------------------------------------------------------------------------------------- #
# Resource Provider
# ---------------------------------------------------------------------------------------------- #
# fetch_instance_info 接口的批量限制
FETCH_MAX_LIMIT = 1000


# ---------------------------------------------------------------------------------------------- #
# Group Constants
# ---------------------------------------------------------------------------------------------- #
class GroupMemberType(ChoicesEnum, LowerStrEnum):
    USER = auto()
    DEPARTMENT = auto()

    _choices_labels = skip(((USER, "用户"), (DEPARTMENT, "部门")))


class GroupSaaSAttributeEnum(ChoicesEnum, LowerStrEnum):
    """用户组SaaS属性枚举"""

    READONLY = auto()

    _choices_labels = skip(((READONLY, "只读"),))


class GroupAttributeValueTypeEnum(ChoicesEnum, LowerStrEnum):
    """用户组SaaS属性值的数据类型"""

    String = auto()
    Boolean = auto()
    Integer = auto()


# 每个属性的值类型
GROUP_SAAS_ATTRIBUTE_VALUE_TYPE_MAP = {
    GroupSaaSAttributeEnum.READONLY.value: GroupAttributeValueTypeEnum.Boolean.value
}
# 每个属性的默认值
GROUP_SAAS_ATTRIBUTE_DEFAULT_VALUE_MAP = {GroupSaaSAttributeEnum.READONLY.value: False}


# ---------------------------------------------------------------------------------------------- #
# Policy Constants
# ---------------------------------------------------------------------------------------------- #
class SelectionMode(ChoicesEnum, LowerStrEnum):
    ALL = auto()
    INSTANCE = auto()
    ATTRIBUTE = auto()

    _choices_labels = skip(((ALL, _("实例与属性")), (INSTANCE, _("实例")), (ATTRIBUTE, _("属性"))))


# ---------------------------------------------------------------------------------------------- #
# Role Constants
# ---------------------------------------------------------------------------------------------- #
class RoleType(ChoicesEnum, LowerStrEnum):
    STAFF = auto()
    SUPER_MANAGER = auto()
    SYSTEM_MANAGER = auto()
    RATING_MANAGER = auto()

    _choices_labels = skip(
        ((STAFF, "个人用户"), (SUPER_MANAGER, "超级管理员"), (SYSTEM_MANAGER, "系统管理员"), (RATING_MANAGER, "分级管理员"))
    )


class RoleScopeType(ChoicesEnum, LowerStrEnum):
    AUTHORIZATION = auto()
    SUBJECT = auto()

    _choices_labels = skip(((AUTHORIZATION, "系统操作"), (SUBJECT, "授权对象")))


class RoleRelatedObjectType(ChoicesEnum, LowerStrEnum):
    TEMPLATE = auto()
    GROUP = auto()

    _choices_labels = skip(((TEMPLATE, "权限模板"), (GROUP, "用户组")))


class RoleScopeSubjectType(ChoicesEnum, LowerStrEnum):
    USER = auto()
    DEPARTMENT = auto()
    ANY = "*"

    _choices_labels = skip(((USER, "用户"), (DEPARTMENT, "部门"), (ANY, "任意")))


class RoleSourceTypeEnum(ChoicesEnum, LowerStrEnum):
    """角色创建来源"""

    API = auto()
    WEB = auto()
    DEFAULT_INIT = auto()

    _choices_labels = skip(((API, "api"), (WEB, "web"), (DEFAULT_INIT, "default init")))


class PermissionCodeEnum(ChoicesEnum, LowerStrEnum):
    MANAGE_GROUP = auto()
    MANAGE_TEMPLATE = auto()
    MANAGE_RATING_MANAGER_MEMBER = auto()
    MANAGE_SUPER_MANAGER_MEMBER = auto()
    MANAGE_SYSTEM_MANAGER_MEMBER = auto()
    CREATE_RATING_MANAGER = auto()
    MANAGE_RATING_MANAGER = auto()
    TRANSFER_GROUP = auto()
    AUDIT = auto()
    CONFIGURE_APPROVAL_PROCESS = auto()
    CONFIGURE_MANAGER = auto()
    MANAGE_SYSTEM_SETTING = auto()
    MANAGE_GLOBAL_SETTING = auto()
    MANAGE_ORGANIZATION = auto()
    MANAGE_COMMON_ACTION = auto()
    VIEW_AUTHORIZED_SUBJECTS = auto()


# ---------------------------------------------------------------------------------------------- #
# Template Constants
# ---------------------------------------------------------------------------------------------- #
class TemplatePreUpdateStatus(ChoicesEnum, LowerStrEnum):
    WAITING = auto()
    RUNNING = auto()
    FINISHED = auto()

    _choices_labels = skip(((RUNNING, "运行中"), (WAITING, "等待中")))


# ---------------------------------------------------------------------------------------------- #
# Application & Approval Constants
# ---------------------------------------------------------------------------------------------- #
class ApplicationTypeEnum(ChoicesEnum, LowerStrEnum):
    GRANT_ACTION = auto()
    RENEW_ACTION = auto()
    JOIN_GROUP = auto()
    RENEW_GROUP = auto()
    JOIN_RATING_MANAGER = auto()
    CREATE_RATING_MANAGER = auto()
    UPDATE_RATING_MANAGER = auto()

    _choices_labels = skip(
        (
            (GRANT_ACTION, "自定义权限申请"),
            (RENEW_ACTION, "自定义权限续期"),
            (JOIN_GROUP, "加入用户组"),
            (RENEW_GROUP, "用户组续期"),
            (JOIN_RATING_MANAGER, "加入分级管理员"),
            (CREATE_RATING_MANAGER, "创建分级管理员"),
            (UPDATE_RATING_MANAGER, "修改分级管理员"),
        )
    )


# IAM支持的审批流程节点类型
class ProcessorNodeTypeEnum(LowerStrEnum):
    SUPER_MANAGER = auto()
    SYSTEM_MANAGER = auto()
    RATING_MANAGER = auto()
    INSTANCE_APPROVER = auto()


# 每一种申请单据，对应的审批流程节点可以支持的ROLE
APPLICATION_SUPPORT_PROCESSOR_ROLE_MAP = {
    ApplicationTypeEnum.GRANT_ACTION.value: (
        ProcessorNodeTypeEnum.SUPER_MANAGER.value,
        ProcessorNodeTypeEnum.SYSTEM_MANAGER.value,
        ProcessorNodeTypeEnum.INSTANCE_APPROVER.value,
    ),
    ApplicationTypeEnum.JOIN_GROUP.value: (
        ProcessorNodeTypeEnum.SUPER_MANAGER.value,
        ProcessorNodeTypeEnum.RATING_MANAGER.value,
    ),
    ApplicationTypeEnum.JOIN_RATING_MANAGER.value: (
        ProcessorNodeTypeEnum.SUPER_MANAGER.value,
        ProcessorNodeTypeEnum.RATING_MANAGER.value,
    ),
    ApplicationTypeEnum.CREATE_RATING_MANAGER.value: (ProcessorNodeTypeEnum.SUPER_MANAGER.value,),
    ApplicationTypeEnum.UPDATE_RATING_MANAGER.value: (ProcessorNodeTypeEnum.SUPER_MANAGER.value,),
}


class ProcessorSourceEnum(ChoicesEnum, StrEnum):
    """审批流程节点里的处理者来源"""

    IAM = auto()
    OTHER = auto()


# 对于IAM来源的处理者，IAM有固定支持的处理者类型
IAM_SUPPORT_PROCESSOR_TYPES = [
    ProcessorNodeTypeEnum.SUPER_MANAGER.value,
    ProcessorNodeTypeEnum.SYSTEM_MANAGER.value,
    ProcessorNodeTypeEnum.RATING_MANAGER.value,
    ProcessorNodeTypeEnum.INSTANCE_APPROVER.value,
]


# 支持配置默认流程的申请审批类型
DEFAULT_PROCESS_SUPPORT_APPLICATION_TYPES = [
    ApplicationTypeEnum.GRANT_ACTION.value,
    ApplicationTypeEnum.JOIN_GROUP.value,
    ApplicationTypeEnum.CREATE_RATING_MANAGER.value,
]


class ApplicationStatus(ChoicesEnum, LowerStrEnum):
    """申请单状态"""

    PENDING = auto()
    PASS = auto()
    REJECT = auto()
    CANCELLED = auto()

    _choices_labels = skip(((PENDING, _("审批中")), (PASS, _("通过")), (REJECT, _("拒绝")), (CANCELLED, _("已取消"))))


<<<<<<< HEAD
DEAULT_RESOURCE_GROUP_ID = "00000000000000000000000000000000"
=======
DEAULT_RESOURCE_GROUP_ID = "00000000000000000000000000000000"


# ---------------------------------------------------------------------------------------------- #
# Policy environment
# ---------------------------------------------------------------------------------------------- #
class PolicyEnvTypeEnum(ChoicesEnum, LowerStrEnum):
    PERIOD_DAILY = auto()

    _choices_labels = skip(((PERIOD_DAILY, _("时间")),))


class PolicyEnvConditionTypeEnum(ChoicesEnum, LowerStrEnum):
    TZ = auto()
    HMS = auto()
    WEEKDAY = auto()

    _choices_labels = skip(
        (
            (TZ, _("时区")),
            (HMS, _("时分秒")),
            (WEEKDAY, _("WEEKDAY")),
        )
    )


class WeekDayEnum(ChoicesEnum):
    SUN = 0
    MON = 1
    TUE = 2
    WED = 3
    THU = 4
    FRI = 5
    SAT = 6

    _choices_labels = skip(
        (
            (SUN, _("星期天")),
            (MON, _("星期一")),
            (TUE, _("星期二")),
            (WED, _("星期三")),
            (THU, _("星期四")),
            (FRI, _("星期五")),
            (SAT, _("星期六")),
        )
    )
>>>>>>> e6f28858
<|MERGE_RESOLUTION|>--- conflicted
+++ resolved
@@ -255,9 +255,6 @@
     _choices_labels = skip(((PENDING, _("审批中")), (PASS, _("通过")), (REJECT, _("拒绝")), (CANCELLED, _("已取消"))))
 
 
-<<<<<<< HEAD
-DEAULT_RESOURCE_GROUP_ID = "00000000000000000000000000000000"
-=======
 DEAULT_RESOURCE_GROUP_ID = "00000000000000000000000000000000"
 
 
@@ -303,5 +300,4 @@
             (FRI, _("星期五")),
             (SAT, _("星期六")),
         )
-    )
->>>>>>> e6f28858
+    )