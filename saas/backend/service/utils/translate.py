# -*- coding: utf-8 -*-
"""
TencentBlueKing is pleased to support the open source community by making 蓝鲸智云-权限中心(BlueKing-IAM) available.
Copyright (C) 2017-2021 THL A29 Limited, a Tencent company. All rights reserved.
Licensed under the MIT License (the "License"); you may not use this file except in compliance with the License.
You may obtain a copy of the License at http://opensource.org/licenses/MIT
Unless required by applicable law or agreed to in writing, software distributed under the License is distributed on
an "AS IS" BASIS, WITHOUT WARRANTIES OR CONDITIONS OF ANY KIND, either express or implied. See the License for the
specific language governing permissions and limitations under the License.
"""
from collections import defaultdict
from typing import Any, Dict, List, Type

from backend.common.error_codes import error_codes
from backend.service.constants import ANY_ID, PolicyEnvConditionType
from backend.util.json import json_dumps

from .environment import BaseEnvCondition, HMSEnvCondition, TZEnvCondition, WeekdayEnvCondition

ENV_TYPE_CONDITION_MAP: Dict[str, Type[BaseEnvCondition]] = {
    PolicyEnvConditionType.TZ.value: TZEnvCondition,
    PolicyEnvConditionType.HMS.value: HMSEnvCondition,
    PolicyEnvConditionType.WEEKDAY.value: WeekdayEnvCondition,
}


class ResourceExpressionTranslator:
    """
    翻译资源条件到后端表达式
    """

    def translate(self, system_id: str, resource_groups: List[Dict]) -> str:
        """
        resource_groups: [
          {
            "id: "",
            "related_resource_types": [
              {
                "system_id": "string",
                "type": "string",
                "name": "string",
                "condition": [
                  {
                    "id": "string",
                    "instances": [
                      {
                        "type": "string",
                        "name": "string",
                        "path": [
                          [
                            {
                              "type": "string",
                              "type_name": "string",
                              "id": "string",
                              "name": "string"
                            }
                          ]
                        ]
                      }
                    ],
                    "attributes": [
                      {
                        "id": "string",
                        "name": "string",
                        "values": [
                          {
                            "id": "string",
                            "name": "string"
                          }
                        ]
                      }
                    ]
                  }
                ]
              }
            ]
          }
        ]
        """
        content = [self._translate_resource_group(system_id, r) for r in resource_groups]
        if len(content) == 0:
            expression: Any = content
        elif len(content) == 1:
            expression = content[0]
        else:
            expression = {"OR": {"content": content}}

        return json_dumps(expression)

    def _translate_resource_group(self, system_id: str, resource_group: Dict[str, Any]) -> Dict[str, Any]:
        content = [self._translate_related_resource_types(resource_group["related_resource_types"])]
        env_expressions = self._translate_environments(system_id, resource_group["environments"])
        content.extend(env_expressions)
        if len(content) == 1:
            return content[0]

        return {"AND": {"content": content}}

    def _translate_environments(self, system_id: str, environments: List[Dict[str, Any]]) -> List[Dict]:
        expressions = []
        for env in environments:
            for condition in env["condition"]:
                translator = ENV_TYPE_CONDITION_MAP[condition["type"]](
                    system_id, [v["value"] for v in condition["values"]]
                )
                expressions.extend(translator.trans())
        return expressions

    def _translate_related_resource_types(self, related_resource_types: List[Dict[str, Any]]) -> Dict[str, Any]:
        """
        转换一个resource_group中的条件
        """
        content = [self._translate_condition(r) for r in related_resource_types]
        if len(content) == 1:
            return content[0]

        return {"AND": {"content": content}}

    def _translate_condition(self, resource: Dict) -> Dict:
        """
        表达式转换, 转换SaaS的条件为后端的表达式
        """
        system_id, _type = resource["system_id"], resource["type"]

        # 条件为空, 表示任意
        if len(resource["condition"]) == 0:
            return {"Any": {self._gen_field_name(system_id, _type, "id"): []}}

        content = []

        for c in resource["condition"]:  # 多个项之间是OR
            # 转换实例选择, 每个path中的链路之间是OR
            instance_content = []
            for i in c["instances"]:
                instance_content.append(self._translate_instance(system_id, _type, i))

            if len(instance_content) == 0:
                instance = {}
            elif len(instance_content) == 1:
                instance = instance_content[0]
            else:
                instance = {"OR": {"content": instance_content}}

            # 转换属性选择, 每个属性之间是AND
            attribute_content = []
            for a in c["attributes"]:
                attribute_content.append(self._translate_attribute(system_id, _type, a))

            if len(attribute_content) == 0:
                attribute = {}
            elif len(attribute_content) == 1:
                attribute = attribute_content[0]
            else:
                attribute = {"AND": {"content": attribute_content}}

            # instance 与 attribute 之间 AND
            if instance and attribute:
                content.append({"AND": {"content": [instance, attribute]}})
                continue

            if instance and not attribute:
                content.append(instance)
                continue

            if not instance and attribute:
                content.append(attribute)
                continue

            raise error_codes.INVALID_ARGS.format("instance and attribute must not be both empty")

        if len(content) == 1:
            return content[0]

        # 多组condition之间是OR
        return {"OR": {"content": content}}

    def _gen_field_name(self, system_id: str, _type: str, _id: str):
        return ".".join([system_id, _type, _id])

    def _translate_attribute(self, system_id: str, _type: str, attribute: Dict) -> Dict:
        """
        转换单个attribute
        """
        values = [one["id"] for one in attribute["values"]]

        if len(values) == 0:
            raise error_codes.INVALID_ARGS.format("values must not empty")

        if isinstance(values[0], bool):
            # bool属性值只能有一个
            if len(values) != 1:
                raise error_codes.INVALID_ARGS.format("bool value must has one")
            return {"Bool": {self._gen_field_name(system_id, _type, attribute["id"]): values}}

        if isinstance(values[0], (int, float)):
            return {"NumericEquals": {self._gen_field_name(system_id, _type, attribute["id"]): values}}

        if isinstance(values[0], str):
            return {"StringEquals": {self._gen_field_name(system_id, _type, attribute["id"]): values}}

        raise error_codes.INVALID_ARGS.format("values only support (bool, int, float, str)")

    def _translate_instance(self, system_id: str, _type: str, instance: Dict) -> Dict[str, Any]:
        """
        转换单个instance
        """
        content: List[Dict[str, Any]] = []

        ids = []  # 合并只有id的条件
        paths = []  # 合并最后一级为*的path
        path_ids = defaultdict(list)  # 合并path相同的id

        for p in instance["path"]:
            # 最后一个节点是叶子节点
            if p[-1]["type"] == _type:
                # 如果路径上只有一个节点, 且为叶子节点, 直接使用StringEquals
                if len(p) == 1:
                    ids.append(p[0]["id"])
                else:
                    valid_path_without_last_node(p[:-1])

                    path = translate_path(p[:-1])

                    # 如果叶子节点是任意, 只是用路径StringPrefix
                    if p[-1]["id"] == ANY_ID:
                        paths.append(path)
                        continue

                    # 具有相同路径前缀的叶子节点, 聚合到一个AND的条件中
                    path_ids[path].append(p[-1]["id"])
            else:
                valid_path_without_last_node(p)

                paths.append(translate_path(p))

        if ids:
            content.append({"StringEquals": {self._gen_field_name(system_id, _type, "id"): ids}})

        if paths:
            content.append({"StringPrefix": {self._gen_field_name(system_id, _type, "_bk_iam_path_"): paths}})

        for path, ids in path_ids.items():
            content.append(
                {
                    "AND": {
                        "content": [
                            {"StringEquals": {self._gen_field_name(system_id, _type, "id"): ids}},
                            {"StringPrefix": {self._gen_field_name(system_id, _type, "_bk_iam_path_"): [path]}},
                        ]
                    }
                }
            )

        if len(content) == 0:
            raise error_codes.INVALID_ARGS.format("instance path must not be empty")

        if len(content) == 1:
            return content[0]

        return {"OR": {"content": content}}


def translate_path(path_nodes: List[Dict]) -> str:
    """
    转换path层级到字符串表示
    """
    path = ["/"]
    for n in path_nodes:
        path.append("{},{}/".format(n["type"], n["id"]))
    return "".join(path)


def valid_path_without_last_node(path_nodes: List[Dict]):
    """
    校验路径数据, 必须排除路径最后的叶子节点 (叶子节点是可以为 * 的)

    1. 路径的中间节点不能为 *
    2. 路径中不能存在重复的节点
    """
    node_set = set()

    for n in path_nodes:
<<<<<<< HEAD
        # 1. 校验节点id不能为 *
        if n["id"] == ANY_ID:
            raise error_codes.INVALID_ARGS.format("path: {} must not has node id *".format(translate_path(path_nodes)))

        # 2. 校验节点数据不能重复
=======
        # 校验节点数据不能重复
>>>>>>> d07ba8e7
        ns = "{},{}".format(n["type"], n["id"])
        if ns in node_set:
            raise error_codes.INVALID_ARGS.format("path: {} nodes must not repeat".format(translate_path(path_nodes)))

        node_set.add(ns)<|MERGE_RESOLUTION|>--- conflicted
+++ resolved
@@ -280,15 +280,7 @@
     node_set = set()
 
     for n in path_nodes:
-<<<<<<< HEAD
-        # 1. 校验节点id不能为 *
-        if n["id"] == ANY_ID:
-            raise error_codes.INVALID_ARGS.format("path: {} must not has node id *".format(translate_path(path_nodes)))
-
-        # 2. 校验节点数据不能重复
-=======
         # 校验节点数据不能重复
->>>>>>> d07ba8e7
         ns = "{},{}".format(n["type"], n["id"])
         if ns in node_set:
             raise error_codes.INVALID_ARGS.format("path: {} nodes must not repeat".format(translate_path(path_nodes)))
