--- conflicted
+++ resolved
@@ -33,11 +33,7 @@
 from backend.common.time import expired_at_display
 from backend.service.application import ApplicationService
 from backend.service.approval import ApprovalProcessService
-<<<<<<< HEAD
-from backend.service.constants import ApplicationStatus, ApplicationTypeEnum, RoleSourceTypeEnum, RoleType, SubjectType
-=======
 from backend.service.constants import ApplicationStatus, ApplicationType, RoleSourceType, RoleType, SubjectType
->>>>>>> d07ba8e7
 from backend.service.models import (
     Applicant,
     ApplicantDepartment,
@@ -302,11 +298,7 @@
                 # 记录role创建来源信息
                 RoleSource.objects.create(
                     role_id=role.id,
-<<<<<<< HEAD
-                    source_type=RoleSourceTypeEnum.API.value,
-=======
                     source_type=RoleSourceType.API.value,
->>>>>>> d07ba8e7
                     source_system_id=application.source_system_id,
                 )
 
@@ -420,11 +412,7 @@
     def _get_applicant_info(self, applicant: str) -> ApplicantInfo:
         """获取申请者相关信息"""
         # 查询用户的部门信息
-<<<<<<< HEAD
-        user = User.objects.filter(username=applicant).first()
-=======
         user = UserModel.objects.filter(username=applicant).first()
->>>>>>> d07ba8e7
         if not user:
             raise error_codes.INVALID_ARGS.format(f"user: {applicant} not exists")
 
@@ -620,11 +608,7 @@
         return GroupApplicationContent(groups=group_infos, applicants=applicants)
 
     def create_for_group(
-<<<<<<< HEAD
-        self, application_type: ApplicationTypeEnum, data: GroupApplicationDataBean, source_system_id: str = ""
-=======
         self, application_type: ApplicationType, data: GroupApplicationDataBean, source_system_id: str = ""
->>>>>>> d07ba8e7
     ) -> List[Application]:
         """申请加入用户组"""
         # 1. 查询申请者信息
@@ -698,11 +682,7 @@
 
     def create_for_grade_manager(
         self,
-<<<<<<< HEAD
-        application_type: ApplicationTypeEnum,
-=======
         application_type: ApplicationType,
->>>>>>> d07ba8e7
         data: GradeManagerApplicationDataBean,
         source_system_id: str = "",
         callback_id: str = "",
@@ -716,11 +696,7 @@
 
         # 2. 查询对应的审批流程(所有分级管理员的申请都使用同一个流程)
         grade_manager_process = self.approval_process_svc.get_default_process(
-<<<<<<< HEAD
-            ApplicationTypeEnum.CREATE_GRADE_MANAGER.value
-=======
             ApplicationType.CREATE_GRADE_MANAGER.value
->>>>>>> d07ba8e7
         )
 
         # 3. 实例化流程
