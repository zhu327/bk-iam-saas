<template>
  <div class="my-perm-custom-perm-table" v-bkloading="{ isLoading: loading, opacity: 1 }">
    <bk-table
      v-if="!loading"
      :data="policyList"
      border
      :cell-class-name="getCellClass">
      <bk-table-column :label="$t(`m.common['操作']`)" min-width="120">
        <template slot-scope="{ row }">
          <span :title="row.name">{{ row.name }}</span>
        </template>
      </bk-table-column>
      <bk-table-column :resizable="false" :label="$t(`m.common['资源实例']`)" min-width="450">
        <template slot-scope="{ row }">
          <template v-if="!row.isEmpty">
            <div v-for="(_, _index) in row.resource_groups" :key="_.id" class="related-resource-list"
              :class="row.resource_groups === 1 || _index === row.resource_groups.length - 1
                ? '' : 'related-resource-list-border'">
              <p class="related-resource-item"
                v-for="item in _.related_resource_types"
                :key="item.type">
                <render-resource-popover
                  :key="item.type"
                  :data="item.condition"
                  :value="`${item.name}：${item.value}`"
                  :max-width="380"
                  @on-view="handleViewResource(_, row)" />
              </p>
              <Icon
                type="detail-new"
                class="view-icon"
                :title="$t(`m.common['详情']`)"
                v-if="isShowPreview(row)"
                @click.stop="handleViewResource(_, row)" />
              <Icon v-if="isShowPreview(row)"
                :title="$t(`m.common['删除']`)" type="reduce-hollow"
                :class="row.resource_groups.length > 1 ? 'effect-icon' : 'effect-icon-disabled'"
                @click.stop="handlerReduceInstance(_, row)" />
            </div>
          </template>
          <template v-else>
            <div class="pl20 mt20">{{ $t(`m.common['无需关联实例']`) }}</div>
          </template>
        </template>
      </bk-table-column>
      <bk-table-column :label="$t(`m.common['生效条件']`)" min-width="300">
        <template slot-scope="{ row }">
          <div class="condition-table-cell" v-if="!!row.related_environments.length">
            <div v-for="(_, groIndex) in row.resource_groups" :key="_.id"
              class="related-condition-list"
              :class="[row.resource_groups.length > 1 ? 'related-resource-list' : 'environ-group-one',
                       row.resource_groups === 1 || groIndex === row.resource_groups.length - 1
                         ? '' : 'related-resource-list-border']">
              <effect-conditon
                :value="_.environments"
                :is-empty="!_.environments.length">
              </effect-conditon>
              <Icon
                type="detail-new"
                class="effect-detail-icon"
                :title="$t(`m.common['详情']`)"
                v-if="isShowPreview(row)"
                @click.stop="handleEnvironmentsViewResource(_, row)" />
            </div>
          </div>
          <div v-else class="condition-table-cell empty-text">{{ $t(`m.common['无生效条件']`) }}</div>
        </template>
      </bk-table-column>
      <bk-table-column prop="expired_dis" :label="$t(`m.common['有效期']`)"></bk-table-column>
      <bk-table-column :label="$t(`m.common['操作']`)" width="180">
        <template slot-scope="{ row }">
          <bk-button text @click="handleDelete(row)">{{ $t(`m.common['删除']`) }}</bk-button>
          <bk-button v-if="row.expired_dis === $t(`m.common['已过期']`)"
            text @click="handleToTemporaryCustomApply(row)">
            {{ $t(`m.myApply['再次申请']`) }}
          </bk-button>
        </template>
      </bk-table-column>
    </bk-table>

    <delete-dialog
      :show.sync="deleteDialog.visible"
      :loading="deleteDialog.loading"
      :title="deleteDialog.title"
      :sub-title="deleteDialog.subTitle"
      @on-after-leave="handleAfterDeleteLeave"
      @on-cancel="hideCancelDelete"
      @on-sumbit="handleSumbitDelete" />

    <bk-sideslider
      :is-show="isShowSideslider"
      :title="sidesliderTitle"
      :width="725"
      quick-close
      data-test-id="myPerm_sideslider_resourceInsance"
      @update:isShow="handleResourceCancel">
      <div slot="header" class="iam-my-custom-perm-silder-header">
        <span>{{ sidesliderTitle}}</span>
        <div class="action-wrapper" v-if="canOperate">
          <bk-button
            text
            theme="primary"
            size="small"
            style="padding: 0;"
            :disabled="batchDisabled"
            v-if="isBatchDelete"
            @click="handleBatchDelete">{{ $t(`m.common['批量删除实例权限']`) }}</bk-button>
          <template v-else>
            <iam-popover-confirm
              :title="$t(`m.info['确定删除实例权限']`)"
              :disabled="disabled"
              :confirm-handler="handleDeletePerm">
              <bk-button
                theme="primary"
                :disabled="disabled">
                {{ $t(`m.common['删除']`) }}
              </bk-button>
            </iam-popover-confirm>
            <bk-button style="margin-left: 10px;" @click="handleCancel">
              {{ $t(`m.common['取消']`) }}
            </bk-button>
          </template>
        </div>
      </div>
      <div slot="content">
        <render-detail
          :data="previewData"
          :can-edit="!isBatchDelete"
          ref="detailComRef"
          @tab-change="handleTabChange"
          @on-change="handleChange" />
      </div>
    </bk-sideslider>

    <bk-sideslider
      :is-show="isShowEnvironmentsSideslider"
      :title="environmentsSidesliderTitle"
      :width="725"
      quick-close
      @update:isShow="handleResourceCancel"
      ext-cls="effect-conditon-side">
      <div slot="content">
        <effect-conditon
          :value="environmentsSidesliderData"
          :is-empty="!environmentsSidesliderData.length"
          @on-view="handleViewSidesliderCondition"
        >
        </effect-conditon>
      </div>
    </bk-sideslider>

    <!-- 生效时间编辑功能需要产品确认 暂时隐藏 -->
    <bk-sideslider
      :is-show="isShowResourceInstanceEffectTime"
      :title="environmentsSidesliderTitle"
      :width="725"
      quick-close
      @update:isShow="handleResourceEffectTimeCancel"
      :ext-cls="'relate-instance-sideslider'">
      <div slot="content" class="sideslider-content">
        <sideslider-effect-conditon
          ref="sidesliderRef"
          :data="environmentsSidesliderData"
        ></sideslider-effect-conditon>
      </div>
      <div slot="footer" style="margin-left: 25px;">
        <bk-button theme="primary" :loading="sliderLoading"
          @click="handleResourceEffectTimeSumit">
          {{ $t(`m.common['保存']`) }}</bk-button>
        <bk-button style="margin-left: 10px;"
          @click="handleResourceEffectTimeCancel">{{ $t(`m.common['取消']`) }}</bk-button>
      </div>
    </bk-sideslider>
  </div>
</template>
<script>
  import _ from 'lodash';
  import { mapGetters } from 'vuex';
  import IamPopoverConfirm from '@/components/iam-popover-confirm';
  import DeleteDialog from '@/components/iam-confirm-dialog/index.vue';
  import RenderResourcePopover from '../components/prem-view-resource-popover';
  import PermPolicy from '@/model/my-perm-policy';
  import { leaveConfirm } from '@/common/leave-confirm';
  import RenderDetail from '../components/render-detail-edit';
  import EffectConditon from './effect-conditon';
  import SidesliderEffectConditon from './sideslider-effect-condition';

  export default {
    name: 'CustomPermTable',
    components: {
      IamPopoverConfirm,
      RenderDetail,
      RenderResourcePopover,
      DeleteDialog,
      EffectConditon,
      SidesliderEffectConditon
    },
    props: {
      systemId: {
        type: String,
        default: ''
      }
    },
    data () {
      return {
        policyList: [],
        policyCountMap: {},
        initRequestQueue: ['permTable'],
        previewData: [],
        curId: '',
        curPolicyId: '',
        isShowSideslider: false,
        curDeleteIds: [],

        deleteDialog: {
          visible: false,
          title: this.$t(`m.dialog['确认删除']`),
          subTitle: '',
          loading: false
        },
        sidesliderTitle: '',

        isBatchDelete: true,
        batchDisabled: false,
        disabled: true,
        canOperate: true,
        isShowEnvironmentsSideslider: false,
        environmentsSidesliderTitle: this.$t(`m.common['生效条件']`),
        environmentsSidesliderData: [],
        isShowResourceInstanceEffectTime: false,
        resourceGrouParams: {},
        params: '',
        originalCustomTmplList: []

      };
    },
    computed: {
            ...mapGetters(['user']),
            loading () {
                return this.initRequestQueue.length > 0;
            },
            isShowPreview () {
                return (payload) => {
                    return !payload.isEmpty && payload.policy_id !== '';
                };
            }
    },
    watch: {
      systemId: {
        async handler (value) {
          if (value !== '') {
            this.initRequestQueue = ['permTable'];
            const params = {
              systemId: value
            };
            this.params = params;
            await this.fetchActions(value);
            this.fetchData(params);
          } else {
            this.initRequestQueue = [];
            this.policyList = [];
            this.policyCountMap = {};
          }
        },
<<<<<<< HEAD
        watch: {
            systemId: {
                async handler (value) {
                    if (value !== '') {
                        this.initRequestQueue = ['permTable'];
                        const params = {
                            systemId: value
                        };
                        this.params = params;
                        await this.fetchActions(value);
                        this.fetchData(params);
                    } else {
                        this.initRequestQueue = [];
                        this.policyList = [];
                        this.policyCountMap = {};
                    }
                },
                immediate: true
            }
        },
        methods: {
            /**
             * 获取系统对应的自定义操作
             *
             * @param {String} systemId 系统id
             * 执行handleActionLinearData方法
             */
            async fetchActions (systemId) {
                const params = {
                    system_id: systemId,
                    user_id: this.user.username
                };
                try {
                    const res = await this.$store.dispatch('permApply/getActions', params);
                    this.originalCustomTmplList = _.cloneDeep(res.data);
                    this.handleActionLinearData();
                } catch (e) {
                    console.error(e);
                    this.bkMessageInstance = this.$bkMessage({
                        limit: 1,
                        theme: 'error',
                        message: e.message || e.data.msg || e.statusText,
                        ellipsisLine: 2,
                        ellipsisCopy: true
                    });
                }
            },
            handleActionLinearData () {
                const linearActions = [];
                this.originalCustomTmplList.forEach((item, index) => {
                    item.actions.forEach(act => {
                        linearActions.push(act);
                    })
                    ;(item.sub_groups || []).forEach(sub => {
                        sub.actions.forEach(act => {
                            linearActions.push(act);
                        });
                    });
                });

                this.linearActionList = _.cloneDeep(linearActions);
            },
            /**
             * fetchData
             */
            async fetchData (params) {
                try {
                    const res = await this.$store.dispatch('permApply/getProvisionPolicies', { system_id: params.systemId });
                    this.policyList = res.data.map(item => {
                        // eslint-disable-next-line max-len
                        item.related_environments = this.linearActionList.find(sub => sub.id === item.id).related_environments;
                        item.related_actions = this.linearActionList.find(sub => sub.id === item.id).related_actions;
                        return new PermPolicy(item);
                    });
                } catch (e) {
                    console.error(e);
                    this.bkMessageInstance = this.$bkMessage({
                        limit: 1,
                        theme: 'error',
                        message: e.message || e.data.msg || e.statusText,
                        ellipsisLine: 2,
                        ellipsisCopy: true
                    });
                } finally {
                    this.initRequestQueue.shift();
                }
            },

            /**
             * getCellClass
             */
            getCellClass ({ row, column, rowIndex, columnIndex }) {
                if (columnIndex === 1 || columnIndex === 2) {
                    return 'iam-perm-table-cell-cls';
                }
                return '';
            },

            /**
             * handleRefreshData
             */
            handleRefreshData () {
                this.initRequestQueue = ['permTable'];
                const params = {
                    systemId: this.systemId
                };
                this.fetchData(params);
            },

            /**
             * handleBatchDelete
             */
            handleBatchDelete () {
                window.changeAlert = true;
                this.isBatchDelete = false;
            },

            handleTabChange (payload) {
                const { disabled, canDelete } = payload;
                this.batchDisabled = disabled;
                this.canOperate = canDelete;
            },

            handleChange () {
                const data = this.$refs.detailComRef.handleGetValue();
                this.disabled = data.ids.length < 1 && data.condition.length < 1;
            },

            async handleDeletePerm (payload) {
                const data = this.$refs.detailComRef.handleGetValue();
                const { ids, condition, type, resource_group_id } = data;
                const params = {
                    id: this.curPolicyId,
                    data: {
                        system_id: data.system_id,
                        type: type,
                        ids,
                        condition,
                        resource_group_id
                    }
                };
                try {
                    await this.$store.dispatch('permApply/updatePerm', params);
                    window.changeAlert = false;
                    this.isShowSideslider = false;
                    this.resetDataAfterClose();
                    this.messageSuccess(this.$t(`m.info['删除成功']`), 2000);
                    this.handleRefreshData();
                } catch (e) {
                    console.error(e);
                    this.bkMessageInstance = this.$bkMessage({
                        limit: 1,
                        theme: 'error',
                        message: e.message || e.data.msg || e.statusText,
                        ellipsisLine: 2,
                        ellipsisCopy: true
                    });
                } finally {
                    payload && payload.hide();
                }
            },

            handleCancel () {
                this.isBatchDelete = true;
            },

            handleResourceCancel () {
                let cancelHandler = Promise.resolve();
                if (window.changeAlert) {
                    cancelHandler = leaveConfirm();
                }
                cancelHandler.then(() => {
                    this.isShowSideslider = false;
                    this.isShowEnvironmentsSideslider = false;
                    this.resetDataAfterClose();
                }, _ => _);
            },

            handleResourceEffectTimeCancel () {
                let cancelHandler = Promise.resolve();
                if (window.changeAlert) {
                    cancelHandler = leaveConfirm();
                }
                cancelHandler.then(() => {
                    this.isShowResourceInstanceEffectTime = false;
                    this.resetDataAfterClose();
                }, _ => _);
            },

            /**
             * handleResourceEffectTimeSumit
             */
            handleResourceEffectTimeSumit () {
                const environments = this.$refs.sidesliderRef.handleGetValue();
                console.log(this.curIndex, this.curGroupIndex, environments);
                window.changeAlert = false;
            },

            /**
             * resetDataAfterClose
             */
            resetDataAfterClose () {
                this.sidesliderTitle = '';
                this.previewData = [];
                this.canOperate = true;
                this.batchDisabled = false;
                this.disabled = true;
                this.isBatchDelete = true;
                this.curId = '';
                this.curPolicyId = '';
            },

            /**
             * handleAfterDeleteLeave
             */
            handleAfterDeleteLeave () {
                this.deleteDialog.subTitle = '';
                this.curDeleteIds = [];
            },

            /**
             * hideCancelDelete
             */
            hideCancelDelete () {
                this.deleteDialog.visible = false;
            },

            /**
             * handleViewResource
             */
            handleViewResource (groupItem, payload) {
                this.curId = payload.id;
                this.curPolicyId = payload.policy_id;
                const params = [];

                if (groupItem.related_resource_types.length > 0) {
                    groupItem.related_resource_types.forEach(item => {
                        const { name, type, condition } = item;
                        params.push({
                            name: type,
                            label: `${name} ${this.$t(`m.common['实例']`)}`,
                            tabType: 'resource',
                            data: condition,
                            systemId: item.system_id,
                            resource_group_id: groupItem.id
                        });
                    });
                }
                this.previewData = _.cloneDeep(params);

                if (this.previewData[0].tabType === 'relate') {
                    this.canOperate = false;
                }
                if (this.previewData[0].tabType === 'resource' && (this.previewData[0].data.length < 1 || this.previewData[0].data.every(item => !item.instance || item.instance.length < 1))) {
                    this.batchDisabled = true;
                }
                this.sidesliderTitle = this.$t(`m.info['操作侧边栏操作的资源实例']`, { value: `${this.$t(`m.common['【']`)}${payload.name}${this.$t(`m.common['】']`)}` });
                window.changeAlert = 'iamSidesider';
                this.isShowSideslider = true;
            },

            /**
             * handleEnvironmentsViewResource
             */
            handleEnvironmentsViewResource (payload, data) {
                this.environmentsSidesliderData = payload.environments;
                console.log('environmentsSidesliderData', this.environmentsSidesliderData);
                this.isShowEnvironmentsSideslider = true;
                this.environmentsSidesliderTitle = this.$t(`m.info['关联侧边栏操作生效条件']`, { value: `${this.$t(`m.common['【']`)}${data.name}${this.$t(`m.common['】']`)}` });
            },

            /**
             * handlerReduceInstance
             */
            handlerReduceInstance (payload, data) {
                if (data.resource_groups.length < 2) return;
                this.deleteDialog.subTitle = `${this.$t(`m.dialog['将删除']`)}${this.$t(`m.perm['一组实例权限']`)}`;
                this.deleteDialog.visible = true;
                this.resourceGrouParams = {
                    id: data.policy_id,
                    resourceGroupId: payload.id
                };
            },

            /**
             * handleViewSidesliderCondition
             */
            handleViewSidesliderCondition () {
                this.isShowResourceInstanceEffectTime = true;
            },
=======
        immediate: true
      }
    },
    methods: {
      /**
       * 获取系统对应的自定义操作
       *
       * @param {String} systemId 系统id
       * 执行handleActionLinearData方法
       */
      async fetchActions (systemId) {
        const params = {
          system_id: systemId,
          user_id: this.user.username
        };
        try {
          const res = await this.$store.dispatch('permApply/getActions', params);
          this.originalCustomTmplList = _.cloneDeep(res.data);
          this.handleActionLinearData();
        } catch (e) {
          console.error(e);
          this.bkMessageInstance = this.$bkMessage({
            limit: 1,
            theme: 'error',
            message: e.message || e.data.msg || e.statusText,
            ellipsisLine: 2,
            ellipsisCopy: true
          });
        }
      },
      handleActionLinearData () {
        const linearActions = [];
        this.originalCustomTmplList.forEach((item, index) => {
          item.actions.forEach(act => {
            linearActions.push(act);
          })
          ;(item.sub_groups || []).forEach(sub => {
            sub.actions.forEach(act => {
              linearActions.push(act);
            });
          });
        });

        this.linearActionList = _.cloneDeep(linearActions);
      },
      /**
       * fetchData
       */
      async fetchData (params) {
        try {
          const res = await this.$store.dispatch('permApply/getProvisionPolicies', { system_id: params.systemId });
          this.policyList = res.data.map(item => {
            // eslint-disable-next-line max-len
            item.related_environments = this.linearActionList.find(sub => sub.id === item.id).related_environments;
            item.related_actions = this.linearActionList.find(sub => sub.id === item.id).related_actions;
            return new PermPolicy(item);
          });
        } catch (e) {
          console.error(e);
          this.bkMessageInstance = this.$bkMessage({
            limit: 1,
            theme: 'error',
            message: e.message || e.data.msg || e.statusText,
            ellipsisLine: 2,
            ellipsisCopy: true
          });
        } finally {
          this.initRequestQueue.shift();
        }
      },

      /**
       * getCellClass
       */
      getCellClass ({ row, column, rowIndex, columnIndex }) {
        if (columnIndex === 1 || columnIndex === 2) {
          return 'iam-perm-table-cell-cls';
        }
        return '';
      },

      /**
       * handleRefreshData
       */
      handleRefreshData () {
        this.initRequestQueue = ['permTable'];
        const params = {
          systemId: this.systemId
        };
        this.fetchData(params);
      },

      /**
       * handleBatchDelete
       */
      handleBatchDelete () {
        window.changeAlert = true;
        this.isBatchDelete = false;
      },

      handleTabChange (payload) {
        const { disabled, canDelete } = payload;
        this.batchDisabled = disabled;
        this.canOperate = canDelete;
      },

      handleChange () {
        const data = this.$refs.detailComRef.handleGetValue();
        this.disabled = data.ids.length < 1 && data.condition.length < 1;
      },

      async handleDeletePerm (payload) {
        const data = this.$refs.detailComRef.handleGetValue();
        const { ids, condition, type, resource_group_id } = data;
        const params = {
          id: this.curPolicyId,
          data: {
            system_id: data.system_id,
            type: type,
            ids,
            condition,
            resource_group_id
          }
        };
        try {
          await this.$store.dispatch('permApply/updatePerm', params);
          window.changeAlert = false;
          this.isShowSideslider = false;
          this.resetDataAfterClose();
          this.messageSuccess(this.$t(`m.info['删除成功']`), 2000);
          this.handleRefreshData();
        } catch (e) {
          console.error(e);
          this.bkMessageInstance = this.$bkMessage({
            limit: 1,
            theme: 'error',
            message: e.message || e.data.msg || e.statusText,
            ellipsisLine: 2,
            ellipsisCopy: true
          });
        } finally {
          payload && payload.hide();
        }
      },
>>>>>>> a2d66986

      handleCancel () {
        this.isBatchDelete = true;
      },

      handleResourceCancel () {
        let cancelHandler = Promise.resolve();
        if (window.changeAlert) {
          cancelHandler = leaveConfirm();
        }
        cancelHandler.then(() => {
          this.isShowSideslider = false;
          this.isShowEnvironmentsSideslider = false;
          this.resetDataAfterClose();
        }, _ => _);
      },

      handleResourceEffectTimeCancel () {
        let cancelHandler = Promise.resolve();
        if (window.changeAlert) {
          cancelHandler = leaveConfirm();
        }
        cancelHandler.then(() => {
          this.isShowResourceInstanceEffectTime = false;
          this.resetDataAfterClose();
        }, _ => _);
      },

      /**
       * handleResourceEffectTimeSumit
       */
      handleResourceEffectTimeSumit () {
        const environments = this.$refs.sidesliderRef.handleGetValue();
        console.log(this.curIndex, this.curGroupIndex, environments);
        window.changeAlert = false;
      },

      /**
       * resetDataAfterClose
       */
      resetDataAfterClose () {
        this.sidesliderTitle = '';
        this.previewData = [];
        this.canOperate = true;
        this.batchDisabled = false;
        this.disabled = true;
        this.isBatchDelete = true;
        this.curId = '';
        this.curPolicyId = '';
      },

      /**
       * handleAfterDeleteLeave
       */
      handleAfterDeleteLeave () {
        this.deleteDialog.subTitle = '';
        this.curDeleteIds = [];
      },

      /**
       * hideCancelDelete
       */
      hideCancelDelete () {
        this.deleteDialog.visible = false;
      },

      /**
       * handleViewResource
       */
      handleViewResource (groupItem, payload) {
        this.curId = payload.id;
        this.curPolicyId = payload.policy_id;
        const params = [];

        if (groupItem.related_resource_types.length > 0) {
          groupItem.related_resource_types.forEach(item => {
            const { name, type, condition } = item;
            params.push({
              name: type,
              label: `${name} ${this.$t(`m.common['实例']`)}`,
              tabType: 'resource',
              data: condition,
              systemId: item.system_id,
              resource_group_id: groupItem.id
            });
          });
        }
        this.previewData = _.cloneDeep(params);

        if (this.previewData[0].tabType === 'relate') {
          this.canOperate = false;
        }
        if (this.previewData[0].tabType === 'resource' && (this.previewData[0].data.length < 1 || this.previewData[0].data.every(item => !item.instance || item.instance.length < 1))) {
          this.batchDisabled = true;
        }
        this.sidesliderTitle = `${this.$t(`m.common['操作']`)}${this.$t(`m.common['【']`)}${payload.name}${this.$t(`m.common['】']`)}${this.$t(`m.common['的资源实例']`)}`;
        window.changeAlert = 'iamSidesider';
        this.isShowSideslider = true;
      },

      /**
       * handleEnvironmentsViewResource
       */
      handleEnvironmentsViewResource (payload, data) {
        this.environmentsSidesliderData = payload.environments;
        console.log('environmentsSidesliderData', this.environmentsSidesliderData);
        this.isShowEnvironmentsSideslider = true;
        this.environmentsSidesliderTitle = `$${this.$t(`m.common['【']`)}${data.name}${this.$t(`m.common['】']`)}${this.$t(`m.common['生效条件']`)}`;
      },

      /**
       * handlerReduceInstance
       */
      handlerReduceInstance (payload, data) {
        if (data.resource_groups.length < 2) return;
        this.deleteDialog.subTitle = `${this.$t(`m.dialog['将删除']`)}${this.$t(`m.perm['一组实例权限']`)}`;
        this.deleteDialog.visible = true;
        this.resourceGrouParams = {
          id: data.policy_id,
          resourceGroupId: payload.id
        };
      },

      /**
       * handleViewSidesliderCondition
       */
      handleViewSidesliderCondition () {
        this.isShowResourceInstanceEffectTime = true;
      },

      /**
       * handleDelete
       */
      handleDelete (payload) {
        this.curDeleteIds.splice(0, this.curDeleteIds.length, ...[payload.policy_id]);
        this.deleteDialog.subTitle = `${this.$t(`m.dialog['将删除']`)}${this.$t(`m.common['【']`)}${payload.name}${this.$t(`m.common['】']`)}权限`;
        this.deleteDialog.visible = true;
      },

      /**
       * handleSumbitDelete
       */
      async handleSumbitDelete () {
        this.deleteDialog.loading = true;
        try {
          if (this.resourceGrouParams.id && this.resourceGrouParams.resourceGroupId) { // 表示删除的是资源组
            await this.$store.dispatch('permApply/deleteRosourceGroupPerm', this.resourceGrouParams);
            this.fetchData(this.params);
            this.messageSuccess(this.$t(`m.info['删除成功']`), 2000);
          } else {
            await this.$store.dispatch('permApply/deleteTemporaryPerm', {
              policyIds: this.curDeleteIds,
              systemId: this.systemId
            });
            const index = this.policyList.findIndex(item => item.policy_id === this.curDeleteIds[0]);
            if (index > -1) {
              this.policyList.splice(index, 1);
            }
            this.messageSuccess(this.$t(`m.info['删除成功']`), 2000);
            this.$emit('after-delete', this.policyList.length);
          }
        } catch (e) {
          console.error(e);
          this.bkMessageInstance = this.$bkMessage({
            limit: 1,
            theme: 'error',
            message: e.message || e.data.msg || e.statusText,
            ellipsisLine: 2,
            ellipsisCopy: true
          });
        } finally {
          this.deleteDialog.loading = false;
          this.deleteDialog.visible = false;
        }
      },

      // 跳转到临时权限
      async handleToTemporaryCustomApply (data) {
        await this.getTemporaryCustomRelatedActions(data);
        this.$nextTick(() => {
          this.$router.push({
            name: 'applyProvisionPerm',
            params: { ids: this.applyAgiagnIds, temporaryTableData: this.TemporaryCustomTableData },
            query: {
              system_id: this.systemId
            }
          });
        });
      },
            
      // 获取相对关系
      getTemporaryCustomRelatedActions (data) {
        this.applyAgiagnIds = [data.id];
        const hash = {};
        const TemporaryCustomTableData = this.policyList.reduce((prev, item) => {
          if (data.related_actions.includes(item.id)) {
            // eslint-disable-next-line no-unused-expressions
            hash[item.id] ? '' : hash[item.id] = true && this.applyAgiagnIds.push(item.id)
              && prev.push({ id: item.id, resource_groups: item.resource_groups });
          }
          return prev;
        }, [{ id: data.id, resource_groups: data.resource_groups }]);
        this.TemporaryCustomTableData = [...TemporaryCustomTableData].map(e => {
          e.resource_groups.forEach(item => {
            console.log('item', item);
            item.id = '';
          });
          return e;
        });
      }
    }
  };
</script>
<style lang='postcss'>
    .my-perm-custom-perm-table {
        min-height: 101px;
        .bk-table-enable-row-hover .bk-table-body tr:hover > td {
            background-color: #fff;
        }
        .related-condition-list{
            flex: 1;
            display: flex;
            flex-flow: column;
            justify-content: center;
            position: relative;
            .effect-detail-icon {
                display: none;
                position: absolute;
                top: 50%;
                right: 10px;
                transform: translate(0, -50%);
                font-size: 18px;
                cursor: pointer;
            }
            &:hover {
                .effect-detail-icon {
                    display: inline-block;
                    color: #3a84ff;
                }
            }
        }
        .related-resource-list{
            position: relative;
            .related-resource-item{
                margin: 20px !important;
            }
            .view-icon {
                display: none;
                position: absolute;
                top: 50%;
                right: 40px;
                transform: translate(0, -50%);
                font-size: 18px;
                cursor: pointer;
            }
            &:hover {
                .view-icon {
                    display: inline-block;
                    color: #3a84ff;
                }
            }
            .effect-icon {
                display: none;
                position: absolute;
                top: 50%;
                right: 10px;
                transform: translate(0, -50%);
                font-size: 18px;
                cursor: pointer;
            }
            &:hover {
                .effect-icon {
                    display: inline-block;
                    color: #3a84ff;
                }
            }
            .effect-icon-disabled{
                display: none;
                position: absolute;
                top: 50%;
                right: 10px;
                transform: translate(0, -50%);
                font-size: 18px;
                cursor: pointer;
            }
            &:hover {
                .effect-icon-disabled {
                    display: inline-block;
                    color: #dcdee5;
                }
            }
            &-border{border-bottom: 1px solid #dfe0e5;}
        }
        .bk-table {
            border-right: none;
            border-bottom: none;
            .bk-table-header-wrapper {
                .cell {
                    padding-left: 20px !important;
                }
            }
            .bk-table-body-wrapper {
                .cell {
                    padding: 20px !important;
                }
            }

            .iam-perm-table-cell-cls {
                .cell {
                    padding: 0px !important;
                    height: 100%;
                }
                .condition-table-cell{
                    height: 100%;
                    flex-flow: column;
                    display: flex;
                    justify-content: center;
                    /* padding: 15px 0; */
                }
                .empty-text {
                    padding: 0 20px;
                }
            }
            tr:hover {
                background-color: #fff;
            }
        }

        .iam-my-custom-perm-silder-header {
            display: flex;
            justify-content: space-between;
            .action-wrapper {
                margin-right: 30px;
                font-weight: normal;
            }
        }

        .effect-conditon-side{
            .text{
                font-size: 14px;
                color: #63656e;
            }
        }
    }
</style>
<|MERGE_RESOLUTION|>--- conflicted
+++ resolved
@@ -1,1046 +1,753 @@
-<template>
-  <div class="my-perm-custom-perm-table" v-bkloading="{ isLoading: loading, opacity: 1 }">
-    <bk-table
-      v-if="!loading"
-      :data="policyList"
-      border
-      :cell-class-name="getCellClass">
-      <bk-table-column :label="$t(`m.common['操作']`)" min-width="120">
-        <template slot-scope="{ row }">
-          <span :title="row.name">{{ row.name }}</span>
-        </template>
-      </bk-table-column>
-      <bk-table-column :resizable="false" :label="$t(`m.common['资源实例']`)" min-width="450">
-        <template slot-scope="{ row }">
-          <template v-if="!row.isEmpty">
-            <div v-for="(_, _index) in row.resource_groups" :key="_.id" class="related-resource-list"
-              :class="row.resource_groups === 1 || _index === row.resource_groups.length - 1
-                ? '' : 'related-resource-list-border'">
-              <p class="related-resource-item"
-                v-for="item in _.related_resource_types"
-                :key="item.type">
-                <render-resource-popover
-                  :key="item.type"
-                  :data="item.condition"
-                  :value="`${item.name}：${item.value}`"
-                  :max-width="380"
-                  @on-view="handleViewResource(_, row)" />
-              </p>
-              <Icon
-                type="detail-new"
-                class="view-icon"
-                :title="$t(`m.common['详情']`)"
-                v-if="isShowPreview(row)"
-                @click.stop="handleViewResource(_, row)" />
-              <Icon v-if="isShowPreview(row)"
-                :title="$t(`m.common['删除']`)" type="reduce-hollow"
-                :class="row.resource_groups.length > 1 ? 'effect-icon' : 'effect-icon-disabled'"
-                @click.stop="handlerReduceInstance(_, row)" />
-            </div>
-          </template>
-          <template v-else>
-            <div class="pl20 mt20">{{ $t(`m.common['无需关联实例']`) }}</div>
-          </template>
-        </template>
-      </bk-table-column>
-      <bk-table-column :label="$t(`m.common['生效条件']`)" min-width="300">
-        <template slot-scope="{ row }">
-          <div class="condition-table-cell" v-if="!!row.related_environments.length">
-            <div v-for="(_, groIndex) in row.resource_groups" :key="_.id"
-              class="related-condition-list"
-              :class="[row.resource_groups.length > 1 ? 'related-resource-list' : 'environ-group-one',
-                       row.resource_groups === 1 || groIndex === row.resource_groups.length - 1
-                         ? '' : 'related-resource-list-border']">
-              <effect-conditon
-                :value="_.environments"
-                :is-empty="!_.environments.length">
-              </effect-conditon>
-              <Icon
-                type="detail-new"
-                class="effect-detail-icon"
-                :title="$t(`m.common['详情']`)"
-                v-if="isShowPreview(row)"
-                @click.stop="handleEnvironmentsViewResource(_, row)" />
-            </div>
-          </div>
-          <div v-else class="condition-table-cell empty-text">{{ $t(`m.common['无生效条件']`) }}</div>
-        </template>
-      </bk-table-column>
-      <bk-table-column prop="expired_dis" :label="$t(`m.common['有效期']`)"></bk-table-column>
-      <bk-table-column :label="$t(`m.common['操作']`)" width="180">
-        <template slot-scope="{ row }">
-          <bk-button text @click="handleDelete(row)">{{ $t(`m.common['删除']`) }}</bk-button>
-          <bk-button v-if="row.expired_dis === $t(`m.common['已过期']`)"
-            text @click="handleToTemporaryCustomApply(row)">
-            {{ $t(`m.myApply['再次申请']`) }}
-          </bk-button>
-        </template>
-      </bk-table-column>
-    </bk-table>
-
-    <delete-dialog
-      :show.sync="deleteDialog.visible"
-      :loading="deleteDialog.loading"
-      :title="deleteDialog.title"
-      :sub-title="deleteDialog.subTitle"
-      @on-after-leave="handleAfterDeleteLeave"
-      @on-cancel="hideCancelDelete"
-      @on-sumbit="handleSumbitDelete" />
-
-    <bk-sideslider
-      :is-show="isShowSideslider"
-      :title="sidesliderTitle"
-      :width="725"
-      quick-close
-      data-test-id="myPerm_sideslider_resourceInsance"
-      @update:isShow="handleResourceCancel">
-      <div slot="header" class="iam-my-custom-perm-silder-header">
-        <span>{{ sidesliderTitle}}</span>
-        <div class="action-wrapper" v-if="canOperate">
-          <bk-button
-            text
-            theme="primary"
-            size="small"
-            style="padding: 0;"
-            :disabled="batchDisabled"
-            v-if="isBatchDelete"
-            @click="handleBatchDelete">{{ $t(`m.common['批量删除实例权限']`) }}</bk-button>
-          <template v-else>
-            <iam-popover-confirm
-              :title="$t(`m.info['确定删除实例权限']`)"
-              :disabled="disabled"
-              :confirm-handler="handleDeletePerm">
-              <bk-button
-                theme="primary"
-                :disabled="disabled">
-                {{ $t(`m.common['删除']`) }}
-              </bk-button>
-            </iam-popover-confirm>
-            <bk-button style="margin-left: 10px;" @click="handleCancel">
-              {{ $t(`m.common['取消']`) }}
-            </bk-button>
-          </template>
-        </div>
-      </div>
-      <div slot="content">
-        <render-detail
-          :data="previewData"
-          :can-edit="!isBatchDelete"
-          ref="detailComRef"
-          @tab-change="handleTabChange"
-          @on-change="handleChange" />
-      </div>
-    </bk-sideslider>
-
-    <bk-sideslider
-      :is-show="isShowEnvironmentsSideslider"
-      :title="environmentsSidesliderTitle"
-      :width="725"
-      quick-close
-      @update:isShow="handleResourceCancel"
-      ext-cls="effect-conditon-side">
-      <div slot="content">
-        <effect-conditon
-          :value="environmentsSidesliderData"
-          :is-empty="!environmentsSidesliderData.length"
-          @on-view="handleViewSidesliderCondition"
-        >
-        </effect-conditon>
-      </div>
-    </bk-sideslider>
-
-    <!-- 生效时间编辑功能需要产品确认 暂时隐藏 -->
-    <bk-sideslider
-      :is-show="isShowResourceInstanceEffectTime"
-      :title="environmentsSidesliderTitle"
-      :width="725"
-      quick-close
-      @update:isShow="handleResourceEffectTimeCancel"
-      :ext-cls="'relate-instance-sideslider'">
-      <div slot="content" class="sideslider-content">
-        <sideslider-effect-conditon
-          ref="sidesliderRef"
-          :data="environmentsSidesliderData"
-        ></sideslider-effect-conditon>
-      </div>
-      <div slot="footer" style="margin-left: 25px;">
-        <bk-button theme="primary" :loading="sliderLoading"
-          @click="handleResourceEffectTimeSumit">
-          {{ $t(`m.common['保存']`) }}</bk-button>
-        <bk-button style="margin-left: 10px;"
-          @click="handleResourceEffectTimeCancel">{{ $t(`m.common['取消']`) }}</bk-button>
-      </div>
-    </bk-sideslider>
-  </div>
-</template>
-<script>
-  import _ from 'lodash';
-  import { mapGetters } from 'vuex';
-  import IamPopoverConfirm from '@/components/iam-popover-confirm';
-  import DeleteDialog from '@/components/iam-confirm-dialog/index.vue';
-  import RenderResourcePopover from '../components/prem-view-resource-popover';
-  import PermPolicy from '@/model/my-perm-policy';
-  import { leaveConfirm } from '@/common/leave-confirm';
-  import RenderDetail from '../components/render-detail-edit';
-  import EffectConditon from './effect-conditon';
-  import SidesliderEffectConditon from './sideslider-effect-condition';
-
-  export default {
-    name: 'CustomPermTable',
-    components: {
-      IamPopoverConfirm,
-      RenderDetail,
-      RenderResourcePopover,
-      DeleteDialog,
-      EffectConditon,
-      SidesliderEffectConditon
-    },
-    props: {
-      systemId: {
-        type: String,
-        default: ''
-      }
-    },
-    data () {
-      return {
-        policyList: [],
-        policyCountMap: {},
-        initRequestQueue: ['permTable'],
-        previewData: [],
-        curId: '',
-        curPolicyId: '',
-        isShowSideslider: false,
-        curDeleteIds: [],
-
-        deleteDialog: {
-          visible: false,
-          title: this.$t(`m.dialog['确认删除']`),
-          subTitle: '',
-          loading: false
-        },
-        sidesliderTitle: '',
-
-        isBatchDelete: true,
-        batchDisabled: false,
-        disabled: true,
-        canOperate: true,
-        isShowEnvironmentsSideslider: false,
-        environmentsSidesliderTitle: this.$t(`m.common['生效条件']`),
-        environmentsSidesliderData: [],
-        isShowResourceInstanceEffectTime: false,
-        resourceGrouParams: {},
-        params: '',
-        originalCustomTmplList: []
-
-      };
-    },
-    computed: {
-            ...mapGetters(['user']),
-            loading () {
-                return this.initRequestQueue.length > 0;
-            },
-            isShowPreview () {
-                return (payload) => {
-                    return !payload.isEmpty && payload.policy_id !== '';
-                };
-            }
-    },
-    watch: {
-      systemId: {
-        async handler (value) {
-          if (value !== '') {
-            this.initRequestQueue = ['permTable'];
-            const params = {
-              systemId: value
-            };
-            this.params = params;
-            await this.fetchActions(value);
-            this.fetchData(params);
-          } else {
-            this.initRequestQueue = [];
-            this.policyList = [];
-            this.policyCountMap = {};
-          }
-        },
-<<<<<<< HEAD
-        watch: {
-            systemId: {
-                async handler (value) {
-                    if (value !== '') {
-                        this.initRequestQueue = ['permTable'];
-                        const params = {
-                            systemId: value
-                        };
-                        this.params = params;
-                        await this.fetchActions(value);
-                        this.fetchData(params);
-                    } else {
-                        this.initRequestQueue = [];
-                        this.policyList = [];
-                        this.policyCountMap = {};
-                    }
-                },
-                immediate: true
-            }
-        },
-        methods: {
-            /**
-             * 获取系统对应的自定义操作
-             *
-             * @param {String} systemId 系统id
-             * 执行handleActionLinearData方法
-             */
-            async fetchActions (systemId) {
-                const params = {
-                    system_id: systemId,
-                    user_id: this.user.username
-                };
-                try {
-                    const res = await this.$store.dispatch('permApply/getActions', params);
-                    this.originalCustomTmplList = _.cloneDeep(res.data);
-                    this.handleActionLinearData();
-                } catch (e) {
-                    console.error(e);
-                    this.bkMessageInstance = this.$bkMessage({
-                        limit: 1,
-                        theme: 'error',
-                        message: e.message || e.data.msg || e.statusText,
-                        ellipsisLine: 2,
-                        ellipsisCopy: true
-                    });
-                }
-            },
-            handleActionLinearData () {
-                const linearActions = [];
-                this.originalCustomTmplList.forEach((item, index) => {
-                    item.actions.forEach(act => {
-                        linearActions.push(act);
-                    })
-                    ;(item.sub_groups || []).forEach(sub => {
-                        sub.actions.forEach(act => {
-                            linearActions.push(act);
-                        });
-                    });
-                });
-
-                this.linearActionList = _.cloneDeep(linearActions);
-            },
-            /**
-             * fetchData
-             */
-            async fetchData (params) {
-                try {
-                    const res = await this.$store.dispatch('permApply/getProvisionPolicies', { system_id: params.systemId });
-                    this.policyList = res.data.map(item => {
-                        // eslint-disable-next-line max-len
-                        item.related_environments = this.linearActionList.find(sub => sub.id === item.id).related_environments;
-                        item.related_actions = this.linearActionList.find(sub => sub.id === item.id).related_actions;
-                        return new PermPolicy(item);
-                    });
-                } catch (e) {
-                    console.error(e);
-                    this.bkMessageInstance = this.$bkMessage({
-                        limit: 1,
-                        theme: 'error',
-                        message: e.message || e.data.msg || e.statusText,
-                        ellipsisLine: 2,
-                        ellipsisCopy: true
-                    });
-                } finally {
-                    this.initRequestQueue.shift();
-                }
-            },
-
-            /**
-             * getCellClass
-             */
-            getCellClass ({ row, column, rowIndex, columnIndex }) {
-                if (columnIndex === 1 || columnIndex === 2) {
-                    return 'iam-perm-table-cell-cls';
-                }
-                return '';
-            },
-
-            /**
-             * handleRefreshData
-             */
-            handleRefreshData () {
-                this.initRequestQueue = ['permTable'];
-                const params = {
-                    systemId: this.systemId
-                };
-                this.fetchData(params);
-            },
-
-            /**
-             * handleBatchDelete
-             */
-            handleBatchDelete () {
-                window.changeAlert = true;
-                this.isBatchDelete = false;
-            },
-
-            handleTabChange (payload) {
-                const { disabled, canDelete } = payload;
-                this.batchDisabled = disabled;
-                this.canOperate = canDelete;
-            },
-
-            handleChange () {
-                const data = this.$refs.detailComRef.handleGetValue();
-                this.disabled = data.ids.length < 1 && data.condition.length < 1;
-            },
-
-            async handleDeletePerm (payload) {
-                const data = this.$refs.detailComRef.handleGetValue();
-                const { ids, condition, type, resource_group_id } = data;
-                const params = {
-                    id: this.curPolicyId,
-                    data: {
-                        system_id: data.system_id,
-                        type: type,
-                        ids,
-                        condition,
-                        resource_group_id
-                    }
-                };
-                try {
-                    await this.$store.dispatch('permApply/updatePerm', params);
-                    window.changeAlert = false;
-                    this.isShowSideslider = false;
-                    this.resetDataAfterClose();
-                    this.messageSuccess(this.$t(`m.info['删除成功']`), 2000);
-                    this.handleRefreshData();
-                } catch (e) {
-                    console.error(e);
-                    this.bkMessageInstance = this.$bkMessage({
-                        limit: 1,
-                        theme: 'error',
-                        message: e.message || e.data.msg || e.statusText,
-                        ellipsisLine: 2,
-                        ellipsisCopy: true
-                    });
-                } finally {
-                    payload && payload.hide();
-                }
-            },
-
-            handleCancel () {
-                this.isBatchDelete = true;
-            },
-
-            handleResourceCancel () {
-                let cancelHandler = Promise.resolve();
-                if (window.changeAlert) {
-                    cancelHandler = leaveConfirm();
-                }
-                cancelHandler.then(() => {
-                    this.isShowSideslider = false;
-                    this.isShowEnvironmentsSideslider = false;
-                    this.resetDataAfterClose();
-                }, _ => _);
-            },
-
-            handleResourceEffectTimeCancel () {
-                let cancelHandler = Promise.resolve();
-                if (window.changeAlert) {
-                    cancelHandler = leaveConfirm();
-                }
-                cancelHandler.then(() => {
-                    this.isShowResourceInstanceEffectTime = false;
-                    this.resetDataAfterClose();
-                }, _ => _);
-            },
-
-            /**
-             * handleResourceEffectTimeSumit
-             */
-            handleResourceEffectTimeSumit () {
-                const environments = this.$refs.sidesliderRef.handleGetValue();
-                console.log(this.curIndex, this.curGroupIndex, environments);
-                window.changeAlert = false;
-            },
-
-            /**
-             * resetDataAfterClose
-             */
-            resetDataAfterClose () {
-                this.sidesliderTitle = '';
-                this.previewData = [];
-                this.canOperate = true;
-                this.batchDisabled = false;
-                this.disabled = true;
-                this.isBatchDelete = true;
-                this.curId = '';
-                this.curPolicyId = '';
-            },
-
-            /**
-             * handleAfterDeleteLeave
-             */
-            handleAfterDeleteLeave () {
-                this.deleteDialog.subTitle = '';
-                this.curDeleteIds = [];
-            },
-
-            /**
-             * hideCancelDelete
-             */
-            hideCancelDelete () {
-                this.deleteDialog.visible = false;
-            },
-
-            /**
-             * handleViewResource
-             */
-            handleViewResource (groupItem, payload) {
-                this.curId = payload.id;
-                this.curPolicyId = payload.policy_id;
-                const params = [];
-
-                if (groupItem.related_resource_types.length > 0) {
-                    groupItem.related_resource_types.forEach(item => {
-                        const { name, type, condition } = item;
-                        params.push({
-                            name: type,
-                            label: `${name} ${this.$t(`m.common['实例']`)}`,
-                            tabType: 'resource',
-                            data: condition,
-                            systemId: item.system_id,
-                            resource_group_id: groupItem.id
-                        });
-                    });
-                }
-                this.previewData = _.cloneDeep(params);
-
-                if (this.previewData[0].tabType === 'relate') {
-                    this.canOperate = false;
-                }
-                if (this.previewData[0].tabType === 'resource' && (this.previewData[0].data.length < 1 || this.previewData[0].data.every(item => !item.instance || item.instance.length < 1))) {
-                    this.batchDisabled = true;
-                }
-                this.sidesliderTitle = this.$t(`m.info['操作侧边栏操作的资源实例']`, { value: `${this.$t(`m.common['【']`)}${payload.name}${this.$t(`m.common['】']`)}` });
-                window.changeAlert = 'iamSidesider';
-                this.isShowSideslider = true;
-            },
-
-            /**
-             * handleEnvironmentsViewResource
-             */
-            handleEnvironmentsViewResource (payload, data) {
-                this.environmentsSidesliderData = payload.environments;
-                console.log('environmentsSidesliderData', this.environmentsSidesliderData);
-                this.isShowEnvironmentsSideslider = true;
-                this.environmentsSidesliderTitle = this.$t(`m.info['关联侧边栏操作生效条件']`, { value: `${this.$t(`m.common['【']`)}${data.name}${this.$t(`m.common['】']`)}` });
-            },
-
-            /**
-             * handlerReduceInstance
-             */
-            handlerReduceInstance (payload, data) {
-                if (data.resource_groups.length < 2) return;
-                this.deleteDialog.subTitle = `${this.$t(`m.dialog['将删除']`)}${this.$t(`m.perm['一组实例权限']`)}`;
-                this.deleteDialog.visible = true;
-                this.resourceGrouParams = {
-                    id: data.policy_id,
-                    resourceGroupId: payload.id
-                };
-            },
-
-            /**
-             * handleViewSidesliderCondition
-             */
-            handleViewSidesliderCondition () {
-                this.isShowResourceInstanceEffectTime = true;
-            },
-=======
-        immediate: true
-      }
-    },
-    methods: {
-      /**
-       * 获取系统对应的自定义操作
-       *
-       * @param {String} systemId 系统id
-       * 执行handleActionLinearData方法
-       */
-      async fetchActions (systemId) {
-        const params = {
-          system_id: systemId,
-          user_id: this.user.username
-        };
-        try {
-          const res = await this.$store.dispatch('permApply/getActions', params);
-          this.originalCustomTmplList = _.cloneDeep(res.data);
-          this.handleActionLinearData();
-        } catch (e) {
-          console.error(e);
-          this.bkMessageInstance = this.$bkMessage({
-            limit: 1,
-            theme: 'error',
-            message: e.message || e.data.msg || e.statusText,
-            ellipsisLine: 2,
-            ellipsisCopy: true
-          });
-        }
-      },
-      handleActionLinearData () {
-        const linearActions = [];
-        this.originalCustomTmplList.forEach((item, index) => {
-          item.actions.forEach(act => {
-            linearActions.push(act);
-          })
-          ;(item.sub_groups || []).forEach(sub => {
-            sub.actions.forEach(act => {
-              linearActions.push(act);
-            });
-          });
-        });
-
-        this.linearActionList = _.cloneDeep(linearActions);
-      },
-      /**
-       * fetchData
-       */
-      async fetchData (params) {
-        try {
-          const res = await this.$store.dispatch('permApply/getProvisionPolicies', { system_id: params.systemId });
-          this.policyList = res.data.map(item => {
-            // eslint-disable-next-line max-len
-            item.related_environments = this.linearActionList.find(sub => sub.id === item.id).related_environments;
-            item.related_actions = this.linearActionList.find(sub => sub.id === item.id).related_actions;
-            return new PermPolicy(item);
-          });
-        } catch (e) {
-          console.error(e);
-          this.bkMessageInstance = this.$bkMessage({
-            limit: 1,
-            theme: 'error',
-            message: e.message || e.data.msg || e.statusText,
-            ellipsisLine: 2,
-            ellipsisCopy: true
-          });
-        } finally {
-          this.initRequestQueue.shift();
-        }
-      },
-
-      /**
-       * getCellClass
-       */
-      getCellClass ({ row, column, rowIndex, columnIndex }) {
-        if (columnIndex === 1 || columnIndex === 2) {
-          return 'iam-perm-table-cell-cls';
-        }
-        return '';
-      },
-
-      /**
-       * handleRefreshData
-       */
-      handleRefreshData () {
-        this.initRequestQueue = ['permTable'];
-        const params = {
-          systemId: this.systemId
-        };
-        this.fetchData(params);
-      },
-
-      /**
-       * handleBatchDelete
-       */
-      handleBatchDelete () {
-        window.changeAlert = true;
-        this.isBatchDelete = false;
-      },
-
-      handleTabChange (payload) {
-        const { disabled, canDelete } = payload;
-        this.batchDisabled = disabled;
-        this.canOperate = canDelete;
-      },
-
-      handleChange () {
-        const data = this.$refs.detailComRef.handleGetValue();
-        this.disabled = data.ids.length < 1 && data.condition.length < 1;
-      },
-
-      async handleDeletePerm (payload) {
-        const data = this.$refs.detailComRef.handleGetValue();
-        const { ids, condition, type, resource_group_id } = data;
-        const params = {
-          id: this.curPolicyId,
-          data: {
-            system_id: data.system_id,
-            type: type,
-            ids,
-            condition,
-            resource_group_id
-          }
-        };
-        try {
-          await this.$store.dispatch('permApply/updatePerm', params);
-          window.changeAlert = false;
-          this.isShowSideslider = false;
-          this.resetDataAfterClose();
-          this.messageSuccess(this.$t(`m.info['删除成功']`), 2000);
-          this.handleRefreshData();
-        } catch (e) {
-          console.error(e);
-          this.bkMessageInstance = this.$bkMessage({
-            limit: 1,
-            theme: 'error',
-            message: e.message || e.data.msg || e.statusText,
-            ellipsisLine: 2,
-            ellipsisCopy: true
-          });
-        } finally {
-          payload && payload.hide();
-        }
-      },
->>>>>>> a2d66986
-
-      handleCancel () {
-        this.isBatchDelete = true;
-      },
-
-      handleResourceCancel () {
-        let cancelHandler = Promise.resolve();
-        if (window.changeAlert) {
-          cancelHandler = leaveConfirm();
-        }
-        cancelHandler.then(() => {
-          this.isShowSideslider = false;
-          this.isShowEnvironmentsSideslider = false;
-          this.resetDataAfterClose();
-        }, _ => _);
-      },
-
-      handleResourceEffectTimeCancel () {
-        let cancelHandler = Promise.resolve();
-        if (window.changeAlert) {
-          cancelHandler = leaveConfirm();
-        }
-        cancelHandler.then(() => {
-          this.isShowResourceInstanceEffectTime = false;
-          this.resetDataAfterClose();
-        }, _ => _);
-      },
-
-      /**
-       * handleResourceEffectTimeSumit
-       */
-      handleResourceEffectTimeSumit () {
-        const environments = this.$refs.sidesliderRef.handleGetValue();
-        console.log(this.curIndex, this.curGroupIndex, environments);
-        window.changeAlert = false;
-      },
-
-      /**
-       * resetDataAfterClose
-       */
-      resetDataAfterClose () {
-        this.sidesliderTitle = '';
-        this.previewData = [];
-        this.canOperate = true;
-        this.batchDisabled = false;
-        this.disabled = true;
-        this.isBatchDelete = true;
-        this.curId = '';
-        this.curPolicyId = '';
-      },
-
-      /**
-       * handleAfterDeleteLeave
-       */
-      handleAfterDeleteLeave () {
-        this.deleteDialog.subTitle = '';
-        this.curDeleteIds = [];
-      },
-
-      /**
-       * hideCancelDelete
-       */
-      hideCancelDelete () {
-        this.deleteDialog.visible = false;
-      },
-
-      /**
-       * handleViewResource
-       */
-      handleViewResource (groupItem, payload) {
-        this.curId = payload.id;
-        this.curPolicyId = payload.policy_id;
-        const params = [];
-
-        if (groupItem.related_resource_types.length > 0) {
-          groupItem.related_resource_types.forEach(item => {
-            const { name, type, condition } = item;
-            params.push({
-              name: type,
-              label: `${name} ${this.$t(`m.common['实例']`)}`,
-              tabType: 'resource',
-              data: condition,
-              systemId: item.system_id,
-              resource_group_id: groupItem.id
-            });
-          });
-        }
-        this.previewData = _.cloneDeep(params);
-
-        if (this.previewData[0].tabType === 'relate') {
-          this.canOperate = false;
-        }
-        if (this.previewData[0].tabType === 'resource' && (this.previewData[0].data.length < 1 || this.previewData[0].data.every(item => !item.instance || item.instance.length < 1))) {
-          this.batchDisabled = true;
-        }
-        this.sidesliderTitle = `${this.$t(`m.common['操作']`)}${this.$t(`m.common['【']`)}${payload.name}${this.$t(`m.common['】']`)}${this.$t(`m.common['的资源实例']`)}`;
-        window.changeAlert = 'iamSidesider';
-        this.isShowSideslider = true;
-      },
-
-      /**
-       * handleEnvironmentsViewResource
-       */
-      handleEnvironmentsViewResource (payload, data) {
-        this.environmentsSidesliderData = payload.environments;
-        console.log('environmentsSidesliderData', this.environmentsSidesliderData);
-        this.isShowEnvironmentsSideslider = true;
-        this.environmentsSidesliderTitle = `$${this.$t(`m.common['【']`)}${data.name}${this.$t(`m.common['】']`)}${this.$t(`m.common['生效条件']`)}`;
-      },
-
-      /**
-       * handlerReduceInstance
-       */
-      handlerReduceInstance (payload, data) {
-        if (data.resource_groups.length < 2) return;
-        this.deleteDialog.subTitle = `${this.$t(`m.dialog['将删除']`)}${this.$t(`m.perm['一组实例权限']`)}`;
-        this.deleteDialog.visible = true;
-        this.resourceGrouParams = {
-          id: data.policy_id,
-          resourceGroupId: payload.id
-        };
-      },
-
-      /**
-       * handleViewSidesliderCondition
-       */
-      handleViewSidesliderCondition () {
-        this.isShowResourceInstanceEffectTime = true;
-      },
-
-      /**
-       * handleDelete
-       */
-      handleDelete (payload) {
-        this.curDeleteIds.splice(0, this.curDeleteIds.length, ...[payload.policy_id]);
-        this.deleteDialog.subTitle = `${this.$t(`m.dialog['将删除']`)}${this.$t(`m.common['【']`)}${payload.name}${this.$t(`m.common['】']`)}权限`;
-        this.deleteDialog.visible = true;
-      },
-
-      /**
-       * handleSumbitDelete
-       */
-      async handleSumbitDelete () {
-        this.deleteDialog.loading = true;
-        try {
-          if (this.resourceGrouParams.id && this.resourceGrouParams.resourceGroupId) { // 表示删除的是资源组
-            await this.$store.dispatch('permApply/deleteRosourceGroupPerm', this.resourceGrouParams);
-            this.fetchData(this.params);
-            this.messageSuccess(this.$t(`m.info['删除成功']`), 2000);
-          } else {
-            await this.$store.dispatch('permApply/deleteTemporaryPerm', {
-              policyIds: this.curDeleteIds,
-              systemId: this.systemId
-            });
-            const index = this.policyList.findIndex(item => item.policy_id === this.curDeleteIds[0]);
-            if (index > -1) {
-              this.policyList.splice(index, 1);
-            }
-            this.messageSuccess(this.$t(`m.info['删除成功']`), 2000);
-            this.$emit('after-delete', this.policyList.length);
-          }
-        } catch (e) {
-          console.error(e);
-          this.bkMessageInstance = this.$bkMessage({
-            limit: 1,
-            theme: 'error',
-            message: e.message || e.data.msg || e.statusText,
-            ellipsisLine: 2,
-            ellipsisCopy: true
-          });
-        } finally {
-          this.deleteDialog.loading = false;
-          this.deleteDialog.visible = false;
-        }
-      },
-
-      // 跳转到临时权限
-      async handleToTemporaryCustomApply (data) {
-        await this.getTemporaryCustomRelatedActions(data);
-        this.$nextTick(() => {
-          this.$router.push({
-            name: 'applyProvisionPerm',
-            params: { ids: this.applyAgiagnIds, temporaryTableData: this.TemporaryCustomTableData },
-            query: {
-              system_id: this.systemId
-            }
-          });
-        });
-      },
-            
-      // 获取相对关系
-      getTemporaryCustomRelatedActions (data) {
-        this.applyAgiagnIds = [data.id];
-        const hash = {};
-        const TemporaryCustomTableData = this.policyList.reduce((prev, item) => {
-          if (data.related_actions.includes(item.id)) {
-            // eslint-disable-next-line no-unused-expressions
-            hash[item.id] ? '' : hash[item.id] = true && this.applyAgiagnIds.push(item.id)
-              && prev.push({ id: item.id, resource_groups: item.resource_groups });
-          }
-          return prev;
-        }, [{ id: data.id, resource_groups: data.resource_groups }]);
-        this.TemporaryCustomTableData = [...TemporaryCustomTableData].map(e => {
-          e.resource_groups.forEach(item => {
-            console.log('item', item);
-            item.id = '';
-          });
-          return e;
-        });
-      }
-    }
-  };
-</script>
-<style lang='postcss'>
-    .my-perm-custom-perm-table {
-        min-height: 101px;
-        .bk-table-enable-row-hover .bk-table-body tr:hover > td {
-            background-color: #fff;
-        }
-        .related-condition-list{
-            flex: 1;
-            display: flex;
-            flex-flow: column;
-            justify-content: center;
-            position: relative;
-            .effect-detail-icon {
-                display: none;
-                position: absolute;
-                top: 50%;
-                right: 10px;
-                transform: translate(0, -50%);
-                font-size: 18px;
-                cursor: pointer;
-            }
-            &:hover {
-                .effect-detail-icon {
-                    display: inline-block;
-                    color: #3a84ff;
-                }
-            }
-        }
-        .related-resource-list{
-            position: relative;
-            .related-resource-item{
-                margin: 20px !important;
-            }
-            .view-icon {
-                display: none;
-                position: absolute;
-                top: 50%;
-                right: 40px;
-                transform: translate(0, -50%);
-                font-size: 18px;
-                cursor: pointer;
-            }
-            &:hover {
-                .view-icon {
-                    display: inline-block;
-                    color: #3a84ff;
-                }
-            }
-            .effect-icon {
-                display: none;
-                position: absolute;
-                top: 50%;
-                right: 10px;
-                transform: translate(0, -50%);
-                font-size: 18px;
-                cursor: pointer;
-            }
-            &:hover {
-                .effect-icon {
-                    display: inline-block;
-                    color: #3a84ff;
-                }
-            }
-            .effect-icon-disabled{
-                display: none;
-                position: absolute;
-                top: 50%;
-                right: 10px;
-                transform: translate(0, -50%);
-                font-size: 18px;
-                cursor: pointer;
-            }
-            &:hover {
-                .effect-icon-disabled {
-                    display: inline-block;
-                    color: #dcdee5;
-                }
-            }
-            &-border{border-bottom: 1px solid #dfe0e5;}
-        }
-        .bk-table {
-            border-right: none;
-            border-bottom: none;
-            .bk-table-header-wrapper {
-                .cell {
-                    padding-left: 20px !important;
-                }
-            }
-            .bk-table-body-wrapper {
-                .cell {
-                    padding: 20px !important;
-                }
-            }
-
-            .iam-perm-table-cell-cls {
-                .cell {
-                    padding: 0px !important;
-                    height: 100%;
-                }
-                .condition-table-cell{
-                    height: 100%;
-                    flex-flow: column;
-                    display: flex;
-                    justify-content: center;
-                    /* padding: 15px 0; */
-                }
-                .empty-text {
-                    padding: 0 20px;
-                }
-            }
-            tr:hover {
-                background-color: #fff;
-            }
-        }
-
-        .iam-my-custom-perm-silder-header {
-            display: flex;
-            justify-content: space-between;
-            .action-wrapper {
-                margin-right: 30px;
-                font-weight: normal;
-            }
-        }
-
-        .effect-conditon-side{
-            .text{
-                font-size: 14px;
-                color: #63656e;
-            }
-        }
-    }
-</style>
+<template>
+  <div class="my-perm-custom-perm-table" v-bkloading="{ isLoading: loading, opacity: 1 }">
+    <bk-table
+      v-if="!loading"
+      :data="policyList"
+      border
+      :cell-class-name="getCellClass">
+      <bk-table-column :label="$t(`m.common['操作']`)" min-width="120">
+        <template slot-scope="{ row }">
+          <span :title="row.name">{{ row.name }}</span>
+        </template>
+      </bk-table-column>
+      <bk-table-column :resizable="false" :label="$t(`m.common['资源实例']`)" min-width="450">
+        <template slot-scope="{ row }">
+          <template v-if="!row.isEmpty">
+            <div v-for="(_, _index) in row.resource_groups" :key="_.id" class="related-resource-list"
+              :class="row.resource_groups === 1 || _index === row.resource_groups.length - 1
+                ? '' : 'related-resource-list-border'">
+              <p class="related-resource-item"
+                v-for="item in _.related_resource_types"
+                :key="item.type">
+                <render-resource-popover
+                  :key="item.type"
+                  :data="item.condition"
+                  :value="`${item.name}：${item.value}`"
+                  :max-width="380"
+                  @on-view="handleViewResource(_, row)" />
+              </p>
+              <Icon
+                type="detail-new"
+                class="view-icon"
+                :title="$t(`m.common['详情']`)"
+                v-if="isShowPreview(row)"
+                @click.stop="handleViewResource(_, row)" />
+              <Icon v-if="isShowPreview(row)"
+                :title="$t(`m.common['删除']`)" type="reduce-hollow"
+                :class="row.resource_groups.length > 1 ? 'effect-icon' : 'effect-icon-disabled'"
+                @click.stop="handlerReduceInstance(_, row)" />
+            </div>
+          </template>
+          <template v-else>
+            <div class="pl20 mt20">{{ $t(`m.common['无需关联实例']`) }}</div>
+          </template>
+        </template>
+      </bk-table-column>
+      <bk-table-column :label="$t(`m.common['生效条件']`)" min-width="300">
+        <template slot-scope="{ row }">
+          <div class="condition-table-cell" v-if="!!row.related_environments.length">
+            <div v-for="(_, groIndex) in row.resource_groups" :key="_.id"
+              class="related-condition-list"
+              :class="[row.resource_groups.length > 1 ? 'related-resource-list' : 'environ-group-one',
+                       row.resource_groups === 1 || groIndex === row.resource_groups.length - 1
+                         ? '' : 'related-resource-list-border']">
+              <effect-conditon
+                :value="_.environments"
+                :is-empty="!_.environments.length">
+              </effect-conditon>
+              <Icon
+                type="detail-new"
+                class="effect-detail-icon"
+                :title="$t(`m.common['详情']`)"
+                v-if="isShowPreview(row)"
+                @click.stop="handleEnvironmentsViewResource(_, row)" />
+            </div>
+          </div>
+          <div v-else class="condition-table-cell empty-text">{{ $t(`m.common['无生效条件']`) }}</div>
+        </template>
+      </bk-table-column>
+      <bk-table-column prop="expired_dis" :label="$t(`m.common['有效期']`)"></bk-table-column>
+      <bk-table-column :label="$t(`m.common['操作']`)" width="180">
+        <template slot-scope="{ row }">
+          <bk-button text @click="handleDelete(row)">{{ $t(`m.common['删除']`) }}</bk-button>
+          <bk-button v-if="row.expired_dis === $t(`m.common['已过期']`)"
+            text @click="handleToTemporaryCustomApply(row)">
+            {{ $t(`m.myApply['再次申请']`) }}
+          </bk-button>
+        </template>
+      </bk-table-column>
+    </bk-table>
+
+    <delete-dialog
+      :show.sync="deleteDialog.visible"
+      :loading="deleteDialog.loading"
+      :title="deleteDialog.title"
+      :sub-title="deleteDialog.subTitle"
+      @on-after-leave="handleAfterDeleteLeave"
+      @on-cancel="hideCancelDelete"
+      @on-sumbit="handleSumbitDelete" />
+
+    <bk-sideslider
+      :is-show="isShowSideslider"
+      :title="sidesliderTitle"
+      :width="725"
+      quick-close
+      data-test-id="myPerm_sideslider_resourceInsance"
+      @update:isShow="handleResourceCancel">
+      <div slot="header" class="iam-my-custom-perm-silder-header">
+        <span>{{ sidesliderTitle}}</span>
+        <div class="action-wrapper" v-if="canOperate">
+          <bk-button
+            text
+            theme="primary"
+            size="small"
+            style="padding: 0;"
+            :disabled="batchDisabled"
+            v-if="isBatchDelete"
+            @click="handleBatchDelete">{{ $t(`m.common['批量删除实例权限']`) }}</bk-button>
+          <template v-else>
+            <iam-popover-confirm
+              :title="$t(`m.info['确定删除实例权限']`)"
+              :disabled="disabled"
+              :confirm-handler="handleDeletePerm">
+              <bk-button
+                theme="primary"
+                :disabled="disabled">
+                {{ $t(`m.common['删除']`) }}
+              </bk-button>
+            </iam-popover-confirm>
+            <bk-button style="margin-left: 10px;" @click="handleCancel">
+              {{ $t(`m.common['取消']`) }}
+            </bk-button>
+          </template>
+        </div>
+      </div>
+      <div slot="content">
+        <render-detail
+          :data="previewData"
+          :can-edit="!isBatchDelete"
+          ref="detailComRef"
+          @tab-change="handleTabChange"
+          @on-change="handleChange" />
+      </div>
+    </bk-sideslider>
+
+    <bk-sideslider
+      :is-show="isShowEnvironmentsSideslider"
+      :title="environmentsSidesliderTitle"
+      :width="725"
+      quick-close
+      @update:isShow="handleResourceCancel"
+      ext-cls="effect-conditon-side">
+      <div slot="content">
+        <effect-conditon
+          :value="environmentsSidesliderData"
+          :is-empty="!environmentsSidesliderData.length"
+          @on-view="handleViewSidesliderCondition"
+        >
+        </effect-conditon>
+      </div>
+    </bk-sideslider>
+
+    <!-- 生效时间编辑功能需要产品确认 暂时隐藏 -->
+    <bk-sideslider
+      :is-show="isShowResourceInstanceEffectTime"
+      :title="environmentsSidesliderTitle"
+      :width="725"
+      quick-close
+      @update:isShow="handleResourceEffectTimeCancel"
+      :ext-cls="'relate-instance-sideslider'">
+      <div slot="content" class="sideslider-content">
+        <sideslider-effect-conditon
+          ref="sidesliderRef"
+          :data="environmentsSidesliderData"
+        ></sideslider-effect-conditon>
+      </div>
+      <div slot="footer" style="margin-left: 25px;">
+        <bk-button theme="primary" :loading="sliderLoading"
+          @click="handleResourceEffectTimeSumit">
+          {{ $t(`m.common['保存']`) }}</bk-button>
+        <bk-button style="margin-left: 10px;"
+          @click="handleResourceEffectTimeCancel">{{ $t(`m.common['取消']`) }}</bk-button>
+      </div>
+    </bk-sideslider>
+  </div>
+</template>
+<script>
+  import _ from 'lodash';
+  import { mapGetters } from 'vuex';
+  import IamPopoverConfirm from '@/components/iam-popover-confirm';
+  import DeleteDialog from '@/components/iam-confirm-dialog/index.vue';
+  import RenderResourcePopover from '../components/prem-view-resource-popover';
+  import PermPolicy from '@/model/my-perm-policy';
+  import { leaveConfirm } from '@/common/leave-confirm';
+  import RenderDetail from '../components/render-detail-edit';
+  import EffectConditon from './effect-conditon';
+  import SidesliderEffectConditon from './sideslider-effect-condition';
+
+  export default {
+    name: 'CustomPermTable',
+    components: {
+      IamPopoverConfirm,
+      RenderDetail,
+      RenderResourcePopover,
+      DeleteDialog,
+      EffectConditon,
+      SidesliderEffectConditon
+    },
+    props: {
+      systemId: {
+        type: String,
+        default: ''
+      }
+    },
+    data () {
+      return {
+        policyList: [],
+        policyCountMap: {},
+        initRequestQueue: ['permTable'],
+        previewData: [],
+        curId: '',
+        curPolicyId: '',
+        isShowSideslider: false,
+        curDeleteIds: [],
+
+        deleteDialog: {
+          visible: false,
+          title: this.$t(`m.dialog['确认删除']`),
+          subTitle: '',
+          loading: false
+        },
+        sidesliderTitle: '',
+
+        isBatchDelete: true,
+        batchDisabled: false,
+        disabled: true,
+        canOperate: true,
+        isShowEnvironmentsSideslider: false,
+        environmentsSidesliderTitle: this.$t(`m.common['生效条件']`),
+        environmentsSidesliderData: [],
+        isShowResourceInstanceEffectTime: false,
+        resourceGrouParams: {},
+        params: '',
+        originalCustomTmplList: []
+
+      };
+    },
+    computed: {
+            ...mapGetters(['user']),
+            loading () {
+                return this.initRequestQueue.length > 0;
+            },
+            isShowPreview () {
+                return (payload) => {
+                    return !payload.isEmpty && payload.policy_id !== '';
+                };
+            }
+    },
+    watch: {
+      systemId: {
+        async handler (value) {
+          if (value !== '') {
+            this.initRequestQueue = ['permTable'];
+            const params = {
+              systemId: value
+            };
+            this.params = params;
+            await this.fetchActions(value);
+            this.fetchData(params);
+          } else {
+            this.initRequestQueue = [];
+            this.policyList = [];
+            this.policyCountMap = {};
+          }
+        },
+        immediate: true
+      }
+    },
+    methods: {
+      /**
+       * 获取系统对应的自定义操作
+       *
+       * @param {String} systemId 系统id
+       * 执行handleActionLinearData方法
+       */
+      async fetchActions (systemId) {
+        const params = {
+          system_id: systemId,
+          user_id: this.user.username
+        };
+        try {
+          const res = await this.$store.dispatch('permApply/getActions', params);
+          this.originalCustomTmplList = _.cloneDeep(res.data);
+          this.handleActionLinearData();
+        } catch (e) {
+          console.error(e);
+          this.bkMessageInstance = this.$bkMessage({
+            limit: 1,
+            theme: 'error',
+            message: e.message || e.data.msg || e.statusText,
+            ellipsisLine: 2,
+            ellipsisCopy: true
+          });
+        }
+      },
+      handleActionLinearData () {
+        const linearActions = [];
+        this.originalCustomTmplList.forEach((item, index) => {
+          item.actions.forEach(act => {
+            linearActions.push(act);
+          })
+          ;(item.sub_groups || []).forEach(sub => {
+            sub.actions.forEach(act => {
+              linearActions.push(act);
+            });
+          });
+        });
+
+        this.linearActionList = _.cloneDeep(linearActions);
+      },
+      /**
+       * fetchData
+       */
+      async fetchData (params) {
+        try {
+          const res = await this.$store.dispatch('permApply/getProvisionPolicies', { system_id: params.systemId });
+          this.policyList = res.data.map(item => {
+            // eslint-disable-next-line max-len
+            item.related_environments = this.linearActionList.find(sub => sub.id === item.id).related_environments;
+            item.related_actions = this.linearActionList.find(sub => sub.id === item.id).related_actions;
+            return new PermPolicy(item);
+          });
+        } catch (e) {
+          console.error(e);
+          this.bkMessageInstance = this.$bkMessage({
+            limit: 1,
+            theme: 'error',
+            message: e.message || e.data.msg || e.statusText,
+            ellipsisLine: 2,
+            ellipsisCopy: true
+          });
+        } finally {
+          this.initRequestQueue.shift();
+        }
+      },
+
+      /**
+       * getCellClass
+       */
+      getCellClass ({ row, column, rowIndex, columnIndex }) {
+        if (columnIndex === 1 || columnIndex === 2) {
+          return 'iam-perm-table-cell-cls';
+        }
+        return '';
+      },
+
+      /**
+       * handleRefreshData
+       */
+      handleRefreshData () {
+        this.initRequestQueue = ['permTable'];
+        const params = {
+          systemId: this.systemId
+        };
+        this.fetchData(params);
+      },
+
+      /**
+       * handleBatchDelete
+       */
+      handleBatchDelete () {
+        window.changeAlert = true;
+        this.isBatchDelete = false;
+      },
+
+      handleTabChange (payload) {
+        const { disabled, canDelete } = payload;
+        this.batchDisabled = disabled;
+        this.canOperate = canDelete;
+      },
+
+      handleChange () {
+        const data = this.$refs.detailComRef.handleGetValue();
+        this.disabled = data.ids.length < 1 && data.condition.length < 1;
+      },
+
+      async handleDeletePerm (payload) {
+        const data = this.$refs.detailComRef.handleGetValue();
+        const { ids, condition, type, resource_group_id } = data;
+        const params = {
+          id: this.curPolicyId,
+          data: {
+            system_id: data.system_id,
+            type: type,
+            ids,
+            condition,
+            resource_group_id
+          }
+        };
+        try {
+          await this.$store.dispatch('permApply/updatePerm', params);
+          window.changeAlert = false;
+          this.isShowSideslider = false;
+          this.resetDataAfterClose();
+          this.messageSuccess(this.$t(`m.info['删除成功']`), 2000);
+          this.handleRefreshData();
+        } catch (e) {
+          console.error(e);
+          this.bkMessageInstance = this.$bkMessage({
+            limit: 1,
+            theme: 'error',
+            message: e.message || e.data.msg || e.statusText,
+            ellipsisLine: 2,
+            ellipsisCopy: true
+          });
+        } finally {
+          payload && payload.hide();
+        }
+      },
+
+      handleCancel () {
+        this.isBatchDelete = true;
+      },
+
+      handleResourceCancel () {
+        let cancelHandler = Promise.resolve();
+        if (window.changeAlert) {
+          cancelHandler = leaveConfirm();
+        }
+        cancelHandler.then(() => {
+          this.isShowSideslider = false;
+          this.isShowEnvironmentsSideslider = false;
+          this.resetDataAfterClose();
+        }, _ => _);
+      },
+
+      handleResourceEffectTimeCancel () {
+        let cancelHandler = Promise.resolve();
+        if (window.changeAlert) {
+          cancelHandler = leaveConfirm();
+        }
+        cancelHandler.then(() => {
+          this.isShowResourceInstanceEffectTime = false;
+          this.resetDataAfterClose();
+        }, _ => _);
+      },
+
+      /**
+       * handleResourceEffectTimeSumit
+       */
+      handleResourceEffectTimeSumit () {
+        const environments = this.$refs.sidesliderRef.handleGetValue();
+        console.log(this.curIndex, this.curGroupIndex, environments);
+        window.changeAlert = false;
+      },
+
+      /**
+       * resetDataAfterClose
+       */
+      resetDataAfterClose () {
+        this.sidesliderTitle = '';
+        this.previewData = [];
+        this.canOperate = true;
+        this.batchDisabled = false;
+        this.disabled = true;
+        this.isBatchDelete = true;
+        this.curId = '';
+        this.curPolicyId = '';
+      },
+
+      /**
+       * handleAfterDeleteLeave
+       */
+      handleAfterDeleteLeave () {
+        this.deleteDialog.subTitle = '';
+        this.curDeleteIds = [];
+      },
+
+      /**
+       * hideCancelDelete
+       */
+      hideCancelDelete () {
+        this.deleteDialog.visible = false;
+      },
+
+      /**
+       * handleViewResource
+       */
+      handleViewResource (groupItem, payload) {
+        this.curId = payload.id;
+        this.curPolicyId = payload.policy_id;
+        const params = [];
+
+        if (groupItem.related_resource_types.length > 0) {
+          groupItem.related_resource_types.forEach(item => {
+            const { name, type, condition } = item;
+            params.push({
+              name: type,
+              label: `${name} ${this.$t(`m.common['实例']`)}`,
+              tabType: 'resource',
+              data: condition,
+              systemId: item.system_id,
+              resource_group_id: groupItem.id
+            });
+          });
+        }
+        this.previewData = _.cloneDeep(params);
+
+        if (this.previewData[0].tabType === 'relate') {
+          this.canOperate = false;
+        }
+        if (this.previewData[0].tabType === 'resource' && (this.previewData[0].data.length < 1 || this.previewData[0].data.every(item => !item.instance || item.instance.length < 1))) {
+          this.batchDisabled = true;
+        }
+        this.sidesliderTitle = this.$t(`m.info['操作侧边栏操作的资源实例']`, { value: `${this.$t(`m.common['【']`)}${payload.name}${this.$t(`m.common['】']`)}` });
+        window.changeAlert = 'iamSidesider';
+        this.isShowSideslider = true;
+      },
+
+      /**
+       * handleEnvironmentsViewResource
+       */
+      handleEnvironmentsViewResource (payload, data) {
+        this.environmentsSidesliderData = payload.environments;
+        console.log('environmentsSidesliderData', this.environmentsSidesliderData);
+        this.isShowEnvironmentsSideslider = true;
+        this.environmentsSidesliderTitle = this.$t(`m.info['关联侧边栏操作生效条件']`, { value: `${this.$t(`m.common['【']`)}${data.name}${this.$t(`m.common['】']`)}` });
+      },
+
+      /**
+       * handlerReduceInstance
+       */
+      handlerReduceInstance (payload, data) {
+        if (data.resource_groups.length < 2) return;
+        this.deleteDialog.subTitle = `${this.$t(`m.dialog['将删除']`)}${this.$t(`m.perm['一组实例权限']`)}`;
+        this.deleteDialog.visible = true;
+        this.resourceGrouParams = {
+          id: data.policy_id,
+          resourceGroupId: payload.id
+        };
+      },
+
+      /**
+       * handleViewSidesliderCondition
+       */
+      handleViewSidesliderCondition () {
+        this.isShowResourceInstanceEffectTime = true;
+      },
+
+      /**
+       * handleDelete
+       */
+      handleDelete (payload) {
+        this.curDeleteIds.splice(0, this.curDeleteIds.length, ...[payload.policy_id]);
+        this.deleteDialog.subTitle = `${this.$t(`m.dialog['将删除']`)}${this.$t(`m.common['【']`)}${payload.name}${this.$t(`m.common['】']`)}权限`;
+        this.deleteDialog.visible = true;
+      },
+
+      /**
+       * handleSumbitDelete
+       */
+      async handleSumbitDelete () {
+        this.deleteDialog.loading = true;
+        try {
+          if (this.resourceGrouParams.id && this.resourceGrouParams.resourceGroupId) { // 表示删除的是资源组
+            await this.$store.dispatch('permApply/deleteRosourceGroupPerm', this.resourceGrouParams);
+            this.fetchData(this.params);
+            this.messageSuccess(this.$t(`m.info['删除成功']`), 2000);
+          } else {
+            await this.$store.dispatch('permApply/deleteTemporaryPerm', {
+              policyIds: this.curDeleteIds,
+              systemId: this.systemId
+            });
+            const index = this.policyList.findIndex(item => item.policy_id === this.curDeleteIds[0]);
+            if (index > -1) {
+              this.policyList.splice(index, 1);
+            }
+            this.messageSuccess(this.$t(`m.info['删除成功']`), 2000);
+            this.$emit('after-delete', this.policyList.length);
+          }
+        } catch (e) {
+          console.error(e);
+          this.bkMessageInstance = this.$bkMessage({
+            limit: 1,
+            theme: 'error',
+            message: e.message || e.data.msg || e.statusText,
+            ellipsisLine: 2,
+            ellipsisCopy: true
+          });
+        } finally {
+          this.deleteDialog.loading = false;
+          this.deleteDialog.visible = false;
+        }
+      },
+
+      // 跳转到临时权限
+      async handleToTemporaryCustomApply (data) {
+        await this.getTemporaryCustomRelatedActions(data);
+        this.$nextTick(() => {
+          this.$router.push({
+            name: 'applyProvisionPerm',
+            params: { ids: this.applyAgiagnIds, temporaryTableData: this.TemporaryCustomTableData },
+            query: {
+              system_id: this.systemId
+            }
+          });
+        });
+      },
+            
+      // 获取相对关系
+      getTemporaryCustomRelatedActions (data) {
+        this.applyAgiagnIds = [data.id];
+        const hash = {};
+        const TemporaryCustomTableData = this.policyList.reduce((prev, item) => {
+          if (data.related_actions.includes(item.id)) {
+            // eslint-disable-next-line no-unused-expressions
+            hash[item.id] ? '' : hash[item.id] = true && this.applyAgiagnIds.push(item.id)
+              && prev.push({ id: item.id, resource_groups: item.resource_groups });
+          }
+          return prev;
+        }, [{ id: data.id, resource_groups: data.resource_groups }]);
+        this.TemporaryCustomTableData = [...TemporaryCustomTableData].map(e => {
+          e.resource_groups.forEach(item => {
+            console.log('item', item);
+            item.id = '';
+          });
+          return e;
+        });
+      }
+    }
+  };
+</script>
+<style lang='postcss'>
+    .my-perm-custom-perm-table {
+        min-height: 101px;
+        .bk-table-enable-row-hover .bk-table-body tr:hover > td {
+            background-color: #fff;
+        }
+        .related-condition-list{
+            flex: 1;
+            display: flex;
+            flex-flow: column;
+            justify-content: center;
+            position: relative;
+            .effect-detail-icon {
+                display: none;
+                position: absolute;
+                top: 50%;
+                right: 10px;
+                transform: translate(0, -50%);
+                font-size: 18px;
+                cursor: pointer;
+            }
+            &:hover {
+                .effect-detail-icon {
+                    display: inline-block;
+                    color: #3a84ff;
+                }
+            }
+        }
+        .related-resource-list{
+            position: relative;
+            .related-resource-item{
+                margin: 20px !important;
+            }
+            .view-icon {
+                display: none;
+                position: absolute;
+                top: 50%;
+                right: 40px;
+                transform: translate(0, -50%);
+                font-size: 18px;
+                cursor: pointer;
+            }
+            &:hover {
+                .view-icon {
+                    display: inline-block;
+                    color: #3a84ff;
+                }
+            }
+            .effect-icon {
+                display: none;
+                position: absolute;
+                top: 50%;
+                right: 10px;
+                transform: translate(0, -50%);
+                font-size: 18px;
+                cursor: pointer;
+            }
+            &:hover {
+                .effect-icon {
+                    display: inline-block;
+                    color: #3a84ff;
+                }
+            }
+            .effect-icon-disabled{
+                display: none;
+                position: absolute;
+                top: 50%;
+                right: 10px;
+                transform: translate(0, -50%);
+                font-size: 18px;
+                cursor: pointer;
+            }
+            &:hover {
+                .effect-icon-disabled {
+                    display: inline-block;
+                    color: #dcdee5;
+                }
+            }
+            &-border{border-bottom: 1px solid #dfe0e5;}
+        }
+        .bk-table {
+            border-right: none;
+            border-bottom: none;
+            .bk-table-header-wrapper {
+                .cell {
+                    padding-left: 20px !important;
+                }
+            }
+            .bk-table-body-wrapper {
+                .cell {
+                    padding: 20px !important;
+                }
+            }
+
+            .iam-perm-table-cell-cls {
+                .cell {
+                    padding: 0px !important;
+                    height: 100%;
+                }
+                .condition-table-cell{
+                    height: 100%;
+                    flex-flow: column;
+                    display: flex;
+                    justify-content: center;
+                    /* padding: 15px 0; */
+                }
+                .empty-text {
+                    padding: 0 20px;
+                }
+            }
+            tr:hover {
+                background-color: #fff;
+            }
+        }
+
+        .iam-my-custom-perm-silder-header {
+            display: flex;
+            justify-content: space-between;
+            .action-wrapper {
+                margin-right: 30px;
+                font-weight: normal;
+            }
+        }
+
+        .effect-conditon-side{
+            .text{
+                font-size: 14px;
+                color: #63656e;
+            }
+        }
+    }
+</style>