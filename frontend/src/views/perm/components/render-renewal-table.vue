--- conflicted
+++ resolved
@@ -1,649 +1,356 @@
-<<<<<<< HEAD
-<template>
-    <div class="iam-perm-renewal-table-wrapper" v-bkloading="{ isLoading: loading || isLoading, opacity: 1 }">
-        <bk-table
-            v-show="!loading"
-            :data="tableList"
-            size="small"
-            ref="permTableRef"
-            ext-cls="perm-renewal-table"
-            :outer-border="false"
-            :header-border="false"
-            :pagination="pagination"
-            @page-change="pageChange"
-            @page-limit-change="limitChange"
-            @select="handlerChange"
-            @select-all="handlerAllChange">
-            <bk-table-column type="selection" align="center" :selectable="getIsSelect"></bk-table-column>
-            <template v-for="item in tableProps">
-                <bk-table-column
-                    v-if="item.prop === 'system'"
-                    :filters="systemFilter"
-                    :filter-method="systemFilterMethod"
-                    :filter-multiple="false"
-                    :key="item.prop"
-                    :label="item.label"
-                    :prop="item.prop">
-                    <template slot-scope="{ row }">
-                        <span :title="row.system ? row.system.name || '' : ''">
-                            {{ row.system ? row.system.name || '' : '' }}
-                        </span>
-                    </template>
-                </bk-table-column>
-                <bk-table-column
-                    v-else-if="item.prop === 'action'"
-                    :key="item.prop"
-                    :label="item.label"
-                    :prop="item.prop">
-                    <template slot-scope="{ row }">
-                        <span>{{ row.action ? row.action.name || '' : '' }}</span>
-                    </template>
-                </bk-table-column>
-                <bk-table-column
-                    v-else
-                    :key="item.prop"
-                    :label="item.label"
-                    :prop="item.prop">
-                    <template slot-scope="{ row }">
-                        <render-expire-display
-                            v-if="item.prop === 'expired_at'"
-                            :selected="currentSelectList.map(v => v.id).includes(row.id)"
-                            :renewal-time="renewalTime"
-                            :cur-time="row.expired_at" />
-                        <span v-else>{{ row[item.prop] }}</span>
-                    </template>
-                </bk-table-column>
-            </template>
-            <template slot="empty">
-                <ExceptionEmpty
-                    :type="emptyRenewalData.type"
-                    :empty-text="emptyRenewalData.text"
-                    :tip-text="emptyRenewalData.tip"
-                    :tip-type="emptyRenewalData.tipType"
-                    @on-refresh="handleEmptyRefresh"
-                />
-            </template>
-        </bk-table>
-    </div>
-</template>
-<script>
-    import { mapGetters } from 'vuex';
-    import { PERMANENT_TIMESTAMP } from '@/common/constants';
-    import { formatCodeData } from '@/common/util';
-    import renderExpireDisplay from '@/components/render-renewal-dialog/display';
-
-    // 过期时间的天数区间
-    const EXPIRED_DISTRICT = 15;
-
-    export default {
-        name: '',
-        components: {
-            renderExpireDisplay
-        },
-        props: {
-            type: {
-                type: String,
-                default: 'group'
-            },
-            renewalTime: {
-                type: Number,
-                default: 15552000
-            },
-            data: {
-                type: Array,
-                default: () => []
-            },
-            loading: {
-                type: Boolean,
-                default: false
-            },
-            count: {
-                type: Number,
-                default: () => 0
-            },
-            emptyData: {
-                type: Object,
-                default: () => {
-                    return {
-                        type: '',
-                        text: '',
-                        tip: '',
-                        tipType: ''
-                    };
-                }
-            }
-        },
-        data () {
-            return {
-                tableList: [],
-                allData: [],
-                currentSelectList: [],
-                pagination: {
-                    current: 1,
-                    count: 0,
-                    limit: 10
-                },
-                currentBackup: 1,
-                tableProps: [],
-                systemFilter: [],
-                isLoading: false,
-                emptyRenewalData: {
-                    type: '',
-                    text: '',
-                    tip: '',
-                    tipType: ''
-                }
-            };
-        },
-        computed: {
-            ...mapGetters(['user'])
-        },
-        watch: {
-            'pagination.current' (value) {
-                this.currentBackup = value;
-            },
-            type: {
-                handler (value) {
-                    this.tableProps = this.getTableProps(value);
-                },
-                immediate: true
-            },
-            currentSelectList: {
-                handler (value) {
-                    const getTimestamp = payload => {
-                        if (this.renewalTime === PERMANENT_TIMESTAMP) {
-                            return this.renewalTime;
-                        }
-                        if (payload < this.user.timestamp) {
-                            return this.user.timestamp + this.renewalTime;
-                        }
-                        return payload + this.renewalTime;
-                    };
-                    const templateList = value.map(item => {
-                        return {
-                            ...item,
-                            expired_at: getTimestamp(item.expired_at)
-                        };
-                    });
-                    this.$emit('on-select', this.type, templateList);
-                },
-                immediate: true,
-                deep: true
-            },
-            renewalTime (value) {
-                const getTimestamp = payload => {
-                    if (value === PERMANENT_TIMESTAMP) {
-                        return value;
-                    }
-                    if (payload < this.user.timestamp) {
-                        return this.user.timestamp + value;
-                    }
-                    return payload + value;
-                };
-                const templateList = this.currentSelectList.map(item => {
-                    return {
-                        ...item,
-                        expired_at: getTimestamp(item.expired_at)
-                    };
-                });
-                this.$emit('on-select', this.type, templateList);
-            },
-            data: {
-                handler (value) {
-                    this.allData = value;
-                    this.pagination = Object.assign(this.pagination, { count: value.length });
-                    const data = this.getCurPageData();
-                    this.tableList.splice(0, this.tableList.length, ...data);
-                    const getDays = payload => {
-                        const dif = payload - this.user.timestamp;
-                        if (dif < 1) {
-                            return 0;
-                        }
-                        return Math.ceil(dif / (24 * 3600));
-                    };
-                    this.currentSelectList = this.tableList.filter(item => getDays(item.expired_at) < EXPIRED_DISTRICT);
-                    if (this.type === 'custom') {
-                        this.tableList.forEach(item => {
-                            if (!this.systemFilter.find(subItem => subItem.value === item.system.id)) {
-                                this.systemFilter.push({
-                                    text: item.system.name,
-                                    value: item.system.id
-                                });
-                            }
-                        });
-                    }
-                    this.$nextTick(() => {
-                        this.tableList.forEach(item => {
-                            if (this.currentSelectList.map(_ => _.id).includes(item.id)) {
-                                this.$refs.permTableRef && this.$refs.permTableRef.toggleRowSelection(item, true);
-                            }
-                        });
-                    });
-                }
-            },
-            count: {
-                handler (value) {
-                    this.pagination.count = value;
-                },
-                immediate: true
-            },
-            emptyData: {
-                handler (value) {
-                    this.emptyRenewalData = value;
-                },
-                immediate: true
-            }
-        },
-        methods: {
-            getIsSelect () {
-                return this.tableList.length > 0;
-            },
-
-            getTableProps (payload) {
-                if (payload === 'group') {
-                    return [
-                        { label: this.$t(`m.userGroup['用户组名']`), prop: 'name' },
-                        { label: this.$t(`m.common['有效期']`), prop: 'expired_at' }
-                    ];
-                }
-                return [
-                    { label: this.$t(`m.common['操作']`), prop: 'action' },
-                    { label: this.$t(`m.common['所属系统']`), prop: 'system' },
-                    { label: this.$t(`m.common['有效期']`), prop: 'expired_at' }
-                ];
-            },
-
-            systemFilterMethod (value, row, column) {
-                const property = column.property;
-                return row[property].id === value;
-            },
-
-            pageChange (page = 1) {
-                this.pagination.current = page;
-                this.fetchTableData();
-            },
-
-            limitChange (currentLimit, prevLimit) {
-                this.pagination.limit = currentLimit;
-                this.pagination.current = 1;
-                this.pageChange();
-            },
-
-            handlerAllChange (selection) {
-                this.currentSelectList = [...selection];
-            },
-
-            handlerChange (selection, row) {
-                this.currentSelectList = [...selection];
-            },
-
-            getCurPageData (page = 1) {
-                let startIndex = (page - 1) * this.pagination.limit;
-                let endIndex = page * this.pagination.limit;
-                if (startIndex < 0) {
-                    startIndex = 0;
-                }
-                if (endIndex > this.allData.length) {
-                    endIndex = this.allData.length;
-                }
-                return this.allData.slice(startIndex, endIndex);
-            },
-
-            async fetchTableData () {
-                this.isLoading = true;
-                try {
-                    const { current, limit } = this.pagination;
-                    const { code, data } = await this.$store.dispatch('renewal/getExpireSoonGroupWithUser', {
-                        page_size: limit,
-                        page: current
-                    });
-                    this.tableList = data.results || [];
-                    this.pagination.count = data.count;
-                    this.emptyRenewalData = formatCodeData(code, this.emptyRenewalData, this.tableList.length === 0);
-                } catch (e) {
-                    console.error(e);
-                    const { code, data, message, statusText } = e;
-                    this.emptyRenewalData = formatCodeData(code, this.emptyRenewalData);
-                    this.bkMessageInstance = this.$bkMessage({
-                        limit: 1,
-                        theme: 'error',
-                        message: message || data.msg || statusText,
-                        ellipsisLine: 2,
-                        ellipsisCopy: true
-                    });
-                } finally {
-                    this.isLoading = false;
-                }
-            },
-
-            handleEmptyRefresh () {
-                this.pagination = Object.assign(this.pagination, { current: 1, limit: 10 });
-                this.fetchTableData();
-            }
-
-        }
-    };
-</script>
-<style lang="postcss">
-    .iam-perm-renewal-table-wrapper {
-        min-height: 200px;
-        .perm-renewal-table {
-            margin-top: 16px;
-            border: none;
-        }
-    }
-</style>
-=======
-<template>
-    <div class="iam-perm-renewal-table-wrapper" v-bkloading="{ isLoading: loading || isLoading, opacity: 1 }">
-        <bk-table
-            v-show="!loading"
-            :data="tableList"
-            size="small"
-            ref="permTableRef"
-            ext-cls="perm-renewal-table"
-            :outer-border="false"
-            :header-border="false"
-            :pagination="pagination"
-            @page-change="pageChange"
-            @page-limit-change="limitChange"
-            @select="handlerChange"
-            @select-all="handlerAllChange">
-            <bk-table-column type="selection" align="center" :selectable="getIsSelect"></bk-table-column>
-            <template v-for="item in tableProps">
-                <bk-table-column
-                    v-if="item.prop === 'system'"
-                    :filters="systemFilter"
-                    :filter-method="systemFilterMethod"
-                    :filter-multiple="false"
-                    :key="item.prop"
-                    :label="item.label"
-                    :prop="item.prop">
-                    <template slot-scope="{ row }">
-                        <span>{{ row.system ? row.system.name || '' : '' }}</span>
-                    </template>
-                </bk-table-column>
-                <bk-table-column
-                    v-else-if="item.prop === 'action'"
-                    :key="item.prop"
-                    :label="item.label"
-                    :prop="item.prop">
-                    <template slot-scope="{ row }">
-                        <span>{{ row.action ? row.action.name || '' : '' }}</span>
-                    </template>
-                </bk-table-column>
-                <bk-table-column
-                    v-else
-                    :key="item.prop"
-                    :label="item.label"
-                    :prop="item.prop">
-                    <template slot-scope="{ row }">
-                        <render-expire-display
-                            v-if="item.prop === 'expired_at'"
-                            :selected="currentSelectList.map(v => v.id).includes(row.id)"
-                            :renewal-time="renewalTime"
-                            :cur-time="row.expired_at" />
-                        <span v-else>{{ row[item.prop] }}</span>
-                    </template>
-                </bk-table-column>
-            </template>
-        </bk-table>
-    </div>
-</template>
-<script>
-    import { mapGetters } from 'vuex';
-    import renderExpireDisplay from '@/components/render-renewal-dialog/display';
-    import { PERMANENT_TIMESTAMP } from '@/common/constants';
-
-    // 过期时间的天数区间
-    const EXPIRED_DISTRICT = 15;
-
-    export default {
-        name: '',
-        components: {
-            renderExpireDisplay
-        },
-        props: {
-            type: {
-                type: String,
-                default: 'group'
-            },
-            renewalTime: {
-                type: Number,
-                default: 15552000
-            },
-            data: {
-                type: Array,
-                default: () => []
-            },
-            loading: {
-                type: Boolean,
-                default: false
-            },
-            count: {
-                type: Number,
-                default: () => 0
-            }
-        },
-        data () {
-            return {
-                tableList: [],
-                allData: [],
-                currentSelectList: [],
-                pagination: {
-                    current: 1,
-                    count: 0,
-                    limit: 10
-                },
-                currentBackup: 1,
-                tableProps: [],
-                systemFilter: [],
-                isLoading: false
-            };
-        },
-        computed: {
-            ...mapGetters(['user'])
-        },
-        watch: {
-            'pagination.current' (value) {
-                this.currentBackup = value;
-            },
-            type: {
-                handler (newValue, oldValue) {
-                    this.tableProps = this.getTableProps(newValue);
-                    if (oldValue && oldValue !== newValue) {
-                        this.pagination = Object.assign(this.pagination, {
-                            current: 1,
-                            limit: 10
-                        });
-                    }
-                },
-                immediate: true
-            },
-            currentSelectList: {
-                handler (value) {
-                    const getTimestamp = payload => {
-                        if (this.renewalTime === PERMANENT_TIMESTAMP) {
-                            return this.renewalTime;
-                        }
-                        if (payload < this.user.timestamp) {
-                            return this.user.timestamp + this.renewalTime;
-                        }
-                        return payload + this.renewalTime;
-                    };
-                    const templateList = value.map(item => {
-                        return {
-                            ...item,
-                            expired_at: getTimestamp(item.expired_at)
-                        };
-                    });
-                    this.$emit('on-select', this.type, templateList);
-                },
-                immediate: true,
-                deep: true
-            },
-            renewalTime (value) {
-                const getTimestamp = payload => {
-                    if (value === PERMANENT_TIMESTAMP) {
-                        return value;
-                    }
-                    if (payload < this.user.timestamp) {
-                        return this.user.timestamp + value;
-                    }
-                    return payload + value;
-                };
-                const templateList = this.currentSelectList.map(item => {
-                    return {
-                        ...item,
-                        expired_at: getTimestamp(item.expired_at)
-                    };
-                });
-                this.$emit('on-select', this.type, templateList);
-            },
-            data: {
-                handler (value) {
-                    this.allData = value;
-                    this.pagination = Object.assign(this.pagination, { count: value.length });
-                    const data = this.getCurPageData();
-                    this.tableList.splice(0, this.tableList.length, ...data);
-                    const getDays = payload => {
-                        const dif = payload - this.user.timestamp;
-                        if (dif < 1) {
-                            return 0;
-                        }
-                        return Math.ceil(dif / (24 * 3600));
-                    };
-                    this.currentSelectList = this.tableList.filter(item => getDays(item.expired_at) < EXPIRED_DISTRICT);
-                    if (this.type === 'custom') {
-                        this.tableList.forEach(item => {
-                            if (!this.systemFilter.find(subItem => subItem.value === item.system.id)) {
-                                this.systemFilter.push({
-                                    text: item.system.name,
-                                    value: item.system.id
-                                });
-                            }
-                        });
-                    }
-                    this.$nextTick(() => {
-                        this.tableList.forEach(item => {
-                            if (this.currentSelectList.map(_ => _.id).includes(item.id)) {
-                                this.$refs.permTableRef && this.$refs.permTableRef.toggleRowSelection(item, true);
-                            }
-                        });
-                    });
-                },
-                immediate: true
-            },
-            count: {
-                handler (value) {
-                    this.pagination.count = value;
-                },
-                immediate: true
-            }
-        },
-        methods: {
-            getIsSelect () {
-                return this.tableList.length > 0;
-            },
-
-            getTableProps (payload) {
-                if (payload === 'group') {
-                    return [
-                        { label: this.$t(`m.userGroup['用户组名']`), prop: 'name' },
-                        { label: this.$t(`m.common['到期时间']`), prop: 'expired_at' }
-                    ];
-                }
-                return [
-                    { label: this.$t(`m.common['操作']`), prop: 'action' },
-                    { label: this.$t(`m.common['所属系统']`), prop: 'system' },
-                    { label: this.$t(`m.common['到期时间']`), prop: 'expired_at' }
-                ];
-            },
-
-            systemFilterMethod (value, row, column) {
-                const property = column.property;
-                return row[property].id === value;
-            },
-
-            pageChange (page = 1) {
-                this.pagination.current = page;
-                this.fetchTableData();
-            },
-
-            limitChange (currentLimit, prevLimit) {
-                this.pagination = Object.assign(
-                    this.pagination,
-                    {
-                        current: 1,
-                        limit: currentLimit
-                    }
-                );
-                this.pageChange();
-            },
-
-            handlerAllChange (selection) {
-                this.currentSelectList = [...selection];
-            },
-
-            handlerChange (selection, row) {
-                this.currentSelectList = [...selection];
-            },
-
-            getCurPageData (page = 1) {
-                let startIndex = (page - 1) * this.pagination.limit;
-                let endIndex = page * this.pagination.limit;
-                if (startIndex < 0) {
-                    startIndex = 0;
-                }
-                if (endIndex > this.allData.length) {
-                    endIndex = this.allData.length;
-                }
-                return this.allData.slice(startIndex, endIndex);
-            },
-
-            async fetchTableData () {
-                this.isLoading = true;
-                try {
-                    const { current, limit } = this.pagination;
-                    const tabItem = {
-                        group: async () => {
-                            const { data } = await this.$store.dispatch('renewal/getExpireSoonGroupWithUser', {
-                                page_size: limit,
-                                page: current
-                            });
-                            this.tableList = data.results || [];
-                            this.pagination.count = data.count;
-                        },
-                        custom: () => {
-                            this.tableList = this.getCurPageData(current);
-                            console.log(this.tableList);
-                        }
-                    };
-                    return tabItem[this.type]();
-                } catch (e) {
-                    console.error(e);
-                    this.bkMessageInstance = this.$bkMessage({
-                        limit: 1,
-                        theme: 'error',
-                        message: e.message || e.data.msg || e.statusText,
-                        ellipsisLine: 2,
-                        ellipsisCopy: true
-                    });
-                } finally {
-                    this.isLoading = false;
-                }
-            }
-
-        }
-    };
-</script>
-<style lang="postcss">
-    .iam-perm-renewal-table-wrapper {
-        min-height: 200px;
-        .perm-renewal-table {
-            margin-top: 16px;
-            border: none;
-        }
-    }
-</style>
->>>>>>> 1b9f3945
+<template>
+    <div class="iam-perm-renewal-table-wrapper" v-bkloading="{ isLoading: loading || isLoading, opacity: 1 }">
+        <bk-table
+            v-show="!loading"
+            :data="tableList"
+            size="small"
+            ref="permTableRef"
+            ext-cls="perm-renewal-table"
+            :outer-border="false"
+            :header-border="false"
+            :pagination="pagination"
+            @page-change="pageChange"
+            @page-limit-change="limitChange"
+            @select="handlerChange"
+            @select-all="handlerAllChange">
+            <bk-table-column type="selection" align="center" :selectable="getIsSelect"></bk-table-column>
+            <template v-for="item in tableProps">
+                <bk-table-column
+                    v-if="item.prop === 'system'"
+                    :filters="systemFilter"
+                    :filter-method="systemFilterMethod"
+                    :filter-multiple="false"
+                    :key="item.prop"
+                    :label="item.label"
+                    :prop="item.prop">
+                    <template slot-scope="{ row }">
+                        <span :title="row.system ? row.system.name || '' : ''">
+                            {{ row.system ? row.system.name || '' : '' }}
+                        </span>
+                    </template>
+                </bk-table-column>
+                <bk-table-column
+                    v-else-if="item.prop === 'action'"
+                    :key="item.prop"
+                    :label="item.label"
+                    :prop="item.prop">
+                    <template slot-scope="{ row }">
+                        <span>{{ row.action ? row.action.name || '' : '' }}</span>
+                    </template>
+                </bk-table-column>
+                <bk-table-column
+                    v-else
+                    :key="item.prop"
+                    :label="item.label"
+                    :prop="item.prop">
+                    <template slot-scope="{ row }">
+                        <render-expire-display
+                            v-if="item.prop === 'expired_at'"
+                            :selected="currentSelectList.map(v => v.id).includes(row.id)"
+                            :renewal-time="renewalTime"
+                            :cur-time="row.expired_at" />
+                        <span v-else>{{ row[item.prop] }}</span>
+                    </template>
+                </bk-table-column>
+            </template>
+            <template slot="empty">
+                <ExceptionEmpty
+                    :type="emptyRenewalData.type"
+                    :empty-text="emptyRenewalData.text"
+                    :tip-text="emptyRenewalData.tip"
+                    :tip-type="emptyRenewalData.tipType"
+                    @on-refresh="handleEmptyRefresh"
+                />
+            </template>
+        </bk-table>
+    </div>
+</template>
+<script>
+    import { mapGetters } from 'vuex';
+    import renderExpireDisplay from '@/components/render-renewal-dialog/display';
+    import { PERMANENT_TIMESTAMP } from '@/common/constants';
+    import { formatCodeData } from '@/common/util';
+
+    // 过期时间的天数区间
+    const EXPIRED_DISTRICT = 15;
+
+    export default {
+        name: '',
+        components: {
+            renderExpireDisplay
+        },
+        props: {
+            type: {
+                type: String,
+                default: 'group'
+            },
+            renewalTime: {
+                type: Number,
+                default: 15552000
+            },
+            data: {
+                type: Array,
+                default: () => []
+            },
+            loading: {
+                type: Boolean,
+                default: false
+            },
+            count: {
+                type: Number,
+                default: () => 0
+            },
+            emptyData: {
+                type: Object,
+                default: () => {
+                    return {
+                        type: '',
+                        text: '',
+                        tip: '',
+                        tipType: ''
+                    };
+                }
+            }
+        },
+        data () {
+            return {
+                tableList: [],
+                allData: [],
+                currentSelectList: [],
+                pagination: {
+                    current: 1,
+                    count: 0,
+                    limit: 10
+                },
+                currentBackup: 1,
+                tableProps: [],
+                systemFilter: [],
+                isLoading: false,
+                emptyRenewalData: {
+                    type: '',
+                    text: '',
+                    tip: '',
+                    tipType: ''
+                }
+            };
+        },
+        computed: {
+            ...mapGetters(['user'])
+        },
+        watch: {
+            'pagination.current' (value) {
+                this.currentBackup = value;
+            },
+            type: {
+                handler (newValue, oldValue) {
+                    this.tableProps = this.getTableProps(newValue);
+                    if (oldValue && oldValue !== newValue) {
+                        this.pagination = Object.assign(this.pagination, {
+                            current: 1,
+                            limit: 10
+                        });
+                    }
+                },
+                immediate: true
+            },
+            currentSelectList: {
+                handler (value) {
+                    const getTimestamp = payload => {
+                        if (this.renewalTime === PERMANENT_TIMESTAMP) {
+                            return this.renewalTime;
+                        }
+                        if (payload < this.user.timestamp) {
+                            return this.user.timestamp + this.renewalTime;
+                        }
+                        return payload + this.renewalTime;
+                    };
+                    const templateList = value.map(item => {
+                        return {
+                            ...item,
+                            expired_at: getTimestamp(item.expired_at)
+                        };
+                    });
+                    this.$emit('on-select', this.type, templateList);
+                },
+                immediate: true,
+                deep: true
+            },
+            renewalTime (value) {
+                const getTimestamp = payload => {
+                    if (value === PERMANENT_TIMESTAMP) {
+                        return value;
+                    }
+                    if (payload < this.user.timestamp) {
+                        return this.user.timestamp + value;
+                    }
+                    return payload + value;
+                };
+                const templateList = this.currentSelectList.map(item => {
+                    return {
+                        ...item,
+                        expired_at: getTimestamp(item.expired_at)
+                    };
+                });
+                this.$emit('on-select', this.type, templateList);
+            },
+            data: {
+                handler (value) {
+                    this.allData = value;
+                    this.pagination = Object.assign(this.pagination, { count: value.length });
+                    const data = this.getCurPageData();
+                    this.tableList.splice(0, this.tableList.length, ...data);
+                    const getDays = payload => {
+                        const dif = payload - this.user.timestamp;
+                        if (dif < 1) {
+                            return 0;
+                        }
+                        return Math.ceil(dif / (24 * 3600));
+                    };
+                    this.currentSelectList = this.tableList.filter(item => getDays(item.expired_at) < EXPIRED_DISTRICT);
+                    if (this.type === 'custom') {
+                        this.tableList.forEach(item => {
+                            if (!this.systemFilter.find(subItem => subItem.value === item.system.id)) {
+                                this.systemFilter.push({
+                                    text: item.system.name,
+                                    value: item.system.id
+                                });
+                            }
+                        });
+                    }
+                    this.$nextTick(() => {
+                        this.tableList.forEach(item => {
+                            if (this.currentSelectList.map(_ => _.id).includes(item.id)) {
+                                this.$refs.permTableRef && this.$refs.permTableRef.toggleRowSelection(item, true);
+                            }
+                        });
+                    });
+                },
+                immediate: true
+            },
+            count: {
+                handler (value) {
+                    this.pagination.count = value;
+                },
+                immediate: true
+            },
+            emptyData: {
+                handler (value) {
+                    this.emptyRenewalData = value;
+                },
+                immediate: true
+            }
+        },
+        methods: {
+            getIsSelect () {
+                return this.tableList.length > 0;
+            },
+
+            getTableProps (payload) {
+                if (payload === 'group') {
+                    return [
+                        { label: this.$t(`m.userGroup['用户组名']`), prop: 'name' },
+                        { label: this.$t(`m.common['有效期']`), prop: 'expired_at' }
+                    ];
+                }
+                return [
+                    { label: this.$t(`m.common['操作']`), prop: 'action' },
+                    { label: this.$t(`m.common['所属系统']`), prop: 'system' },
+                    { label: this.$t(`m.common['有效期']`), prop: 'expired_at' }
+                ];
+            },
+
+            systemFilterMethod (value, row, column) {
+                const property = column.property;
+                return row[property].id === value;
+            },
+
+            pageChange (page = 1) {
+                this.pagination.current = page;
+                this.fetchTableData();
+            },
+
+            limitChange (currentLimit, prevLimit) {
+                this.pagination = Object.assign(
+                    this.pagination,
+                    {
+                        current: 1,
+                        limit: currentLimit
+                    }
+                );
+                this.pageChange();
+            },
+
+            handlerAllChange (selection) {
+                this.currentSelectList = [...selection];
+            },
+
+            handlerChange (selection, row) {
+                this.currentSelectList = [...selection];
+            },
+
+            getCurPageData (page = 1) {
+                let startIndex = (page - 1) * this.pagination.limit;
+                let endIndex = page * this.pagination.limit;
+                if (startIndex < 0) {
+                    startIndex = 0;
+                }
+                if (endIndex > this.allData.length) {
+                    endIndex = this.allData.length;
+                }
+                return this.allData.slice(startIndex, endIndex);
+            },
+
+            async fetchTableData () {
+                this.isLoading = true;
+                try {
+                    const { current, limit } = this.pagination;
+                    const tabItem = {
+                        group: async () => {
+                            const { code, data } = await this.$store.dispatch('renewal/getExpireSoonGroupWithUser', {
+                                page_size: limit,
+                                page: current
+                            });
+                            this.tableList = data.results || [];
+                            this.pagination.count = data.count;
+                            this.emptyRenewalData
+                                = formatCodeData(code, this.emptyRenewalData, this.tableList.length === 0);
+                        },
+                        custom: () => {
+                            this.tableList = this.getCurPageData(current);
+                            console.log(this.tableList);
+                        }
+                    };
+                    return tabItem[this.type]();
+                } catch (e) {
+                    console.error(e);
+                    const { code, data, message, statusText } = e;
+                    this.emptyRenewalData = formatCodeData(code, this.emptyRenewalData);
+                    this.bkMessageInstance = this.$bkMessage({
+                        limit: 1,
+                        theme: 'error',
+                        message: message || data.msg || statusText,
+                        ellipsisLine: 2,
+                        ellipsisCopy: true
+                    });
+                } finally {
+                    this.isLoading = false;
+                }
+            },
+
+            handleEmptyRefresh () {
+                this.pagination = Object.assign(this.pagination, { current: 1, limit: 10 });
+                this.fetchTableData();
+            }
+        }
+    };
+</script>
+
+<style lang="postcss">
+    .iam-perm-renewal-table-wrapper {
+        min-height: 200px;
+        .perm-renewal-table {
+            margin-top: 16px;
+            border: none;
+        }
+    }
+</style>