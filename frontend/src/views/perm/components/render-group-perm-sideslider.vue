<template>
<<<<<<< HEAD
    <bk-sideslider
        :is-show.sync="isShowSideslider"
        :title="title"
        :width="width"
        ext-cls="iam-group-perm-sideslider"
        :quick-close="true"
        @animation-end="handleAnimationEnd">
        <div slot="header">
            <p class="single-hide"
                :title="$t(`m.info['用户组侧边栏的详情']`, { value: `${$t(`m.common['【']`)}${name}${$t(`m.common['】']`)}` })"
            >
                {{ $t(`m.info['用户组侧边栏的详情']`, { value: `${$t(`m.common['【']`)}${name}${$t(`m.common['】']`)}` }) }}
            </p>
            <p class="group-id">ID: {{ groupId }}</p>
        </div>
        <div slot="content" class="content-wrapper" data-test-id="myPerm_sideslider_groupPermContentWrapper"
            v-bkloading="{ isLoading, opacity: 1 }">
            <div class="iam-group-perm-sideslider-tab set-tab-margin-bottom" v-if="!isLoading && showMember">
                <section class="tab-item active">{{$t(`m.perm['组权限']`)}}</section>
            </div>
            <section>
                <group-perm-new :id="groupId" mode="detail" />
            </section>
        </div>
    </bk-sideslider>
=======
  <bk-sideslider
    :is-show.sync="isShowSideslider"
    :title="title"
    :width="width"
    ext-cls="iam-group-perm-sideslider"
    :quick-close="true"
    @animation-end="handleAnimationEnd">
    <div slot="header">
      <p class="single-hide"
        :title="`${$t(`m.userGroup['用户组']`)}
                ${$t(`m.common['【']`)}${name}${$t(`m.common['】']`)}${$t(`m.common['的详情']`)}`"
      >
        {{ $t(`m.userGroup['用户组']`) }}
        {{$t(`m.common['【']`)}}{{ name }}{{$t(`m.common['】']`)}}{{ $t(`m.common['的详情']`) }}
      </p>
      <p class="group-id">ID: {{ groupId }}</p>
    </div>
    <div slot="content" class="content-wrapper" data-test-id="myPerm_sideslider_groupPermContentWrapper"
      v-bkloading="{ isLoading, opacity: 1 }">
      <div class="iam-group-perm-sideslider-tab set-tab-margin-bottom" v-if="!isLoading && showMember">
        <section class="tab-item active">{{$t(`m.perm['组权限']`)}}</section>
      </div>
      <section>
        <group-perm-new :id="groupId" mode="detail" />
      </section>
    </div>
  </bk-sideslider>
>>>>>>> a2d66986
</template>
<script>
  import GroupPermNew from '@/views/group/detail/group-perm-new.vue';

  export default {
    name: '',
    components: {
      GroupPermNew
    },
    props: {
      show: {
        type: Boolean,
        default: false
      },
      groupId: {
        type: [String, Number],
        default: ''
      },
      title: {
        type: String,
        default: ''
      },
      name: {
        type: String,
        default: ''
      },
      showMember: {
        type: Boolean,
        default: true
      }
    },
    data () {
      return {
        tabActive: 'perm',
        isShowSideslider: false,
        isLoading: true,
        width: window.innerWidth - 500
      };
    },
    watch: {
      show: {
        handler (value) {
          this.isShowSideslider = !!value;
          if (this.isShowSideslider) {
            setTimeout(() => {
              this.isLoading = false;
            }, 300);
          }
        },
        immediate: true
      }
    },
    methods: {
      handleAnimationEnd () {
        this.$emit('animation-end');
      }
    }
  };
</script>
<style lang="postcss">
    .iam-group-perm-sideslider {
        .bk-sideslider-content {
            background: #f5f6fa;
        }
        .group-id {
            position: relative;
            top: -12px;
            line-height: 0;
            font-size: 12px;
            color: #c4c6cc;
        }
        .content-wrapper {
            position: relative;
            padding: 30px;
            min-height: calc(100vh - 60px);
        }
        .set-tab-margin-bottom {
            margin-bottom: 10px;
        }
        .iam-group-perm-sideslider-tab {
            display: flex;
            justify-content: flex-start;
            padding: 0 20px;
            width: 100%;
            height: 42px;
            line-height: 42px;
            background: #fff;
            border-radius: 2px;
            box-shadow: 0px 1px 2px 0px rgba(247, 220, 220, .05);
            color: #63656e;
            .tab-item {
                font-size: 14px;
                cursor: pointer;
                &.active {
                    color: #3a84ff;
                    border-bottom: 2px solid #3a84ff;
                }
            }
        }
    }
</style>
<|MERGE_RESOLUTION|>--- conflicted
+++ resolved
@@ -1,157 +1,127 @@
-<template>
-<<<<<<< HEAD
-    <bk-sideslider
-        :is-show.sync="isShowSideslider"
-        :title="title"
-        :width="width"
-        ext-cls="iam-group-perm-sideslider"
-        :quick-close="true"
-        @animation-end="handleAnimationEnd">
-        <div slot="header">
-            <p class="single-hide"
-                :title="$t(`m.info['用户组侧边栏的详情']`, { value: `${$t(`m.common['【']`)}${name}${$t(`m.common['】']`)}` })"
-            >
-                {{ $t(`m.info['用户组侧边栏的详情']`, { value: `${$t(`m.common['【']`)}${name}${$t(`m.common['】']`)}` }) }}
-            </p>
-            <p class="group-id">ID: {{ groupId }}</p>
-        </div>
-        <div slot="content" class="content-wrapper" data-test-id="myPerm_sideslider_groupPermContentWrapper"
-            v-bkloading="{ isLoading, opacity: 1 }">
-            <div class="iam-group-perm-sideslider-tab set-tab-margin-bottom" v-if="!isLoading && showMember">
-                <section class="tab-item active">{{$t(`m.perm['组权限']`)}}</section>
-            </div>
-            <section>
-                <group-perm-new :id="groupId" mode="detail" />
-            </section>
-        </div>
-    </bk-sideslider>
-=======
-  <bk-sideslider
-    :is-show.sync="isShowSideslider"
-    :title="title"
-    :width="width"
-    ext-cls="iam-group-perm-sideslider"
-    :quick-close="true"
-    @animation-end="handleAnimationEnd">
-    <div slot="header">
-      <p class="single-hide"
-        :title="`${$t(`m.userGroup['用户组']`)}
-                ${$t(`m.common['【']`)}${name}${$t(`m.common['】']`)}${$t(`m.common['的详情']`)}`"
-      >
-        {{ $t(`m.userGroup['用户组']`) }}
-        {{$t(`m.common['【']`)}}{{ name }}{{$t(`m.common['】']`)}}{{ $t(`m.common['的详情']`) }}
-      </p>
-      <p class="group-id">ID: {{ groupId }}</p>
-    </div>
-    <div slot="content" class="content-wrapper" data-test-id="myPerm_sideslider_groupPermContentWrapper"
-      v-bkloading="{ isLoading, opacity: 1 }">
-      <div class="iam-group-perm-sideslider-tab set-tab-margin-bottom" v-if="!isLoading && showMember">
-        <section class="tab-item active">{{$t(`m.perm['组权限']`)}}</section>
-      </div>
-      <section>
-        <group-perm-new :id="groupId" mode="detail" />
-      </section>
-    </div>
-  </bk-sideslider>
->>>>>>> a2d66986
-</template>
-<script>
-  import GroupPermNew from '@/views/group/detail/group-perm-new.vue';
-
-  export default {
-    name: '',
-    components: {
-      GroupPermNew
-    },
-    props: {
-      show: {
-        type: Boolean,
-        default: false
-      },
-      groupId: {
-        type: [String, Number],
-        default: ''
-      },
-      title: {
-        type: String,
-        default: ''
-      },
-      name: {
-        type: String,
-        default: ''
-      },
-      showMember: {
-        type: Boolean,
-        default: true
-      }
-    },
-    data () {
-      return {
-        tabActive: 'perm',
-        isShowSideslider: false,
-        isLoading: true,
-        width: window.innerWidth - 500
-      };
-    },
-    watch: {
-      show: {
-        handler (value) {
-          this.isShowSideslider = !!value;
-          if (this.isShowSideslider) {
-            setTimeout(() => {
-              this.isLoading = false;
-            }, 300);
-          }
-        },
-        immediate: true
-      }
-    },
-    methods: {
-      handleAnimationEnd () {
-        this.$emit('animation-end');
-      }
-    }
-  };
-</script>
-<style lang="postcss">
-    .iam-group-perm-sideslider {
-        .bk-sideslider-content {
-            background: #f5f6fa;
-        }
-        .group-id {
-            position: relative;
-            top: -12px;
-            line-height: 0;
-            font-size: 12px;
-            color: #c4c6cc;
-        }
-        .content-wrapper {
-            position: relative;
-            padding: 30px;
-            min-height: calc(100vh - 60px);
-        }
-        .set-tab-margin-bottom {
-            margin-bottom: 10px;
-        }
-        .iam-group-perm-sideslider-tab {
-            display: flex;
-            justify-content: flex-start;
-            padding: 0 20px;
-            width: 100%;
-            height: 42px;
-            line-height: 42px;
-            background: #fff;
-            border-radius: 2px;
-            box-shadow: 0px 1px 2px 0px rgba(247, 220, 220, .05);
-            color: #63656e;
-            .tab-item {
-                font-size: 14px;
-                cursor: pointer;
-                &.active {
-                    color: #3a84ff;
-                    border-bottom: 2px solid #3a84ff;
-                }
-            }
-        }
-    }
-</style>
+<template>
+  <bk-sideslider
+    :is-show.sync="isShowSideslider"
+    :title="title"
+    :width="width"
+    ext-cls="iam-group-perm-sideslider"
+    :quick-close="true"
+    @animation-end="handleAnimationEnd">
+    <div slot="header">
+      <p class="single-hide"
+        :title="$t(`m.info['用户组侧边栏的详情']`, { value: `${$t(`m.common['【']`)}${name}${$t(`m.common['】']`)}` })"
+      >
+        {{ $t(`m.info['用户组侧边栏的详情']`, { value: `${$t(`m.common['【']`)}${name}${$t(`m.common['】']`)}` }) }}
+      </p>
+      <p class="group-id">ID: {{ groupId }}</p>
+    </div>
+    <div slot="content" class="content-wrapper" data-test-id="myPerm_sideslider_groupPermContentWrapper"
+      v-bkloading="{ isLoading, opacity: 1 }">
+      <div class="iam-group-perm-sideslider-tab set-tab-margin-bottom" v-if="!isLoading && showMember">
+        <section class="tab-item active">{{$t(`m.perm['组权限']`)}}</section>
+      </div>
+      <section>
+        <group-perm-new :id="groupId" mode="detail" />
+      </section>
+    </div>
+  </bk-sideslider>
+</template>
+<script>
+  import GroupPermNew from '@/views/group/detail/group-perm-new.vue';
+
+  export default {
+    name: '',
+    components: {
+      GroupPermNew
+    },
+    props: {
+      show: {
+        type: Boolean,
+        default: false
+      },
+      groupId: {
+        type: [String, Number],
+        default: ''
+      },
+      title: {
+        type: String,
+        default: ''
+      },
+      name: {
+        type: String,
+        default: ''
+      },
+      showMember: {
+        type: Boolean,
+        default: true
+      }
+    },
+    data () {
+      return {
+        tabActive: 'perm',
+        isShowSideslider: false,
+        isLoading: true,
+        width: window.innerWidth - 500
+      };
+    },
+    watch: {
+      show: {
+        handler (value) {
+          this.isShowSideslider = !!value;
+          if (this.isShowSideslider) {
+            setTimeout(() => {
+              this.isLoading = false;
+            }, 300);
+          }
+        },
+        immediate: true
+      }
+    },
+    methods: {
+      handleAnimationEnd () {
+        this.$emit('animation-end');
+      }
+    }
+  };
+</script>
+<style lang="postcss">
+    .iam-group-perm-sideslider {
+        .bk-sideslider-content {
+            background: #f5f6fa;
+        }
+        .group-id {
+            position: relative;
+            top: -12px;
+            line-height: 0;
+            font-size: 12px;
+            color: #c4c6cc;
+        }
+        .content-wrapper {
+            position: relative;
+            padding: 30px;
+            min-height: calc(100vh - 60px);
+        }
+        .set-tab-margin-bottom {
+            margin-bottom: 10px;
+        }
+        .iam-group-perm-sideslider-tab {
+            display: flex;
+            justify-content: flex-start;
+            padding: 0 20px;
+            width: 100%;
+            height: 42px;
+            line-height: 42px;
+            background: #fff;
+            border-radius: 2px;
+            box-shadow: 0px 1px 2px 0px rgba(247, 220, 220, .05);
+            color: #63656e;
+            .tab-item {
+                font-size: 14px;
+                cursor: pointer;
+                &.active {
+                    color: #3a84ff;
+                    border-bottom: 2px solid #3a84ff;
+                }
+            }
+        }
+    }
+</style>