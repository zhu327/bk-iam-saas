<template>
    <div class="iam-my-perm-wrapper">
        <div class="header">
            <bk-button
                v-if="!externalSystemsLayout.myPerm.hideApplyBtn"
                data-test-id="myPerm_btn_applyPerm"
                type="button"
                theme="primary"
                style="margin-bottom: 16px;"
                @click="handleGoApply">
                {{ $t(`m.common['申请权限']`) }}
            </bk-button>
            <bk-button
                data-test-id="myPerm_btn_batchRenewal"
                style="margin: 0 6px 16px 6px;"
                :disabled="isEmpty || isNoRenewal"
                @click="handleBatchRenewal">
                {{ $t(`m.renewal['权限续期']`) }}
            </bk-button>
            <div v-if="isEmpty || isNoRenewal" class="info-renewal" style="background: #000"
                v-bk-tooltips="'没有需要续期的权限'"></div>
            <bk-button
                v-if="enablePermissionHandover.toLowerCase() === 'true'"
                :disabled="!systemList.length && !teporarySystemList.length"
                data-test-id="myPerm_btn_transferPerm"
                type="button"
                style="margin-bottom: 16px;"
                @click="handleGoPermTransfer">
                {{ $t(`m.permTransfer['权限交接']`) }}
            </bk-button>
            <div v-if="!systemList.length && !teporarySystemList.length" class="info-sys" style="background: #000"
                v-bk-tooltips="'您还没有权限，无需交接'"></div>
        </div>
        <div class="redCircle" v-if="!isNoRenewal"></div>
        <template v-if="isEmpty">
            <div class="empty-wrapper">
                <iam-svg />
                <div class="empty-tips">{{ $t(`m.common['您还没有任何权限']`) }}</div>
            </div>
        </template>
        <bk-tab
            v-else
            :active="active"
            type="unborder-card"
            ext-cls="iam-my-perm-tab-cls"
            @tab-change="handleTabChange">
            <bk-tab-panel
                v-for="(panel, index) in panels"
                :data-test-id="`myPerm_tabPanel_${panel.name}`"
                v-bind="panel"
                :key="index">
                <div class="content-wrapper" v-bkloading="{ isLoading: componentLoading, opacity: 1 }">
                    <component
                        v-if="!componentLoading && active === panel.name"
                        :is="active"
                        :personal-group-list="personalGroupList"
                        :system-list="systemList"
                        :tep-system-list="teporarySystemList"
                        :department-group-list="departmentGroupList"
                        :ref="panel.name"
                        @refresh="fetchData"
                    ></component>
                </div>
            </bk-tab-panel>
        </bk-tab>
    </div>
</template>
<script>
    import { buildURLParams } from '@/common/url';
    import CustomPerm from './custom-perm/index.vue';
    import TeporaryCustomPerm from './teporary-custom-perm/index.vue';
    import GroupPerm from './group-perm/index.vue';
<<<<<<< HEAD
    import { mapGetters } from 'vuex';
=======
    import DepartmentGroupPerm from './department-group-perm/index.vue';
>>>>>>> 38c72379

    export default {
        name: 'MyPerm',
        components: {
            CustomPerm,
            TeporaryCustomPerm,
            GroupPerm,
            DepartmentGroupPerm
        },
        data () {
            return {
                componentLoading: true,
                panels: [
                    {
                        name: 'GroupPerm', label: this.$t(`m.perm['用户组权限']`)
                    },
                    {
                        name: 'DepartmentGroupPerm', label: this.$t(`m.perm['所属部门用户组权限']`)
                    },
                    {
                        name: 'CustomPerm', label: this.$t(`m.approvalProcess['自定义权限']`)
                    }
                    // {
                    //     name: 'TeporaryCustomPerm', label: this.$t(`m.myApply['临时权限']`)
                    // }
                ],
                active: 'GroupPerm',
                isEmpty: false,
                isNoRenewal: false,
                soonGroupLength: 0,
                soonPermLength: 0,
                personalGroupList: [],
                systemList: [],
                teporarySystemList: [],
                departmentGroupList: [],
                enablePermissionHandover: window.ENABLE_PERMISSION_HANDOVER
            };
        },
        computed: {
            ...mapGetters(['externalSystemsLayout'])
        },
        watch: {
            externalSystemsLayout: {
                handler (value) {
                    if (value.myPerm.hideCustomTab) {
                        this.panels.splice(1, 1);
                    }
                },
                immediate: true,
                deep: true
            }
        },
        created () {
            const query = this.$route.query;
            if (query.tab) {
                this.active = query.tab;
            }
        },
        methods: {
            async fetchPageData () {
                await this.fetchData();
            },

            async handleTabChange (tabName) {
                this.active = tabName;
                await this.fetchData();
                window.history.replaceState({}, '', `?${buildURLParams({ tab: tabName })}`);
            },

            async fetchData () {
                this.componentLoading = true;
                try {
                    const [res1, res2, res3, res4, res5, res6] = await Promise.all([
                        this.$store.dispatch('perm/getPersonalGroups', {
                            page_size: 10,
                            page: 1
                        }),
                        this.$store.dispatch('permApply/getHasPermSystem'),
                        this.$store.dispatch('renewal/getExpireSoonGroupWithUser', {
                            page_size: 10,
                            page: 1
                        }),
                        this.$store.dispatch('renewal/getExpireSoonPerm'),
                        this.$store.dispatch('permApply/getTeporHasPermSystem'),
                        this.$store.dispatch('perm/getDepartMentsPersonalGroups')
                        // this.fetchPermGroups(),
                        // this.fetchSystems(),
                        // this.fetchSoonGroupWithUser(),
                        // this.fetchSoonPerm()
                    ]);
                    const personalGroupList = res1.data.results || [];
                    this.personalGroupList.splice(0, this.personalGroupList.length, ...personalGroupList);

                    const systemList = res2.data || [];
                    this.systemList.splice(0, this.systemList.length, ...systemList);

                    const teporarySystemList = res5.data || [];
                    this.teporarySystemList.splice(0, this.teporarySystemList.length, ...teporarySystemList);

                    const departmentGroupList = res6.data || [];
                    this.departmentGroupList.splice(0, this.departmentGroupList.length, ...departmentGroupList);

                    this.isEmpty = personalGroupList.length < 1 && systemList.length < 1
                        && teporarySystemList.length < 1 && departmentGroupList.length < 1;
                    this.soonGroupLength = res3.data.results.length;
                    this.soonPermLength = res4.data.length;
                    this.isNoRenewal = this.soonGroupLength < 1 && this.soonPermLength < 1;
                } catch (e) {
                    console.error(e);
                    this.bkMessageInstance = this.$bkMessage({
                        limit: 1,
                        theme: 'error',
                        message: e.message || e.data.msg || e.statusText,
                        ellipsisLine: 2,
                        ellipsisCopy: true
                    });
                } finally {
                    this.componentLoading = false;
                }
            },
            // fetchSoonGroupWithUser () {
            //     return this.$store.dispatch('renewal/getExpireSoonGroupWithUser')
            // },
            // fetchSoonPerm () {
            //     return this.$store.dispatch('renewal/getExpireSoonPerm')
            // },
            // fetchSystems () {
            //     return this.$store.dispatch('permApply/getHasPermSystem')
            // },

            // fetchPermGroups () {
            //     return this.$store.dispatch('perm/getPersonalGroups')
            // },

            handleGoApply () {
                this.$router.push({
                    name: 'applyJoinUserGroup'
                });
            },

            handleBatchRenewal () {
                if (this.soonGroupLength > 0 && this.soonPermLength < 1) {
                    this.$router.push({
                        name: 'permRenewal',
                        query: {
                            tab: 'group'
                        }
                    });
                } else if (this.soonPermLength > 0 && this.soonGroupLength < 1) {
                    this.$router.push({
                        name: 'permRenewal',
                        query: {
                            tab: 'custom'
                        }
                    });
                } else if (this.soonPermLength > 0 && this.soonGroupLength > 0) {
                    this.$router.push({
                        name: 'permRenewal',
                        query: {
                            tab: this.active === 'GroupPerm' ? 'group' : 'custom'
                        }
                    });
                }
            },
            // 权限交接
            handleGoPermTransfer () {
                this.$router.push({
                    name: 'permTransfer'
                });
            }
        }
    };
</script>
<style lang="postcss">
    .iam-my-perm-wrapper {
        position: relative;
        .header {
            position: relative;
        }
        .content-wrapper {
            /* 20 + 20 + 42 + 24 + 24 + 61 + 48 */
            min-height: calc(100vh - 325px);
        }
        .empty-wrapper {
            position: absolute;
            top: 50%;
            left: 50%;
            transform: translate(-50%, -50%);
            img {
                width: 120px;
            }
            .empty-tips {
                position: relative;
                top: -25px;
                font-size: 12px;
                color: #c4c6cc;
                text-align: center;
            }
        }
        .redCircle {
            position: relative;
            top: -50px;
            right: -180px;
            width:10px;
            height:10px;
            background-color: red;
            border-radius: 50%;

        }
    }
    .iam-my-perm-tab-cls {
        background: #fff;
    }
    .icon-info-renewal{
        position: absolute;
        top: -5px;
        left: 176px;
    }
    .info-renewal{
        top: -5px;
        left: 100px;
        position: absolute;
        width: 90px;
        height: 40px;
        opacity: 0;
        cursor:no-drop;
    }
    .info-sys{
        top: -5px;
        left: 198px;
        position: absolute;
        width: 90px;
        height: 40px;
        opacity: 0;
        cursor:no-drop;
    }
</style><|MERGE_RESOLUTION|>--- conflicted
+++ resolved
@@ -70,11 +70,8 @@
     import CustomPerm from './custom-perm/index.vue';
     import TeporaryCustomPerm from './teporary-custom-perm/index.vue';
     import GroupPerm from './group-perm/index.vue';
-<<<<<<< HEAD
     import { mapGetters } from 'vuex';
-=======
     import DepartmentGroupPerm from './department-group-perm/index.vue';
->>>>>>> 38c72379
 
     export default {
         name: 'MyPerm',
