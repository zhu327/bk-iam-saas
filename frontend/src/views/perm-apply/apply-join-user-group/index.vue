<template>
    <smart-action class="iam-join-user-group-wrapper">
        <render-horizontal-block :label="$t(`m.permApply['选择用户组']`)" :required="true">
            <div class="user-group-table">
                <div class="search-wrapper">
                    <iam-search-select
                        @on-change="handleSearch"
                        :data="searchData"
                        :value="searchValue"
                        :placeholder="$t(`m.applyEntrance['申请加入用户组搜索提示']`)"
                        :quick-search-method="quickSearchMethod" />
                    <div class="info">
                        {{ $t(`m.info['如果以下用户组不满足您的权限需求']`) }}，
                        {{ $t(`m.common['可以']`) }}
                        <bk-button
                            text
                            theme="primary"
                            style="font-size: 12px;"
                            @click="handleToCustomApply">
                            {{ $t(`m.applyEntrance['申请自定义权限']`) }}
                        </bk-button>
                    </div>
                </div>
                <bk-table
                    ref="groupTableRef"
                    size="small"
                    ext-cls="user-group-table"
                    :class="{ 'set-border': tableLoading }"
                    :data="tableList"
                    :max-height="pagination.count > 0 ? 500 : 280"
                    :cell-attributes="handleCellAttributes"
                    :pagination="pagination"
                    @page-change="pageChange"
                    @page-limit-change="limitChange"
                    @select="handlerChange"
                    @select-all="handlerAllChange"
                    v-bkloading="{ isLoading: tableLoading, opacity: 1 }"
                >
                    <bk-table-column type="selection" align="center" :selectable="setDefaultSelect"></bk-table-column>
                    <bk-table-column :label="$t(`m.userGroup['用户组名']`)">
                        <template slot-scope="{ row }">
                            <span class="user-group-name" :title="row.name" @click="handleView(row)">
                                {{ row.name }}
                            </span>
                        </template>
                    </bk-table-column>
                    <bk-table-column :label="$t(`m.common['描述']`)">
                        <template slot-scope="{ row }">
                            <span :title="row.description !== '' ? row.description : ''">
                                {{ row.description || '--' }}
                            </span>
                        </template>
                    </bk-table-column>
                    <bk-table-column :label="$t(`m.common['所属管理空间']`)">
                        <template slot-scope="{ row }">
                            <span
                                :class="row.role && row.role.name ? 'can-view' : ''"
                                :title="row.role && row.role.name ? row.role.name : ''"
                                @click.stop="handleViewDetail(row)"
                            >{{ row.role ? row.role.name : '--' }}</span
                            >
                        </template>
                    </bk-table-column>
                    <template slot="empty">
                        <ExceptionEmpty
                            :type="emptyData.type"
                            :empty-text="emptyData.text"
                            :tip-text="emptyData.tip"
                            :tip-type="emptyData.tipType"
                            @on-clear="handleEmptyClear"
                            @on-refresh="handleEmptyRefresh"
                        />
                    </template>
                </bk-table>
            </div>
            <p class="user-group-error" v-if="isShowGroupError">{{ $t(`m.permApply['请选择用户组']`) }}</p>
        </render-horizontal-block>
        <section>
            <!-- <template v-if="isShowMemberAdd">
                    <render-action
                        ref="memberRef"
                        :title="addMemberText"
                        :tips="addMemberTips"
                        @on-click="handleAddMember"
                        style="margin-bottom: 16px;">
                        <iam-guide
                            type="rating_manager_authorization_scope"
                            direction="left"
                            :style="{ top: '-25px', left: '440px' }"
                            :content="$t(`m.guide['授权人员范围']`)" />
                    </render-action>
                </template> -->
            <!-- <template v-else> -->
            <render-member
                :required="false"
                :users="users"
                :departments="departments"
                :is-all="isAll"
                :render-title="addMemberTitle"
                :render-text="addMemberText"
                :tips="addMemberTips"
                @on-add="handleAddMember"
                @on-delete="handleMemberDelete"
            />
            <!-- </template> -->
        </section>
        <p class="action-empty-error" v-if="isShowMemberEmptyError">{{ $t(`m.verify['可授权人员边界不可为空']`) }}</p>
        <render-horizontal-block ext-cls="expired-at-wrapper" :label="$t(`m.common['申请期限']`)" :required="true">
            <section ref="expiredAtRef">
                <iam-deadline :value="expiredAt" @on-change="handleDeadlineChange" :cur-role="curRole" />
                <p class="expired-at-error" v-if="isShowExpiredError">{{ $t(`m.permApply['请选择申请期限']`) }}</p>
            </section>
        </render-horizontal-block>
        <render-horizontal-block
            ext-cls="reason-wrapper"
            :styles="{ marginBottom: '50px' }"
            :label="$t(`m.common['理由']`)"
            :required="true"
        >
            <section ref="reasonRef">
                <bk-input
                    type="textarea"
                    v-model="reason"
                    :maxlength="255"
                    :placeholder="$t(`m.verify['请输入']`)"
                    :ext-cls="isShowReasonError ? 'join-reason-error' : ''"
                    @input="handleReasonInput"
                    @blur="handleReasonBlur"
                >
                </bk-input>
                <p class="reason-empty-wrapper" v-if="isShowReasonError">{{ $t(`m.verify['请输入理由']`) }}</p>
            </section>
        </render-horizontal-block>
        <div slot="action">
            <bk-button theme="primary" :loading="submitLoading" @click="handleSubmit">
                {{ $t(`m.common['提交']`) }}
            </bk-button>
            <!-- <bk-button style="margin-left: 10px;" @click="handleCancel">{{ $t(`m.common['取消']`) }}</bk-button> -->
        </div>

        <render-perm-side-slider
            :show="isShowPermSideSlider"
            :name="curGroupName"
            :group-id="curGroupId"
            :show-member="false"
            @animation-end="handleAnimationEnd"
        />

        <add-member-dialog
            :show.sync="isShowAddMemberDialog"
            :users="users"
            :departments="departments"
            :title="addMemberTitle"
            :all-checked="isAll"
            :show-limit="false"
            @on-cancel="handleCancelAdd"
            @on-sumbit="handleSubmitAdd" />

        <bk-sideslider
            :is-show.sync="isShowGradeSlider"
            :width="640"
            :title="gradeSliderTitle"
            :quick-close="true"
            @animation-end="gradeSliderTitle === ''">
            <div class="grade-memebers-content"
                slot="content"
                v-bkloading="{ isLoading: sliderLoading, opacity: 1 }">
                <template v-if="!sliderLoading">
                    <div v-for="(item, index) in gradeMembers"
                        :key="index"
                        class="member-item">
                        <span class="member-name">
                            {{ item }}
                        </span>
                    </div>
                    <p class="info">{{ $t(`m.info['管理空间成员提示']`) }}</p>
                </template>
            </div>
        </bk-sideslider>
            
        <confirmDialog
            :width="600"
            :show.sync="isShowConfirmDialog"
            :title="confirmDialogTitle"
            :is-custom-style="true"
            @on-cancel="isShowConfirmDialog = false"
            @on-sumbit="isShowConfirmDialog = false"
        />
    </smart-action>
</template>
<script>
    import _ from 'lodash';
    import { mapGetters } from 'vuex';
    import { buildURLParams } from '@/common/url';
    import { formatCodeData } from '@/common/util';
    import { PERMANENT_TIMESTAMP } from '@/common/constants';
    // import IamGuide from '@/components/iam-guide/index.vue';
    import RenderPermSideSlider from '@/views/perm/components/render-group-perm-sideslider';
    // import RenderAction from '@/views/grading-admin/common/render-action';
    import RenderMember from '@/views/grading-admin/components/render-member';
    import AddMemberDialog from '@/views/group/components/iam-add-member';
    import ConfirmDialog from '@/components/iam-confirm-dialog/index';
    // import BkUserSelector from '@blueking/user-selector';

    export default {
        name: '',
        components: {
            // IamGuide,
            RenderPermSideSlider,
            // RenderAction,
            RenderMember,
            AddMemberDialog,
            ConfirmDialog
            // BkUserSelector
        },
        data () {
            return {
                userApi: window.BK_USER_API,
                reason: '',
                searchValue: [],
                tableLoading: false,
                pagination: {
                    current: 1,
                    count: 0,
                    limit: 10
                },
                currentBackup: 1,
                isShowPermSideSlider: false,
                curGroupName: '',
                curGroupId: '',
                isShowGradeSlider: false,
                sliderLoading: false,
                gradeMembers: [],
                gradeSliderTitle: '',
                curRole: '',
                users: [],
                departments: [],
                isAll: false,
                addMemberTitle: this.$t(`m.myApply['权限获得者']`),
                addMemberText: this.$t(`m.permApply['选择权限获得者']`),
                addMemberTips: this.$t(`m.permApply['可代他人申请加入用户组获取权限']`),
                queryParams: {},
                emptyData: {
                    type: '',
                    text: '',
                    tip: '',
                    tipType: ''
                },
                isShowConfirmDialog: false,
                confirmDialogTitle: this.$t(`m.verify['admin无需申请权限']`)
            };
        },
        computed: {
            ...mapGetters(['user', 'externalSystemId'])
        },
        watch: {
            reason () {
                this.isShowReasonError = false;
            },
            'pagination.current' (value) {
                this.currentBackup = value;
            }
        },
        async created () {
            this.searchParams = this.$route.query;
            // delete this.searchParams.limit;
            // delete this.searchParams.current;
            this.curRole = this.user.role.type;
            this.users = [
                {
                    'username': this.user.username,
                    'name': this.user.username,
                    'showRadio': true,
                    'type': 'user',
                    'is_selected': true
                }];
            this.searchData = [
                {
                    id: 'name',
                    name: this.$t(`m.userGroup['用户组名']`),
                    default: true
                },
                {
                    id: 'id',
                    name: 'ID',
                    default: true
                    // validate (values, item) {
                    //     const validate = (values || []).every(_ => /^(\d*)$/.test(_.name))
                    //     return !validate ? '' : true
                    // }
                },
                {
                    id: 'description',
                    name: this.$t(`m.common['描述']`),
                    disabled: true
                },
                {
                    id: 'system_id',
                    name: this.$t(`m.common['系统包含']`),
                    remoteMethod: this.handleRemoteSystem
                },
                // 管理空间
                {
                    id: 'role_id',
                    name: this.$t(`m.grading['管理空间']`),
                    remoteMethod: this.handleGradeAdmin
                }
            ];
            this.setCurrentQueryCache(this.refreshCurrentQuery());
            const isObject = (payload) => {
                return Object.prototype.toString.call(payload) === '[object Object]';
            };
            const currentQueryCache = await this.getCurrentQueryCache();
            if (currentQueryCache && Object.keys(currentQueryCache).length) {
                if (currentQueryCache.limit) {
                    this.pagination = Object.assign(
                        this.pagination,
                        { current: Number(currentQueryCache.current), limit: Number(currentQueryCache.limit) }
                    );
                }
                for (const key in currentQueryCache) {
                    if (key !== 'limit' && key !== 'current') {
                        const curData = currentQueryCache[key];
                        const tempData = this.searchData.find((item) => item.id === key);
                        if (isObject(curData)) {
                            if (tempData) {
                                this.searchValue.push({
                                    id: key,
                                    name: tempData.name,
                                    values: [curData]
                                });
                                this.searchList.push(..._.cloneDeep(this.searchValue));
                                this.searchParams[key] = curData.id;
                            }
                        } else if (tempData) {
                            this.searchValue.push({
                                id: key,
                                name: tempData.name,
                                values: [
                                    {
                                        id: curData,
                                        name: curData
                                    }
                                ]
                            });
                            this.searchList.push(..._.cloneDeep(this.searchValue));
                            this.searchParams[key] = curData;
                        } else {
                            this.searchParams[key] = curData;
                        }
                    }
                }
            }
        },
        methods: {
            /**
             * 获取页面数据
             */
            async fetchPageData () {
                await this.fetchCurUserGroup();
                await this.fetchUserGroupList();
            },

            handleToCustomApply () {
                this.$router.push({
                    name: 'applyCustomPerm'
                });
            },

            handleEmptyRefresh () {
                this.resetPagination();
                this.fetchUserGroupList(true);
            },

            handleEmptyClear () {
                this.searchParams = {};
                this.searchValue = [];
                this.emptyData.tipType = '';
                this.resetPagination();
                this.fetchUserGroupList(true);
            },

            refreshCurrentQuery () {
                const params = {};
                const queryParams = {
                    ...this.searchParams,
                    ...this.$route.query,
                    ...this.queryParams
                };
                if (Object.keys(queryParams).length) {
                    window.history.replaceState({}, '', `?${buildURLParams(queryParams)}`);
                }
                for (const key in this.searchParams) {
                    const tempObj = this.searchData.find((item) => key === item.id);
                    if (tempObj && tempObj.remoteMethod && typeof tempObj.remoteMethod === 'function') {
                        if (this.searchList.length) {
                            const tempData = this.searchList.find((item) => item.id === key);
                            if (tempData) {
                                params[key] = tempData.values[0];
                            }
                        }
                    } else {
                        params[key] = this.searchParams[key];
                    }
                }
                this.emptyData = Object.assign(this.emptyData, { tipType: Object.keys(this.searchParams).length > 0 ? 'search' : '' });
                return {
                    ...queryParams
                };
            },

            setCurrentQueryCache (payload) {
                window.localStorage.setItem('applyGroupList', JSON.stringify(payload));
            },

            getCurrentQueryCache () {
                return JSON.parse(window.localStorage.getItem('applyGroupList'));
            },

            quickSearchMethod (value) {
                return {
                    name: this.$t(`m.common['关键字']`),
                    id: 'keyword',
                    values: [value]
                };
            },

            async fetchUserGroupList () {
                this.tableLoading = true;
                this.setCurrentQueryCache(this.refreshCurrentQuery());
                const { current, limit } = this.pagination;
                const params = {
                    ...this.searchParams,
                    limit,
                    offset: limit * (current - 1)
                };
                try {
                    const { code, data } = await this.$store.dispatch('userGroup/getUserGroupList', params);
                    const { count, results } = data;
                    this.pagination.count = count || 0;
                    this.tableList.splice(0, this.tableList.length, ...(results || []));
                    this.$nextTick(() => {
                        this.tableList.forEach((item) => {
                            if (this.curUserGroup.includes(item.id.toString())) {
                                this.$refs.groupTableRef && this.$refs.groupTableRef.toggleRowSelection(item, true);
                                this.currentSelectList.push(item);
                            }
                        });
                    });
                    this.emptyData = formatCodeData(code, this.emptyData, count === 0);
                } catch (e) {
                    console.error(e);
                    this.emptyData = formatCodeData(e.code, this.emptyData);
                    this.bkMessageInstance = this.$bkMessage({
                        limit: 1,
                        theme: 'primary',
                        message: e.message || e.data.msg || e.statusText
                    });
                } finally {
                    this.tableLoading = false;
                }
            },

            async fetchRoles (id) {
                this.sliderLoading = true;
                try {
                    const res = await this.$store.dispatch('role/getGradeMembers', { id });
                    this.gradeMembers = [...res.data];
                } catch (e) {
                    console.error(e);
                    this.bkMessageInstance = this.$bkMessage({
                        limit: 1,
                        theme: 'error',
                        message: e.message || e.data.msg || e.statusText,
                        ellipsisLine: 2,
                        ellipsisCopy: true
                    });
                } finally {
                    this.sliderLoading = false;
                }
            },

            handleCellAttributes ({ rowIndex, cellIndex, row, column }) {
                if (cellIndex === 0) {
                    if (this.curUserGroup.includes(row.id.toString())) {
                        return {
                            title: this.$t(`m.info['你已加入该组']`)
                        };
                    }
                    return {};
                }
                return {};
            },

            handleAddMember () {
                this.isShowAddMemberDialog = true;
            },

            handleCancelAdd () {
                this.isShowAddMemberDialog = false;
            },

            handleMemberDelete (type, payload) {
                window.changeDialog = true;
                type === 'user' ? this.users.splice(payload, 1) : this.departments.splice(payload, 1);
                // this.isShowMemberAdd = this.users.length < 1 && this.departments.length < 1;
            },

            handleSubmitAdd (payload) {
                window.changeDialog = true;
                const { users, departments } = payload;
                this.isAll = false;
                this.users = _.cloneDeep(users);
                this.departments = _.cloneDeep(departments);
                // this.isShowMemberAdd = false;
                this.isShowAddMemberDialog = false;
                this.isShowMemberEmptyError = false;
            },

            setDefaultSelect (payload) {
                return !this.curUserGroup.includes(payload.id.toString());
            },

            resetPagination () {
                this.pagination = Object.assign(
                    {},
                    {
                        limit: 10,
                        current: 1,
                        count: 0
                    }
                );
            },

            // 系统包含数据
            handleRemoteSystem (value) {
                const params = {};
                if (this.externalSystemId) {
                    params.hidden = false;
                }
                return this.$store.dispatch('system/getSystems', params).then(({ data }) => {
                    return data.map(({ id, name }) => ({ id, name })).filter((item) => item.name.indexOf(value) > -1);
                });
            },

            // 管理空间数据
            handleGradeAdmin (value) {
                return this.$store.dispatch('role/getScopeHasUser').then(({ data }) => {
                    const val = value.toLowerCase();
                    return !val
                        ? data.map(({ id, name }) => ({ id, name }))
                        : data.map(({ id, name }) => ({ id, name })).filter(
                            (item) => item.name.toLowerCase().indexOf(val) > -1);
                });
            },

            handleSearch (payload, result) {
                this.currentSelectList = [];
                this.searchParams = payload;
                this.searchList = result;
                this.emptyData.tipType = 'search';
                this.resetPagination();
                this.fetchUserGroupList(true);
            },

            handleView (payload) {
                this.curGroupName = payload.name;
                this.curGroupId = payload.id;
                this.isShowPermSideSlider = true;
            },

            handleViewDetail (payload) {
                if (payload.role && payload.role.name) {
                    this.isShowGradeSlider = true;
                    this.gradeSliderTitle = `【${payload.role.name}】${this.$t(`m.grading['管理空间']`)} ${this.$t(`m.common['成员']`)}`;
                    this.fetchRoles(payload.role.id);
                }
            },

            handleAnimationEnd () {
                this.curGroupName = '';
                this.curGroupId = '';
                this.isShowPermSideSlider = false;
            },

            pageChange (page) {
                if (this.currentBackup === page) {
                    return;
                }
                this.pagination.current = page;
                this.queryParams = Object.assign(this.queryParams, { current: page });
                this.currentSelectList = [];
                this.fetchUserGroupList(true);
            },

            limitChange (currentLimit, prevLimit) {
                this.pagination = Object.assign(this.pagination, { current: 1, limit: currentLimit });
                this.queryParams = Object.assign(this.queryParams, { current: 1, limit: currentLimit });
                this.fetchUserGroupList(true);
            },

            handlerAllChange (selection) {
                this.currentSelectList = selection.filter(item => !this.curUserGroup.includes(item.id.toString()));
                this.isShowGroupError = false;
            },

            handlerChange (selection, row) {
                this.currentSelectList = selection.filter(item => !this.curUserGroup.includes(item.id.toString()));
                this.isShowGroupError = false;
            },

            async fetchCurUserGroup () {
                try {
                    const { data, code } = await this.$store.dispatch('perm/getPersonalGroups', {
                        page_size: 100,
                        page: 1
                    });
                    this.curUserGroup = data.results && data.results.filter(
                        (item) => item.department_id === 0).map((item) => item.id);
                    this.emptyData = formatCodeData(code, this.emptyData, this.curUserGroup.length === 0);
                } catch (e) {
                    this.$emit('toggle-loading', false);
                    this.emptyData = formatCodeData(e.code, this.emptyData);
                    console.error(e);
                    this.bkMessageInstance = this.$bkMessage({
                        limit: 1,
                        theme: 'error',
                        message: e.message || e.data.msg || e.statusText,
                        ellipsisLine: 2,
                        ellipsisCopy: true
                    });
                }
            },

            handleReasonInput (payload) {
                this.isShowReasonError = false;
            },

            handleReasonBlur (payload) {
                if (payload === '') {
                    this.isShowReasonError = true;
                }
            },

            handleDeadlineChange (payload) {
                if (payload) {
                    this.isShowExpiredError = false;
                }
                if (payload !== PERMANENT_TIMESTAMP && payload) {
                    const nowTimestamp = +new Date() / 1000;
                    const tempArr = String(nowTimestamp).split('');
                    const dotIndex = tempArr.findIndex((item) => item === '.');
                    const nowSecond = parseInt(tempArr.splice(0, dotIndex).join(''), 10);
                    this.expiredAtUse = payload + nowSecond;
                    return;
                }
                this.expiredAtUse = payload;
            },

            handleExpiredAt () {
                const nowTimestamp = +new Date() / 1000;
                const tempArr = String(nowTimestamp).split('');
                const dotIndex = tempArr.findIndex((item) => item === '.');
                const nowSecond = parseInt(tempArr.splice(0, dotIndex).join(''), 10);
                const expiredAt = this.expiredAtUse + nowSecond;
                return expiredAt;
            },

<<<<<<< HEAD
=======
            async handleSubmit () {
                let validateFlag = true;
                if (!this.reason) {
                    this.isShowReasonError = true;
                    validateFlag = false;
                    this.scrollToLocation(this.$refs.reasonRef);
                }
                if (this.expiredAtUse === 0) {
                    this.isShowExpiredError = true;
                    validateFlag = false;
                    this.scrollToLocation(this.$refs.expiredAtRef);
                }
                if (this.currentSelectList.length < 1) {
                    this.isShowGroupError = true;
                    validateFlag = false;
                }
                if (!validateFlag) {
                    return;
                }
                this.submitLoading = true;
                if (this.expiredAtUse === 15552000) {
                    this.expiredAtUse = this.handleExpiredAt();
                }
                const subjects = [];
                // if (this.isAll) {
                //     subjects.push({
                //         id: '*',
                //         type: '*'
                //     });
                // } else {
                this.users.forEach(item => {
                    subjects.push({
                        type: 'user',
                        id: item.username
                    });
                });
                this.departments.forEach(item => {
                    subjects.push({
                        type: 'department',
                        id: item.id
                    });
                });
                // }
                const params = {
                    expired_at: this.expiredAtUse,
                    reason: this.reason,
                    groups: this.currentSelectList.map(({ id, name, description }) => ({ id, name, description })),
                    applicants: subjects
                };
                try {
                    await this.$store.dispatch('permApply/applyJoinGroup', params);
                    this.messageSuccess(this.$t(`m.info['申请已提交']`), 1000);
                    this.$router.push({
                        name: 'apply'
                    });
                } catch (e) {
                    console.error(e);
                    if (['admin'].includes(this.user.username)) {
                        this.isShowConfirmDialog = true;
                    } else {
                        this.bkMessageInstance = this.$bkMessage({
                            limit: 1,
                            theme: 'error',
                            message: e.message || e.data.msg || e.statusText,
                            ellipsisLine: 2,
                            ellipsisCopy: true
                        });
                    }
                } finally {
                    this.submitLoading = false;
                }
            },

>>>>>>> a5cc8b2a
            handleCancel () {
                this.$router.push({
                    name: 'permApply'
                });
            }
        }
    };
</script>
<style lang="postcss">
    .iam-join-user-group-wrapper {
        .user-group-table {
            .user-group-table {
                margin-top: 10px;
                border-right: none;
                border-bottom: none;
                &.set-border {
                    border-right: 1px solid #dfe0e5;
                    border-bottom: 1px solid #dfe0e5;
                }
                .user-group-name {
                    color: #3a84ff;
                    cursor: pointer;
                    &:hover {
                        color: #699df4;
                    }
                }
            }
            .can-view {
                color: #3a84ff;
                cursor: pointer;
                &:hover {
                    color: #699df4;
                }
            }
        }
        .search-wrapper {
            .info {
                line-height: 30px;
                font-size: 12px;
            }
        }
        .expired-at-wrapper {
            margin-top: 16px;
        }
        .reason-wrapper {
            margin-top: 16px;
            .join-reason-error {
                .bk-textarea-wrapper {
                    border-color: #ff5656;
                }
            }
        }
        .user-group-error,
        .perm-recipient-error,
        .expired-at-error,
        .reason-empty-wrapper {
            margin-top: 5px;
            font-size: 12px;
            color: #ff4d4d;
        }
        .is-member-empty-cls {
            .user-selector-container {
                border-color: #ff4d4d;
            }
        }
    }
    .grade-memebers-content {
        padding: 20px;
        height: calc(100vh - 61px);
        .member-item {
            position: relative;
            display: inline-block;
            margin: 0 6px 6px 0;
            padding: 0 10px;
            line-height: 22px;
            background: #f5f6fa;
            border: 1px solid #dcdee5;
            border-radius: 2px;
            font-size: 12px;
            .member-name {
                display: inline-block;
                max-width: 200px;
                line-height: 17px;
                overflow: hidden;
                text-overflow: ellipsis;
                white-space: nowrap;
                vertical-align: text-top;
                .count {
                    color: #c4c6cc;
                }
            }
        }
        .info {
            margin-top: 5px;
            color: #c4c6cc;
            font-size: 14px;
        }
    }
</style><|MERGE_RESOLUTION|>--- conflicted
+++ resolved
@@ -666,8 +666,6 @@
                 return expiredAt;
             },
 
-<<<<<<< HEAD
-=======
             async handleSubmit () {
                 let validateFlag = true;
                 if (!this.reason) {
@@ -741,7 +739,6 @@
                 }
             },
 
->>>>>>> a5cc8b2a
             handleCancel () {
                 this.$router.push({
                     name: 'permApply'
