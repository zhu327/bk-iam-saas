<template>
  <div class="iam-apply-perm-template-table-wrapper">
    <render-search>
      <div slot="right">
        <iam-search-select
          @on-change="handleSearch"
          :data="searchData"
          :quick-search-method="quickSearchMethod"
          style="width: 420px;" />
      </div>
    </render-search>
    <bk-table
      :data="tableList"
      size="small"
      :class="{ 'set-border': tableLoading }"
      ext-cls="perm-template-table"
      :pagination="pagination"
      :cell-attributes="handleCellAttributes"
      @page-change="pageChange"
      @page-limit-change="limitChange"
      @select="handlerChange"
      @select-all="handlerAllChange"
      v-bkloading="{ isLoading: tableLoading, opacity: 1 }">
      <bk-table-column type="selection" align="center" :selectable="handleDefaultSelect"></bk-table-column>
      <bk-table-column :label="$t(`m.permTemplate['模板名']`)">
        <template slot-scope="{ row }">
          <span class="perm-template-name" :title="row.name" @click="handleView(row)">{{ row.name }}</span>
        </template>
      </bk-table-column>
      <bk-table-column :label="$t(`m.common['所属系统']`)">
        <template slot-scope="{ row }">
          <span :title="row.system.name">{{ row.system.name }}</span>
        </template>
      </bk-table-column>
      <bk-table-column :label="$t(`m.common['描述']`)">
        <template slot-scope="{ row }">
          <span :title="row.description !== '' ? row.description : ''">{{ row.description || '--' }}</span>
        </template>
      </bk-table-column>
    </bk-table>

    <render-perm-sideslider
      :show="isShowPermSidesilder"
      :title="permSidesilderTitle"
      :template-id="curTemplateId"
      :template-version="curTemplateVersion"
      @on-view="handleOnView"
      @animation-end="handleAnimationEnd" />

    <bk-sideslider
      :is-show.sync="isShowSideslider"
      :title="sidesliderTitle"
      :width="880"
      :quick-close="true"
      @animation-end="handleViewResourceAnimationEnd">
      <div slot="content">
        <component :is="renderDetailCom" :data="previewData" />
      </div>
    </bk-sideslider>
  </div>
</template>
<script>
  import _ from 'lodash';
  import RenderPermSideslider from '../../perm/components/render-template-perm-sideslider';
  import RenderDetail from '../../perm/components/render-detail';
  import { mapGetters } from 'vuex';

  export default {
    name: '',
    components: {
      RenderPermSideslider,
      RenderDetail
    },
    props: {
      data: {
        type: Array,
        default: () => []
      },
      count: {
        type: Number,
        default: 0
      },
      permTemplate: {
        type: Array,
        default: () => []
      }
    },
    data () {
      return {
        searchValue: {},
        tableList: [],
        tableLoading: false,
        pagination: {
          current: 1,
          count: 0,
          limit: 10
        },
        currentBackup: 1,

        isShowPermSidesilder: false,
        permSidesilderTitle: '',
        curTemplateId: '',
        curTemplateVersion: '',

        previewData: [],
        sidesliderTitle: '',
        isShowSideslider: false,
        renderDetailCom: 'RenderDetail'
      };
    },
    computed: {
            ...mapGetters(['externalSystemId'])
    },
    watch: {
      'pagination.current' (value) {
        this.currentBackup = value;
      },
      data: {
        handler (value) {
          this.tableList = [...value];
        },
        immediate: true
      },
      count: {
        handler (value) {
          this.pagination.count = value;
        },
        immediate: true
      }
    },
    created () {
      this.searchData = [
        {
          id: 'keyword',
          name: this.$t(`m.common['关键字']`),
          disabled: true
        },
        {
          id: 'system_id',
          name: this.$t(`m.common['系统']`),
          remoteMethod: this.handleRemoteSystem
        }
      ];
    },
    methods: {
      async fetchPermTemplateList () {
        this.tableLoading = true;
        const params = {
                    ...this.searchValue,
                    limit: this.pagination.limit,
                    offset: this.pagination.limit * (this.pagination.current - 1)
        };
        try {
          const res = await this.$store.dispatch('permTemplate/getTemplateList', params);
          this.pagination.count = res.data.count || 0;
          this.tableList.splice(0, this.tableList.length, ...(res.data.results || []));
        } catch (e) {
          console.error(e);
          this.bkMessageInstance = this.$bkMessage({
            limit: 1,
            theme: 'error',
            message: e.message || e.data.msg || e.statusText,
            ellipsisLine: 2,
            ellipsisCopy: true
          });
        } finally {
          this.tableLoading = false;
        }
      },

      quickSearchMethod (value) {
        return {
          name: this.$t(`m.common['关键字']`),
          id: 'keyword',
          values: [value]
        };
      },

      handleResetPagination () {
        this.pagination = Object.assign({}, {
          limit: 10,
          current: 1,
          count: 0
        });
      },

      handleRemoteSystem () {
        const params = {};
        if (this.externalSystemId) {
          params.hidden = false;
        }
        return this.$store.dispatch('system/getSystems', params)
          .then(({ data }) => {
            return data.map(({ id, name }) => ({ id, name }));
          });
      },

      handleCellAttributes ({ rowIndex, cellIndex, row, column }) {
        if (cellIndex === 0) {
          if (this.permTemplate.map(item => item.id).includes(row.id)) {
            return {
              title: this.$t(`m.info['你已被授予该模板权限']`)
            };
          }
          return {};
        }
        return {};
      },

      handleDefaultSelect (payload) {
        return !this.permTemplate.map(item => item.id).includes(payload.id);
      },

      handleSearch (payload) {
        this.searchValue = payload;
        this.handleResetPagination();
        this.fetchPermTemplateList(true);
      },

      handleView (payload) {
        this.curTemplateId = payload.id;
        this.curTemplateVersion = payload.version;
        this.permSidesilderTitle = `${payload.name}(${payload.system.name})`;
        this.isShowPermSidesilder = true;
      },

<<<<<<< HEAD
            handleOnView (payload) {
                const { name, data } = payload;
                this.sidesliderTitle = this.$t(`m.info['操作侧边栏操作的资源实例']`, { value: `${this.$t(`m.common['【']`)}${name}${this.$t(`m.common['】']`)}` });
                this.previewData = _.cloneDeep(data);
                this.isShowSideslider = true;
            },
=======
      handleOnView (payload) {
        const { name, data } = payload;
        this.sidesliderTitle = `${this.$t(`m.common['操作']`)}${this.$t(`m.common['【']`)}${name}${this.$t(`m.common['】']`)}${this.$t(`m.common['的资源实例']`)}`;
        this.previewData = _.cloneDeep(data);
        this.isShowSideslider = true;
      },
>>>>>>> a2d66986

      handleAnimationEnd () {
        this.permSidesilderTitle = '';
        this.curTemplateVersion = '';
        this.curTemplateId = '';
        this.isShowPermSidesilder = false;
      },

      handleViewResourceAnimationEnd () {
        this.previewData = [];
        this.sidesliderTitle = '';
        this.isShowSideslider = false;
      },

      pageChange (page) {
        if (this.currentBackup === page) {
          return;
        }
        this.pagination.current = page;
        this.fetchPermTemplateList(true);
      },

      limitChange (currentLimit, prevLimit) {
        this.pagination.limit = currentLimit;
        this.pagination.current = 1;
        this.fetchPermTemplateList(true);
      },

      handlerAllChange (selection) {
        this.$emit('on-select', selection);
      },

      handlerChange (selection, row) {
        this.$emit('on-select', selection);
      }
    }
  };
</script>
<style lang="postcss">
    .iam-apply-perm-template-table-wrapper {
        .perm-template-table {
            margin-top: 16px;
            border-right: none;
            border-bottom: none;
            &.set-border {
                border-right: 1px solid #dfe0e5;
                border-bottom: 1px solid #dfe0e5;
            }
            .perm-template-name {
                color: #3a84ff;
                cursor: pointer;
                &:hover {
                    color: #699df4;
                }
            }
        }
    }
</style><|MERGE_RESOLUTION|>--- conflicted
+++ resolved
@@ -109,7 +109,7 @@
       };
     },
     computed: {
-            ...mapGetters(['externalSystemId'])
+      ...mapGetters(['externalSystemId'])
     },
     watch: {
       'pagination.current' (value) {
@@ -224,21 +224,12 @@
         this.isShowPermSidesilder = true;
       },
 
-<<<<<<< HEAD
-            handleOnView (payload) {
-                const { name, data } = payload;
-                this.sidesliderTitle = this.$t(`m.info['操作侧边栏操作的资源实例']`, { value: `${this.$t(`m.common['【']`)}${name}${this.$t(`m.common['】']`)}` });
-                this.previewData = _.cloneDeep(data);
-                this.isShowSideslider = true;
-            },
-=======
       handleOnView (payload) {
         const { name, data } = payload;
-        this.sidesliderTitle = `${this.$t(`m.common['操作']`)}${this.$t(`m.common['【']`)}${name}${this.$t(`m.common['】']`)}${this.$t(`m.common['的资源实例']`)}`;
+        this.sidesliderTitle = this.$t(`m.info['操作侧边栏操作的资源实例']`, { value: `${this.$t(`m.common['【']`)}${name}${this.$t(`m.common['】']`)}` });
         this.previewData = _.cloneDeep(data);
         this.isShowSideslider = true;
       },
->>>>>>> a2d66986
 
       handleAnimationEnd () {
         this.permSidesilderTitle = '';
