--- conflicted
+++ resolved
@@ -26,13 +26,6 @@
                 <template slot-scope="{ row, $index }">
                     <!-- isAggregate代表批量编辑状态 -->
                     <div class="relation-content-wrapper" v-if="!!row.isAggregate">
-<<<<<<< HEAD
-                        <!-- <label class="resource-type-name">{{ row.aggregateResourceType.name }}</label> -->
-                        <div class="bk-button-group tab-button">
-                            <bk-button v-for="(item, index) in row.aggregateResourceType"
-                                :key="item.id" @click="selectResourceType(index)"
-                                :class="selectedIndex === index ? 'is-selected' : ''" size="small">{{item.name}}</bk-button>
-=======
                         <label class="resource-type-name" v-if="row.aggregateResourceType.length === 1">{{ row.aggregateResourceType[0].name }}</label>
                         <div class="bk-button-group tab-button" v-else>
                             <bk-button v-for="(item, index) in row.aggregateResourceType"
@@ -41,7 +34,6 @@
                                 <span v-if="row.instancesDisplayData[item.id] && row.instancesDisplayData[item.id].length">
                                     ({{row.instancesDisplayData[item.id].length}})</span>
                             </bk-button>
->>>>>>> 162ba2dd
                         </div>
                         <div class="group-container">
                             <render-condition
@@ -367,12 +359,8 @@
                     content: '提示信息',
                     html: '<p>添加多组实例可以实现分批鉴权的需求</p><p>比如，root账号只能登陆主机1，user账号只能登陆主机2，root账号不能登陆主机2，user账号不能登陆主机1</p><p>这时可以添加两组实例，第一组实例为[root，主机1]，第二组实例为[user，主机2]来实现</p>'
                 },
-<<<<<<< HEAD
-                selectedIndex: 0
-=======
                 selectedIndex: 0,
                 instanceKey: ''
->>>>>>> 162ba2dd
             };
         },
         computed: {
@@ -521,10 +509,7 @@
                     };
                 });
                 this.tableList[this.aggregateIndex].isError = false;
-<<<<<<< HEAD
-=======
                 this.selectedIndex = this.tableList[this.aggregateIndex].selectedIndex;
->>>>>>> 162ba2dd
                 const instanceKey = this.tableList[this.aggregateIndex].aggregateResourceType[this.selectedIndex].id;
                 const instancesDisplayData = _.cloneDeep(this.tableList[this.aggregateIndex].instancesDisplayData);
                 this.tableList[this.aggregateIndex].instancesDisplayData = {
@@ -702,16 +687,10 @@
             },
 
             showAggregateResourceInstance (data, index) {
-<<<<<<< HEAD
-                this.aggregateResourceParams = _.cloneDeep(data.aggregateResourceType[this.selectedIndex]);
-                this.aggregateIndex = index;
-                const instanceKey = data.aggregateResourceType[this.selectedIndex].id;
-=======
                 this.aggregateResourceParams = _.cloneDeep(data.aggregateResourceType[data.selectedIndex]);
                 this.aggregateIndex = index;
                 const instanceKey = data.aggregateResourceType[data.selectedIndex].id;
                 this.instanceKey = instanceKey;
->>>>>>> 162ba2dd
                 if (!data.instancesDisplayData[instanceKey]) data.instancesDisplayData[instanceKey] = [];
                 this.aggregateValue = _.cloneDeep(data.instancesDisplayData[instanceKey].map(item => {
                     return {
@@ -1494,13 +1473,6 @@
                             flag = true;
                         } else {
                             const aggregateResourceTypes = aggregateResourceType.reduce((p, e) => {
-<<<<<<< HEAD
-                                const obj = {};
-                                obj.id = e.id;
-                                obj.system_id = e.system_id;
-                                obj.instances = instancesDisplayData[e.id];
-                                p.push(obj);
-=======
                                 if (instancesDisplayData[e.id] && instancesDisplayData[e.id].length) {
                                     const obj = {};
                                     obj.id = e.id;
@@ -1508,7 +1480,6 @@
                                     obj.instances = instancesDisplayData[e.id];
                                     p.push(obj);
                                 }
->>>>>>> 162ba2dd
                                 return p;
                             }, []);
                             const params = {
@@ -1600,12 +1571,8 @@
                 }, _ => _);
             },
 
-<<<<<<< HEAD
-            selectResourceType (index) {
-=======
             selectResourceType (data, index) {
                 data.selectedIndex = index;
->>>>>>> 162ba2dd
                 this.selectedIndex = index;
             }
         }
