--- conflicted
+++ resolved
@@ -17,23 +17,12 @@
                         :class="row.isEmpty ? 'action-name-empty' : 'action-name-cell'">
                         <span class="action-name" :title="row.name">{{ row.name }}</span>
                     </div>
-<<<<<<< HEAD
-                    <div v-else>
-                        <span class="action-name" style="padding: 10px 0;" :title="row.name">{{ row.name }}</span>
-                        <span v-if="!emptyResourceGroupsList.length">
-                            <iam-svg name="icon-new" ext-cls="iam-new-action" v-if="row.isNew && curLanguageIsCn" />
-                            <iam-svg name="icon-new-en" ext-cls="iam-new-action" v-if="row.isNew && !curLanguageIsCn" />
-                            <iam-svg name="icon-changed" ext-cls="iam-new-action" v-if="row.isChanged && curLanguageIsCn" />
-                            <iam-svg name="icon-changed-en" ext-cls="iam-new-action" v-if="row.isChanged && !curLanguageIsCn" />
-                        </span>
-=======
                     <div v-else :class="row.isEmpty ? 'action-name-empty' : 'action-name-cell'">
                         <span class="action-name" :title="row.name">{{ row.name }}</span>
                         <iam-svg name="icon-new" ext-cls="iam-new-action" v-if="row.isNew && curLanguageIsCn" />
                         <iam-svg name="icon-new-en" ext-cls="iam-new-action" v-if="row.isNew && !curLanguageIsCn" />
                         <iam-svg name="icon-changed" ext-cls="iam-new-action" v-if="row.isChanged && curLanguageIsCn" />
                         <iam-svg name="icon-changed-en" ext-cls="iam-new-action" v-if="row.isChanged && !curLanguageIsCn" />
->>>>>>> 4eb25a3d
                     </div>
                 </template>
             </bk-table-column>
@@ -331,17 +320,11 @@
                 type: Boolean,
                 default: false
             },
-<<<<<<< HEAD
-            isAllExpanded: {
-                type: Boolean,
-                default: false
-=======
             isRecommend: {
                 type: Boolean,
                 default: () => {
                     return false;
                 }
->>>>>>> 4eb25a3d
             }
         },
         data () {
@@ -389,12 +372,7 @@
                 },
                 selectedIndex: 0,
                 instanceKey: '',
-<<<<<<< HEAD
-                emptyResourceGroupsList: [],
-                emptyResourceGroupsName: []
-=======
                 resourceSelectData: []
->>>>>>> 4eb25a3d
             };
         },
         computed: {
@@ -485,33 +463,8 @@
         watch: {
             list: {
                 handler (value) {
-<<<<<<< HEAD
-                    console.log('this.isAllExpanded', this.isAllExpanded, value);
-                    if (this.isAllExpanded) {
-                        this.tableList = value.filter(e =>
-                            (e.resource_groups && e.resource_groups.length)
-                            || e.isAggregate);
-                        this.emptyResourceGroupsList = value.filter(e =>
-                            e.resource_groups && !e.resource_groups.length);
-                        this.emptyResourceGroupsName = (this.emptyResourceGroupsList || []).reduce((p, e) => {
-                            p.push(e.name);
-                            return p;
-                        }, []);
-                        if (this.emptyResourceGroupsName.length) {
-                            this.emptyResourceGroupsList[0].name = this.emptyResourceGroupsName.join(',');
-                            this.emptyResourceGroupsTableList = this.emptyResourceGroupsList[0];
-                            this.tableList = [...this.tableList, this.emptyResourceGroupsTableList];
-                        }
-                        console.log(this.emptyResourceGroupsList);
-                        console.log('this.emptyResourceGroupsList', this.emptyResourceGroupsList, this.emptyResourceGroupsName);
-                    } else {
-                        this.tableList = value;
-                    }
-                    console.log('this.tableList', this.tableList);
-=======
                     console.log('value', value);
                     this.tableList = value;
->>>>>>> 4eb25a3d
                     this.originalList = _.cloneDeep(this.tableList);
                 },
                 immediate: true
@@ -1427,22 +1380,6 @@
                 }
                 const actionList = [];
                 const aggregations = [];
-<<<<<<< HEAD
-
-                // 重新赋值
-                if (this.isAllExpanded) {
-                    this.tableList = this.tableList.filter(e =>
-                        (e.resource_groups && e.resource_groups.length)
-                        || e.isAggregate);
-                    if (this.emptyResourceGroupsList.length) {
-                        this.emptyResourceGroupsList[0].name = this.emptyResourceGroupsName[0];
-                        this.tableList = [...this.tableList, ...this.emptyResourceGroupsList];
-                    }
-                    console.log('this.emptyResourceGroupsList', this.emptyResourceGroupsList, this.tableList);
-                }
-                debugger;
-=======
->>>>>>> 4eb25a3d
                 this.tableList.forEach(item => {
                     let tempExpiredAt = '';
                     if (item.expired_at === '' && item.expired_display) {
