<template>
  <!-- eslint-disable max-len -->
  <div class="resource-instance-table-wrapper" v-bkloading="{ isLoading, opacity: 1 }">
    <bk-table
      v-if="!isLoading"
      :data="tableList"
      border
      :row-class-name="handleRowClass"
      :cell-class-name="getCellClass"
      :empty-text="$t(`m.verify['请选择操作']`)">
      <bk-table-column :resizable="false" :label="$t(`m.common['操作']`)" min-width="120">
        <template slot-scope="{ row }">
          <div v-if="!!row.isAggregate" style="padding: 10px 0;">
            <span class="action-name" :title="row.name">{{ row.name }}</span>
          </div>
          <div v-else>
            <span class="action-name" :title="row.name">{{ row.name }}</span>
          </div>
        </template>
      </bk-table-column>
      <bk-table-column :resizable="false" :label="$t(`m.common['资源实例']`)" min-width="420">
        <template slot-scope="{ row, $index }">
          <!-- isAggregate代表批量编辑状态 -->
          <div class="relation-content-wrapper" v-if="!!row.isAggregate">
            <label class="resource-type-name" v-if="row.aggregateResourceType.length === 1">{{ row.aggregateResourceType[0].name }}</label>
            <div class="bk-button-group tab-button" v-else>
              <bk-button v-for="(item, index) in row.aggregateResourceType"
                :key="item.id" @click="selectResourceType(row, index)"
                :class="row.selectedIndex === index ? 'is-selected' : ''" size="small">{{item.name}}
                <span v-if="row.instancesDisplayData[item.id]">
                  ({{row.instancesDisplayData[item.id].length}})</span>
              </bk-button>
            </div>
            <div class="group-container">
              <render-condition
                :ref="`condition_${$index}_aggregateRef`"
                :value="row.value"
                :is-empty="row.empty"
                :can-view="false"
                :can-paste="row.canPaste"
                :is-error="row.isError"
                @on-mouseover="handlerAggregateConditionMouseover(row)"
                @on-mouseleave="handlerAggregateConditionMouseleave(row)"
                @on-copy="handlerAggregateOnCopy(row, $index)"
                @on-paste="handlerAggregateOnPaste(row)"
                @on-batch-paste="handlerAggregateOnBatchPaste(row, $index)"
                @on-click="showAggregateResourceInstance(row, $index)" />
            </div>
          </div>
          <div class="relation-content-wrapper" :class="tableList.length >= 1 ? 'pr40' : ''" v-else>
            <template v-if="!row.isEmpty">
              <div v-for="(_, groIndex) in row.resource_groups" :key="_.id" class="group-container">
                <div class="relation-content-item" v-for="(content, contentIndex) in _.related_resource_types" :key="contentIndex">
                  <div class="content-name">
                    {{ content.name }}
                    <template v-if="row.isShowRelatedText && _.id">
                      <div style="display: inline-block; color: #979ba5;">
                        ({{ $t(`m.info['已帮您自动勾选依赖操作需要的实例']`) }})
                      </div>
                    </template>
                  </div>
                  <div class="content">
                    <render-condition
                      :ref="`condition_${$index}_${contentIndex}_ref`"
                      :value="content.value"
                      :is-empty="content.empty"
                      :can-view="row.canView && !!_.id"
                      :params="curCopyParams"
                      :can-paste="content.canPaste"
                      :is-error="content.isLimitExceeded || content.isError"
                      @on-mouseover="handlerConditionMouseover(content)"
                      @on-mouseleave="handlerConditionMouseleave(content)"
                      @on-view="handlerOnView(row, content, contentIndex, groIndex)"
                      @on-copy="handlerOnCopy(content, $index, contentIndex, row)"
                      @on-paste="handlerOnPaste(...arguments, row, content)"
                      @on-batch-paste="handlerOnBatchPaste(...arguments, content, $index, contentIndex)"
                      @on-click="showResourceInstance(row, content, contentIndex, groIndex)" />
                  </div>
                  <p v-if="content.isLimitExceeded" class="is-limit-error">{{ $t(`m.info['实例数量限制提示']`) }}</p>
                  <Icon v-if="_.related_resource_types.length > 1 || !!row.related_environments.length" class="add-icon" type="add-hollow" @click="handlerAddCondition(_, $index, contentIndex, groIndex)" />
                  <Icon v-if="_.related_resource_types.length > 1 || !!row.related_environments.length" :class="row.resource_groups.length <= 1 || !!_.id ? 'disabled' : ''" type="reduce-hollow" class="reduce-icon"
                    @click="handlerReduceCondition(_, $index, contentIndex, groIndex)" />
                  <Icon v-if="_.related_resource_types.length > 1 && groIndex === 0" type="help-fill-2" class="help-icon" v-bk-tooltips="tipsContent" />
                </div>
                <div v-if="row.resource_groups.length > 1 && groIndex !== row.resource_groups.length - 1" class="group-line"
                  :class="_.related_resource_types.length > 1 ? 'group-line-more' : ''"></div>
              </div>
            </template>
            <template v-else>
              <div class="condition-table-cell empty-text">{{ $t(`m.common['无需关联实例']`) }}</div>
            </template>
          </div>
        </template>
      </bk-table-column>
      <bk-table-column :resizable="false" :label="$t(`m.common['生效条件']`)" min-width="300">
        <template slot-scope="{ row, $index }">
          <template v-if="!!row.isAggregate">
            <div class="condition-table-cell empty-text">{{ $t(`m.common['无生效条件']`) }}</div>
          </template>
          <template v-else>
            <template v-if="!!row.resource_groups.length">
              <div class="condition-table-cell" v-if="!!row.related_environments.length"
                :class="row.resource_groups.length === 1 ? 'empty-text' : ''">
                <div v-for="(_, groIndex) in row.resource_groups" :key="_.id"
                  :class="row.resource_groups.length > 1 ? 'environ-group-more' : 'environ-group-one'">
                  <effect-time
                    :value="_.environments"
                    :is-empty="!_.environments.length"
                    @on-click="showTimeSlider(row, $index, groIndex)">
                  </effect-time>

                  <div v-if="row.resource_groups.length > 1 && groIndex !== row.resource_groups.length - 1"
                    class="condition-line" :class="_.related_resource_types.length > 1 ? 'condition-line-more' : ''"></div>
                </div>
              </div>
              <div v-else class="condition-table-cell empty-text">{{ $t(`m.common['无生效条件']`) }}</div>
            </template>
            <template v-else>
              <div class="condition-table-cell empty-text">{{ $t(`m.common['无生效条件']`) }}</div>
            </template>
          </template>
        </template>
      </bk-table-column>
      <bk-table-column :resizable="false" prop="description" :label="$t(`m.common['申请期限']`)" min-width="150">
        <template slot-scope="{ row, $index }">
          <!-- {{row.inOriginalList}}--++--{{row.isNew}}--{{row.expired_display}}--{{row.isExpired}}--{{row.tag}} -->
          <!-- inOriginalList:{{row.inOriginalList}}--
                    isNew:{{row.isNew}}--
                    isChanged:{{row.isChanged}}--
                    isExpired:{{row.isExpired}}--{{row.tag}}--{{row.expired_display}} -->
          <!-- tag add 不需要比较过期时间，直接不禁用下拉框 -->
          <!-- tag update 需要比较过期时间，过期时，显示续期，点击续期然后操作下拉框；不过期时，下拉框禁用 -->
          <template v-if="row.isShowRenewal">
            <!-- 11 -->
            <div class="renewal-action-warp">
              <bk-button theme="primary" class="renewal-action" outline @click="handleOpenRenewal(row, $index)">
                {{ $t(`m.renewal['续期']`) }}
              </bk-button>
            </div>
          </template>
          <template v-else>
            <!-- 22 -->
            <template v-if="!row.isNew && !row.isExpired">
              <!-- 33 -->
              <div class="mock-disabled-select">{{row.expired_display}}</div>
            </template>
            <template v-else>
              <!-- 44 -->
              <template v-if="row.isShowRelatedText && row.inOriginalList && !cacheId && !row.isNew">
                <!-- 55{{!cacheId}} -->
                <div class="mock-disabled-select">{{row.expired_display}}</div>
              </template>
              <template v-else>
                <!-- 66{{!cacheId}} -->
                <bk-select
                  v-model="row.expired_at"
                  :clearable="false"
                  :ref="`${row.id}&expiredAtRef`"
                  :placeholder="row.expiredAtPlaceholder"
                  ext-cls="iam-deadline-select"
                  ext-popover-cls="iam-deadline-select-dropdown-content"
                  @toggle="handleExpiredToggle(...arguments, row)"
                  @selected="handleExpiredSelect(...arguments, row)">
                  <bk-option v-for="option in durationList"
                    :key="option.id"
                    :id="option.id"
                    :name="option.name">
                  </bk-option>
                  <div slot="extension" style="cursor: pointer;" @click.stop="handleOpenCustom(row)">
                    <template v-if="!row.isShowCustom">
                      {{ $t(`m.common['自定义']`) }}
                    </template>
                    <template v-else>
                      <bk-input
                        v-model="row.customValue"
                        size="small"
                        :placeholder="$t(`m.common['临时期限选择提示']`)"
                        maxlength="3"
                        ext-cls="iam-perm-apply-expired-input-cls"
                        @blur="handleBlur(...arguments, row)"
                        @input="handleInput(...arguments, row)"
                        @enter="handleEnter(...arguments, row)">
                        <template slot="append">
                          <div class="group-text">{{ $t(`m.common['小时']`) }}</div>
                        </template>
                      </bk-input>
                    </template>
                  </div>
                </bk-select>
                <bk-button
                  class="cancel-renewal-action"
                  outline
                  v-if="!row.isNew && !row.isShowRenewal"
                  @click="handleCancelRenewal(row)">
                  {{ $t(`m.permApply['取消续期']`) }}
                </bk-button>
              </template>
            </template>
          </template>
        </template>
      </bk-table-column>
      <template slot="empty">
        <ExceptionEmpty />
      </template>
    </bk-table>

    <bk-sideslider
      :is-show="isShowResourceInstanceSideslider"
      :title="resourceInstanceSidesliderTitle"
      :width="720"
      quick-close
      transfer
      :ext-cls="'relate-instance-sideslider'"
      @update:isShow="handleResourceCancel">
      <div slot="content" class="sideslider-content">
        <render-resource
          ref="renderResourceRef"
          :data="condition"
          :original-data="originalCondition"
          :flag="curFlag"
          :selection-mode="curSelectionMode"
          :disabled="curDisabled"
          :params="params"
          @on-limit-change="handleLimitChange"
          @on-init="handleOnInit" />
      </div>
      <div slot="footer" style="margin-left: 25px;">
        <bk-button theme="primary" :loading="sliderLoading" :disabled="disabled" @click="handleResourceSumit">{{ $t(`m.common['保存']`) }}</bk-button>
        <bk-button style="margin-left: 10px;" :disabled="disabled" @click="handleResourcePreview" v-if="isShowPreview">{{ $t(`m.common['预览']`) }}</bk-button>
        <bk-button style="margin-left: 10px;" :disabled="disabled" @click="handleResourceCancel">{{ $t(`m.common['取消']`) }}</bk-button>
      </div>
    </bk-sideslider>

    <bk-sideslider :is-show="isShowResourceInstanceEffectTime"
      :title="resourceInstanceEffectTimeTitle"
      :width="720"
      quick-close
      @update:isShow="handleResourceEffectTimeCancel"
      :ext-cls="'relate-instance-sideslider'">
      <div slot="content" class="sideslider-content">
        <sideslider-effect-time
          ref="sidesliderRef"
          :data="environmentsData"
        ></sideslider-effect-time>
      </div>
      <div slot="footer" style="margin-left: 25px;">
        <bk-button theme="primary" :loading="sliderLoading" @click="handleResourceEffectTimeSumit">{{ $t(`m.common['保存']`) }}</bk-button>
        <bk-button style="margin-left: 10px;" @click="handleResourceEffectTimeCancel">{{ $t(`m.common['取消']`) }}</bk-button>
      </div>
    </bk-sideslider>

    <preview-resource-dialog
      :show="isShowPreviewDialog"
      :title="previewDialogTitle"
      :params="previewResourceParams"
      @on-after-leave="handlePreviewDialogClose" />

    <render-aggregate-sideslider
      :show.sync="isShowAggregateSideslider"
      :params="aggregateResourceParams"
      :value="aggregateValue"
      @on-selected="handlerSelectAggregateRes" />
  </div>
</template>

<script>
  import _ from 'lodash';
  import { mapGetters } from 'vuex';
  import RenderAggregateSideslider from '@/components/choose-ip/sideslider';
  import Condition from '@/model/condition';
  import Policy from '@/model/policy';
  import { leaveConfirm } from '@/common/leave-confirm';
  import { PERMANENT_TIMESTAMP } from '@/common/constants';
  import RenderResource from './render-resource';
  import RenderCondition from './render-condition';
  import EffectTime from './effect-time';
  import SidesliderEffectTime from './sideslider-effect-time';
  import PreviewResourceDialog from './preview-resource-dialog';

  // 单次申请的最大实例数
  const RESOURCE_MAX_LEN = 20;

  // 6个月的时间戳
  const DEFAULT_TIMESTAMP = 15552000;

  export default {
    name: 'resource-instance-table',
    components: {
      RenderAggregateSideslider,
      RenderResource,
      RenderCondition,
      PreviewResourceDialog,
      EffectTime,
      SidesliderEffectTime
    },
    props: {
      list: {
        type: Array,
        default: () => []
      },
      originalList: {
        type: Array,
        default: () => []
      },
      systemId: {
        type: String,
        default: ''
      },
      cacheId: {
        type: String,
        default: ''
      },
      isAllExpanded: {
        type: Boolean,
        default: false
      }
    },
    data () {
      return {
        tableList: [],
        durationList: [
          { id: 3600, name: this.$t(`m.common['1小时']`) },
          { id: 10800, name: this.$t(`m.common['3小时']`) },
          { id: 21600, name: this.$t(`m.common['6小时']`) },
          { id: 43200, name: this.$t(`m.common['12小时']`) },
          { id: 86400, name: this.$t(`m.common['24小时']`) }
          // { id: 4102444800, name: this.$t(`m.common['永久']`) }
        ],
        isShowResourceInstanceSideslider: false,
        resourceInstanceSidesliderTitle: '',
        // 查询参数
        params: {},
        disabled: false,
        curIndex: -1,
        curResIndex: -1,
        curGroupIndex: -1,
        isShowPreviewDialog: false,
        previewDialogTitle: '',
        previewResourceParams: {},
        curCopyData: ['none'],
        curCopyType: '',

        curId: '',
        isLoading: false,

        isShowAggregateSideslider: false,

        aggregateResourceParams: {},
        aggregateIndex: -1,
        aggregateValue: [],
        // 当前复制的数据形态: normal: 普通; aggregate: 聚合后
        curCopyMode: 'normal',
        curAggregateResourceType: {},
        curCopyParams: {},
        sliderLoading: false,
        needEmitFlag: false,
        isShowResourceInstanceEffectTime: false,
        tipsContent: {
          content: `<p>${this.$t("m.info['添加多组实例可以实现分批鉴权的需求']")}</p><p>${this.$t("m.info['比如，root账号只能登陆主机1，user账号只能登陆主机2，root账号不能登陆主机2，user账号不能登陆主机1']")}</p><p>${this.$t("m.info['这时可以添加两组实例，第一组实例为[root，主机1]，第二组实例为[user，主机2]来实现']")}</p>`,
          html: `<p>${this.$t("m.info['添加多组实例可以实现分批鉴权的需求']")}</p><p>${this.$t("m.info['比如，root账号只能登陆主机1，user账号只能登陆主机2，root账号不能登陆主机2，user账号不能登陆主机1']")}</p><p>${this.$t("m.info['这时可以添加两组实例，第一组实例为[root，主机1]，第二组实例为[user，主机2]来实现']")}</p>`
        },
        selectedIndex: 0,
        instanceKey: ''
      };
    },
    computed: {
            ...mapGetters(['user']),
            condition () {
                if (this.curIndex === -1 || this.curResIndex === -1 || this.curGroupIndex === -1) {
                    return [];
                }
                const curData = this.tableList[this.curIndex].resource_groups[this.curGroupIndex]
                    .related_resource_types[this.curResIndex];
                if (!curData) {
                    return [];
                }
                if (curData.condition.length === 0) curData.condition = ['none'];
                return _.cloneDeep(curData.condition);
            },
            originalCondition () {
                if (this.curIndex === -1
                    || this.curResIndex === -1
                    || this.curGroupIndex === -1
                    || this.originalList.length < 1) {
                    return [];
                }
                const curId = this.tableList[this.curIndex].id;
                const curType = this.tableList[this.curIndex].resource_groups[this.curGroupIndex]
                    .related_resource_types[this.curResIndex].type;
                if (!this.originalList.some(item => item.id === curId)) {
                    return [];
                }
                const curResTypeData = this.originalList.find(item => item.id === curId)
                    .resource_groups[this.curGroupIndex];
                if (!curResTypeData) return [];
                if (!curResTypeData.related_resource_types.some(item => item.type === curType)) {
                    return [];
                }
                const curData = curResTypeData.related_resource_types.find(item => item.type === curType);
                if (!curData) {
                    return [];
                }
                return _.cloneDeep(curData.condition);
            },
            environmentsData () {
                if (this.curIndex === -1 || this.curGroupIndex === -1) {
                    return [];
                }
                const environmentsData = this.tableList[this.curIndex].resource_groups[this.curGroupIndex]
                    .environments;

                if (!environmentsData) {
                    return [];
                }
                return _.cloneDeep(environmentsData);
            },
            curDisabled () {
                if (this.curIndex === -1 || this.curResIndex === -1 || this.curGroupIndex === -1) {
                    return false;
                }
                const curData = this.tableList[this.curIndex].resource_groups[this.curGroupIndex]
                    .related_resource_types[this.curResIndex];
                return curData.isDefaultLimit;
            },
            curFlag () {
                if (this.curIndex === -1 || this.curResIndex === -1 || this.curGroupIndex === -1) {
                    return 'add';
                }
                const curData = this.tableList[this.curIndex].resource_groups[this.curGroupIndex]
                    .related_resource_types[this.curResIndex];
                return curData.flag;
            },
            curSelectionMode () {
                if (this.curIndex === -1 || this.curResIndex === -1 || this.curGroupIndex === -1) {
                    return 'all';
                }
                const curData = this.tableList[this.curIndex].resource_groups[this.curGroupIndex]
                    .related_resource_types[this.curResIndex];
                return curData.selectionMode;
            },
            isShowPreview () {
                if (this.curIndex === -1) {
                    return false;
                }
                return this.tableList[this.curIndex].policy_id !== '';
            }
    },
    watch: {
      list: {
        handler (value) {
          value.forEach(e => {
            e.expired_at = 3600;
          });
          if (this.isAllExpanded) {
            this.tableList = value.filter(e =>
              (e.resource_groups && e.resource_groups.length)
              || e.isAggregate);
            this.emptyResourceGroupsList = value.filter(e =>
              e.resource_groups && !e.resource_groups.length);
            this.emptyResourceGroupsName = (this.emptyResourceGroupsList || []).reduce((p, e) => {
              p.push(e.name);
              return p;
            }, []);
            if (this.emptyResourceGroupsName.length) {
              this.emptyResourceGroupsList[0].name = this.emptyResourceGroupsName.join('，');
              this.emptyResourceGroupsTableList = this.emptyResourceGroupsList[0];
              this.tableList.unshift(this.emptyResourceGroupsTableList);
            }
          } else {
            value.forEach(e => {
              e.name = e.name.split('，')[0];
            });
            this.emptyResourceGroupsList = []; // 重置变量
            this.tableList = value;
          }
          this.originalList = _.cloneDeep(this.tableList);
        },
        immediate: true
      },
      systemId: {
        handler (value) {
          if (value !== '') {
            this.curCopyType = '';
            this.curCopyData = ['none'];
            this.curIndex = -1;
            this.curResIndex = -1;
            this.curGroupIndex = -1;
            this.aggregateResourceParams = {};
            this.aggregateIndex = -1;
            this.aggregateValue = [];
            this.curCopyMode = 'normal';
            this.curCopyParams = {};
            this.curAggregateResourceType = {};
            this.needEmitFlag = false;
          }
        },
        immediate: true
      }
    },
    created () {
    },
    methods: {
      handleOpenRenewal (row, index) {
        row.isShowRenewal = false;
        row.customValueBackup = row.customValue;
        row.expired_at_backup = row.expired_at;
        row.expired_display_backup = row.expired_display;
        row.expired_at = DEFAULT_TIMESTAMP;
        row.expired_display = '';
        row.customValue = '';
        this.$set(this.tableList, index, row);
      },

      handleCancelRenewal (payload) {
        payload.isShowRenewal = true;
        payload.expired_at = payload.expired_at_backup;
        payload.expired_display = payload.expired_display_backup;
        payload.customValue = payload.customValueBackup;
        delete payload.expired_at_backup;
        delete payload.expired_display_backup;
        delete payload.customValueBackup;
      },

      handlerSelectAggregateRes (payload) {
        const instances = payload.map(item => {
          return {
            id: item.id,
            name: item.display_name
          };
        });
        this.tableList[this.aggregateIndex].isError = false;
        const instanceKey = this.tableList[this.aggregateIndex].aggregateResourceType[this.selectedIndex].id;
        const instancesDisplayData = _.cloneDeep(this.tableList[this.aggregateIndex].instancesDisplayData);
        this.tableList[this.aggregateIndex].instancesDisplayData = {
                    ...instancesDisplayData,
                    [instanceKey]: instances
        };
        this.tableList[this.aggregateIndex].instances = [];

        for (const key in this.tableList[this.aggregateIndex].instancesDisplayData) {
          // eslint-disable-next-line max-len
          this.tableList[this.aggregateIndex].instances.push(...this.tableList[this.aggregateIndex].instancesDisplayData[key]);
        }
        this.$emit('on-select', this.tableList[this.aggregateIndex]);
      },

      handlerAggregateConditionMouseover (payload) {
        if (this.curCopyData[0] === 'none') {
          return;
        }
        if (this.curCopyKey === `${payload.aggregateResourceType.system_id}${payload.aggregateResourceType.id}`) {
          payload.canPaste = true;
        }
      },

      handlerAggregateConditionMouseleave (payload) {
        payload.canPaste = false;
      },

      handlerAggregateOnCopy (payload, index) {
        this.instanceKey = payload.aggregateResourceType[payload.selectedIndex].id;
        this.curCopyKey = `${payload.aggregateResourceType.system_id}${payload.aggregateResourceType.id}`;
        this.curAggregateResourceType = payload.aggregateResourceType[payload.selectedIndex];
        this.curCopyData = _.cloneDeep(payload.instancesDisplayData[this.instanceKey]);
        this.curCopyMode = 'aggregate';
        this.showMessage(this.$t(`m.info['实例复制']`));
        this.$refs[`condition_${index}_aggregateRef`] && this.$refs[`condition_${index}_aggregateRef`].setImmediatelyShow(true);
      },

      handlerAggregateOnPaste (payload) {
        let tempInstances = [];
        if (this.curCopyMode === 'aggregate') {
          tempInstances = this.curCopyData;
        } else {
          if (this.curCopyData[0] !== 'none') {
            const instances = this.curCopyData.map(item => item.instance);
            const instanceData = instances[0][0];
            tempInstances = instanceData.path.map(pathItem => {
              return {
                id: pathItem[0].id,
                name: pathItem[0].name
              };
            });
          }
        }
        if (tempInstances.length < 1) {
          return;
        }
        payload.instances = _.cloneDeep(tempInstances);
        payload.isError = false;
        this.showMessage(this.$t(`m.info['粘贴成功']`));
      },

      handlerAggregateOnBatchPaste (payload, index) {
        let tempCurData = ['none'];
        let tempArrgegateData = [];
        if (this.curCopyMode === 'normal') {
          if (this.curCopyData[0] !== 'none') {
            tempCurData = this.curCopyData.map(item => {
              delete item.id;
              return item;
            });
            const instances = this.curCopyData.map(item => item.instance);
            const instanceData = instances[0][0];
            tempArrgegateData = instanceData.path.map(pathItem => {
              return {
                id: pathItem[0].id,
                name: pathItem[0].name
              };
            });
          }
        } else {
          tempArrgegateData = this.curCopyData;
          const instances = (() => {
            const arr = [];
            const { id, name, system_id } = this.curAggregateResourceType;
            this.curCopyData && this.curCopyData.forEach(v => {
              const curItem = arr.find(_ => _.type === id);
              if (curItem) {
                curItem.path.push([{
                  id: v.id,
                  name: v.name,
                  system_id,
                  type: id,
                  type_name: name
                }]);
              } else {
                arr.push({
                  name,
                  type: id,
                  path: [[{
                    id: v.id,
                    name: v.name,
                    system_id,
                    type: id,
                    type_name: name
                  }]]
                });
              }
            });
            return arr;
          })();
          if (instances.length > 0) {
            tempCurData = [new Condition({ instances }, '', 'add')];
          }
        }
        this.tableList.forEach(item => {
          if (!item.isAggregate) {
            item.resource_groups.forEach(groupItem => {
              groupItem.related_resource_types && groupItem.related_resource_types.forEach(subItem => {
                if (`${subItem.system_id}${subItem.type}` === this.curCopyKey) {
                  subItem.condition = _.cloneDeep(tempCurData);
                  subItem.isError = false;
                }
              });
            });
          } else {
            item.aggregateResourceType.forEach(aggregateResourceItem => {
              if (`${aggregateResourceItem.system_id}${aggregateResourceItem.id}` === this.curCopyKey) {
                if (Object.keys(item.instancesDisplayData).length) {
                  item.instancesDisplayData[this.instanceKey] = _.cloneDeep(tempArrgegateData);
                  item.instances = this.setInstanceData(item.instancesDisplayData);
                } else {
                  item.instances = _.cloneDeep(tempArrgegateData);
                  this.setInstancesDisplayData(item);
                }
              }
            });
            item.isError = false;
          }
        });
        payload.isError = false;
        this.curCopyData = ['none'];
        this.$refs[`condition_${index}_aggregateRef`] && this.$refs[`condition_${index}_aggregateRef`].setImmediatelyShow(false);
        this.showMessage(this.$t(`m.info['批量粘贴成功']`));
      },

      // 设置instances
      setInstanceData (data) {
        return Object.keys(data).reduce((p, v) => {
          p.push(...data[v]);
          return p;
        }, []);
      },

      // 设置InstancesDisplayData
      setInstancesDisplayData (data) {
        data.instancesDisplayData = data.instances.reduce((p, v) => {
          if (!p[this.instanceKey]) {
            p[this.instanceKey] = [];
          }
          p[this.instanceKey].push({
            id: v.id,
            name: v.name
          });
          return p;
        }, {});
      },

      // 设置正常粘贴InstancesDisplayData
      setNomalInstancesDisplayData (data, key) {
        data.instancesDisplayData[key] = data.instances.map(e => ({
          id: e.id,
          name: e.name
        }));
      },

      showAggregateResourceInstance (data, index) {
        this.aggregateResourceParams = _.cloneDeep(data.aggregateResourceType[this.selectedIndex]);
        this.aggregateIndex = index;
        const instanceKey = data.aggregateResourceType[this.selectedIndex].id;
        this.instanceKey = instanceKey;
        if (!data.instancesDisplayData[instanceKey]) data.instancesDisplayData[instanceKey] = [];
        this.aggregateValue = _.cloneDeep(data.instancesDisplayData[instanceKey].map(item => {
          return {
            id: item.id,
            display_name: item.name
          };
        }));
        this.isShowAggregateSideslider = true;
      },

      showMessage (payload) {
        this.bkMessageInstance = this.$bkMessage({
          limit: 1,
          theme: 'success',
          message: payload
        });
      },

      getCellClass ({ row, column, rowIndex, columnIndex }) {
        if (columnIndex === 1 || columnIndex === 2) {
          return 'iam-perm-table-cell-cls';
        }
        return '';
      },

      handleRowClass (payload) {
        const { row } = payload;
        if (row.isAggregate) {
          return '';
        }
        if (row.tid !== '' && ['add', 'update'].includes(row.tag) && !this.$route.query.system_id && !this.$route.query.tid) {
          return 'has-perm-row-cls';
        }
        if (row.isExistPermAnimation) {
          return 'has-perm-row-animation-cls';
        }
        return '';
      },

      handleLinearData (payload, parentId = null) {
        payload.forEach(item => {
          item.parent = parentId;
          this.actionLinearTopologies.push(_.cloneDeep(item));
          if (item.sub_actions && item.sub_actions.length > 0) {
            this.handleLinearData(item.sub_actions, item.id);
          }
        });
      },

      handleLimitChange () {
        const curData = this.tableList[this.curIndex].resource_groups[this.curGroupIndex]
          .related_resource_types[this.curResIndex];
        curData.isChange = true;
      },

      handleOnInit (payload) {
        this.disabled = !payload;
      },

      handleOpenCustom (payload) {
        payload.isShowCustom = true;
      },

      showResourceInstance (data, resItem, resIndex, groupIndex) {
        this.params = {
          system_id: this.systemId,
          action_id: data.id,
          resource_type_system: resItem.system_id,
          resource_type_id: resItem.type
        };
        const index = this.tableList.findIndex(item => item.id === data.id);
        this.curIndex = index;
        this.curResIndex = resIndex;
        this.curGroupIndex = groupIndex;

        this.resourceInstanceSidesliderTitle = `${this.$t(`m.common['关联操作']`)}${this.$t(`m.common['【']`)}${data.name}${this.$t(`m.common['】']`)}${this.$t(`m.common['的资源实例']`)}`;
        window.changeAlert = 'iamSidesider';
        this.isShowResourceInstanceSideslider = true;
      },

      async handleMainActionSubmit (payload, relatedActions) {
        let curPayload = _.cloneDeep(payload);
        this.sliderLoading = true;
        curPayload = curPayload.filter(e => {
          if ((e.instance && e.instance.length > 0) || (e.attribute && e.attribute.length > 0)) {
            e.instances = e.instance || [];
            e.attributes = e.attribute || [];
            delete e.instance;
            delete e.attribute;
            return true;
          }
          return false;
        }

        );
        const curData = _.cloneDeep(this.tableList[this.curIndex]);
        // eslint-disable-next-line max-len
        curData.resource_groups[this.curGroupIndex].related_resource_types = [curData.resource_groups[this.curGroupIndex]
          .related_resource_types[this.curResIndex]];
        curData.resource_groups[this.curGroupIndex].related_resource_types[0].condition = curPayload;
        if (curData.expired_at !== PERMANENT_TIMESTAMP) {
          curData.expired_at = curData.expired_at + this.user.timestamp;
        }

        curData.resource_groups = curData.resource_groups.filter(groupItem => {
          groupItem.related_resource_types = groupItem.related_resource_types.filter(typeItem => {
            typeItem.condition.filter(e => {
              if ((e.instance && e.instance.length > 0) || (e.attribute && e.attribute.length > 0)) {
                e.instances = e.instance || [];
                e.attributes = e.attribute || [];
                delete e.instance;
                delete e.attribute;
                return true;
              }
              return false;
            });
            return !(typeItem.condition.length === 1 && typeItem.condition[0] === 'none');
          });
          // eslint-disable-next-line max-len
          return !(groupItem.related_resource_types[0] && groupItem.related_resource_types[0].condition.length === 1
            && groupItem.related_resource_types[0].condition[0] === 'none');
        });

        const relatedList = _.cloneDeep(this.tableList.filter(item => {
          return !item.isAggregate
            && relatedActions.includes(item.id)
            // && item.resource_groups[this.curGroupIndex]
            // && !item.resource_groups[this.curGroupIndex].related_resource_types.every(sub => sub.empty)
            && item.resource_groups.map(item => !item.related_resource_types.every(sub => sub.empty))[0];
        }));

        if (relatedList.length > 0) {
          relatedList.forEach(item => {
            if (!item.policy_id) {
              item.expired_at = item.expired_at + this.user.timestamp;
            }
            delete item.policy_id;
            item.resource_groups.forEach(groupItem => {
              groupItem.related_resource_types.forEach(resItem => {
                resItem.condition.filter(conditionItem => {
                  // eslint-disable-next-line max-len
                  if ((conditionItem.instance && conditionItem.instance.length > 0) || (conditionItem.attribute && conditionItem.attribute.length > 0)) {
                    conditionItem.instances = conditionItem.instance || [];
                    conditionItem.attributes = conditionItem.attribute || [];
                    delete conditionItem.instance;
                    delete conditionItem.attribute;
                    return true;
                  }
                  return false;
                });
              });
            });
            // item.resource_groups[this.curGroupIndex].related_resource_types.forEach(resItem => {
            //     resItem.condition.forEach(conditionItem => {
            //         conditionItem.instances = conditionItem.instance || []
            //         conditionItem.attributes = conditionItem.attribute || []
            //         delete conditionItem.instance
            //         delete conditionItem.attribute
            //     })
            // })
          });
        }
        try {
          const res = await this.$store.dispatch('permApply/getRelatedPolicy', {
            source_policy: curData,
            system_id: this.systemId,
            target_policies: relatedList
          });
          this.handleRelatedAction(res.data);
        } catch (e) {
          console.error(e);
          this.bkMessageInstance = this.$bkMessage({
            limit: 1,
            theme: 'error',
            message: e.message || e.data.msg || e.statusText,
            ellipsisLine: 2,
            ellipsisCopy: true
          });
        } finally {
          this.sliderLoading = false;
        }
      },

      /**
       *new Policy() 第三个参数会影响@/components/choose-ip/view中是否可移除的disabled
       * 具体体现在instance.js文件initPath方法中
       */
      handleRelatedAction (payload) {
        if (payload.length < 1) {
          return;
        }

        payload.forEach(item => {
          const curIndex = this.tableList.findIndex(sub => sub.id === item.id);
          if (curIndex > -1) {
            const curData = this.tableList[curIndex];
            // 记录原来数据的生效条件
            if (curData.related_environments && !!curData.related_environments.length) {
              item.related_environments = curData.related_environments;
            }
            this.needEmitFlag = true;
            const inOriginalList = !!this.originalList.filter(
              original => String(original.id) === String(item.id)
            ).length;
            item.expired_at = item.expired_at - this.user.timestamp;
            this.tableList.splice(
              curIndex,
              1,
              new Policy({ ...item, tag: curData.tag === 'add' ? 'add' : item.tag, isShowRelatedText: true, inOriginalList }, '', false)
            );
          }
        });
      },

      async handleResourceSumit () {
        const conditionData = this.$refs.renderResourceRef.handleGetValue();
        const { isEmpty, data } = conditionData;
        if (isEmpty) {
          return;
        }

<<<<<<< HEAD
            showResourceInstance (data, resItem, resIndex, groupIndex) {
                this.params = {
                    system_id: this.systemId,
                    action_id: data.id,
                    resource_type_system: resItem.system_id,
                    resource_type_id: resItem.type
                };
                const index = this.tableList.findIndex(item => item.id === data.id);
                this.curIndex = index;
                this.curResIndex = resIndex;
                this.curGroupIndex = groupIndex;
                this.resourceInstanceSidesliderTitle = this.$t(`m.info['关联侧边栏操作的资源实例']`, { value: `${this.$t(`m.common['【']`)}${data.name}${this.$t(`m.common['】']`)}` });
                window.changeAlert = 'iamSidesider';
                this.isShowResourceInstanceSideslider = true;
            },
=======
        const resItem = this.tableList[this.curIndex].resource_groups[this.curGroupIndex]
          .related_resource_types[this.curResIndex];
        const isConditionEmpty = data.length === 1 && data[0] === 'none';
        if (isConditionEmpty) {
          resItem.condition = ['none'];
          resItem.isLimitExceeded = false;
        } else {
          const { isMainAction, related_actions } = this.tableList[this.curIndex];
          // 如果为主操作
          if (isMainAction) {
            await this.handleMainActionSubmit(data, related_actions);
          }
          resItem.condition = data;
          resItem.isError = false;
        }
>>>>>>> a2d66986

        window.changeAlert = false;
        this.resourceInstanceSidesliderTitle = '';
        this.isShowResourceInstanceSideslider = false;

        if (!isConditionEmpty && resItem.isLimitExceeded) {
          let newResourceCount = 0;
          const conditionList = resItem.condition;
          conditionList.forEach(item => {
            item.instance.forEach(instanceItem => {
              instanceItem.paths.forEach(v => {
                // 是否带有下一层级的无限制
                const isHasNoLimit = v.some(({ id }) => id === '*');
                const isDisabled = v.some(_ => !!_.disabled);
                // 可编辑的才会计数
                if (!isHasNoLimit && !isDisabled) {
                  ++newResourceCount;
                }
              });
            });
          });
          console.warn('newResourceCount: ' + newResourceCount);
          if (newResourceCount <= RESOURCE_MAX_LEN) {
            resItem.isLimitExceeded = false;
          }
        }

        this.curIndex = -1;
        this.curResIndex = -1;
        this.curGroupIndex = -1;

        // 主操作的实例映射到了具体的依赖操作上，需更新到父级的缓存数据中
        if (this.needEmitFlag) {
          this.$emit('on-realted-change', this.tableList);
        }
      },

      handleResourcePreview () {
        const { system_id, type, name } = this.tableList[this.curIndex].resource_groups[this.curGroupIndex]
          .related_resource_types[this.curResIndex];
        const condition = [];
        const conditionData = this.$refs.renderResourceRef.handleGetPreviewValue();
        conditionData.forEach(item => {
          const { id, attribute, instance } = item;
          condition.push({
            id,
            attributes: attribute ? attribute.filter(item => item.values.length > 0) : [],
            instances: instance ? instance.filter(item => item.path.length > 0) : []
          });
        });
        this.previewResourceParams = {
          policy_id: this.tableList[this.curIndex].policy_id,
          resource_group_id: this.tableList[this.curIndex].resource_groups[this.curGroupIndex].id,
          related_resource_type: {
            system_id,
            type,
            name,
            condition: condition.filter(item => item.attributes.length > 0 || item.instances.length > 0)
          }
        };
        this.previewDialogTitle = `${this.$t(`m.common['操作']`)}${this.$t(`m.common['【']`)}${this.tableList[this.curIndex].name}${this.$t(`m.common['】']`)}${this.$t(`m.common['的资源实例']`)} ${this.$t(`m.common['差异对比']`)}`;
        this.isShowPreviewDialog = true;
      },

      handlerConditionMouseover (payload) {
        if (Object.keys(this.curCopyParams).length < 1 && this.curCopyMode === 'normal') {
          return;
        }
        if (this.curCopyData[0] === 'none' && this.curCopyMode === 'aggregate') {
          return;
        }
        if (this.curCopyKey === `${payload.system_id}${payload.type}`) {
          payload.canPaste = true;
        }
      },

      handlerConditionMouseleave (payload) {
        payload.canPaste = false;
      },

      handlerOnView (payload, item, itemIndex, groupIndex) {
        const { system_id, type, name } = item;
        const condition = [];
        item.condition.forEach(item => {
          const { id, attribute, instance } = item;
          condition.push({
            id,
            attributes: attribute ? attribute.filter(item => item.values.length > 0) : [],
            instances: instance ? instance.filter(item => item.path.length > 0) : []
          });
        });
        this.previewResourceParams = {
          policy_id: payload.policy_id,
          resource_group_id: payload.resource_groups[groupIndex].id,
          related_resource_type: {
            system_id,
            type,
            name,
            condition: condition.filter(item => item.attributes.length > 0 || item.instances.length > 0)
          }
        };
        this.previewDialogTitle = `${this.$t(`m.common['操作']`)}${this.$t(`m.common['【']`)}${payload.name}${this.$t(`m.common['】']`)}${this.$t(`m.common['的资源实例']`)} ${this.$t(`m.common['差异对比']`)}`;
        this.isShowPreviewDialog = true;
      },

      handlerOnCopy (payload, index, subIndex, action) {
        this.curCopyKey = `${payload.system_id}${payload.type}`;
        this.curCopyData = _.cloneDeep(payload.condition);
        this.curCopyMode = 'normal';
        this.curCopyParams = this.getBacthCopyParms(action, payload);
        this.showMessage(this.$t(`m.info['实例复制']`));
        this.$refs[`condition_${index}_${subIndex}_ref`][0] && this.$refs[`condition_${index}_${subIndex}_ref`][0].setImmediatelyShow(true);
      },

      getBacthCopyParms (payload, content) {
        const actions = [];
        this.tableList.forEach(item => {
          if (!item.isAggregate) {
            if (item.id !== payload.id) {
              actions.push({
                system_id: this.systemId,
                id: item.id
              });
            }
          }
        });
        actions.unshift({
          system_id: this.systemId,
          id: payload.id
        });
        return {
          resource_type: {
            system_id: content.system_id,
            type: content.type,
            condition: content.condition.map(item => {
              return {
                id: item.id,
                instances: item.instance || [],
                attributes: item.attribute || []
              };
            })
          },
          actions
        };
      },

      handlerOnPaste (payload, row, content) {
        let tempCurData = ['none'];
        if (this.curCopyMode === 'normal') {
          // if (this.curCopyData.length < 1) {
          //     tempCurData = []
          // } else {
          //     if (this.curCopyData[0] !== 'none') {
          //         tempCurData = this.curCopyData.map(item => {
          //             delete item.id
          //             return item
          //         })
          //         tempCurData.forEach((item, index) => {
          //             if (content.condition[index]) {
          //                 if (content.condition[index].id) {
          //                     item.id = content.condition[index].id
          //                 } else {
          //                     item.id = ''
          //                 }
          //             } else {
          //                 item.id = ''
          //             }
          //         })
          //     }
          // }
          if (!payload.flag) {
            return;
          }
          if (payload.data.length === 0) {
            content.condition = [];
          } else {
            content.condition = payload.data.map(conditionItem => new Condition(conditionItem, '', 'add'));
          }
        } else {
          const instances = (() => {
            const arr = [];
            const { id, name, system_id } = this.curAggregateResourceType;
            this.curCopyData.forEach(v => {
              const curItem = arr.find(_ => _.type === id);
              if (curItem) {
                curItem.path.push([{
                  id: v.id,
                  name: v.name,
                  system_id,
                  type: id,
                  type_name: name
                }]);
              } else {
                arr.push({
                  name,
                  type: id,
                  path: [[{
                    id: v.id,
                    name: v.name,
                    system_id,
                    type: id,
                    type_name: name
                  }]]
                });
              }
            });
            return arr;
          })();
          if (instances.length > 0) {
            tempCurData = [new Condition({ instances }, '', 'add')];
          }
        }
        if (tempCurData[0] === 'none') {
          return;
        }
        content.condition = _.cloneDeep(tempCurData);
        content.isError = false;
        this.showMessage(this.$t(`m.info['粘贴成功']`));
      },

      handlerOnBatchPaste (payload, content, index, subIndex) {
        let tempCurData = ['none'];
        let tempArrgegateData = [];
        if (this.curCopyMode === 'normal') {
          if (!payload.flag) {
            return;
          }
          // 预计算是否存在 聚合后的数据 可以粘贴
          const flag = this.tableList.some(item => {
            return !!item.isAggregate
              && item.aggregateResourceType.some(e => `${e.system_id}${e.id}` === this.curCopyKey);
          });
          if (flag) {
            if (this.curCopyData.length < 1) {
              tempCurData = [];
            } else {
              if (this.curCopyData[0] !== 'none') {
                tempCurData = this.curCopyData.map(item => {
                  delete item.id;
                  return item;
                });
                tempCurData.forEach((item, index) => {
                  if (content.condition[index]) {
                    if (content.condition[index].id) {
                      item.id = content.condition[index].id;
                    } else {
                      item.id = '';
                    }
                  } else {
                    item.id = '';
                  }
                });
                const instances = this.curCopyData.map(item => item.instance);
                const instanceData = instances[0][0];
                tempArrgegateData = instanceData.path.map(pathItem => {
                  return {
                    id: pathItem[0].id,
                    name: pathItem[0].name
                  };
                });
              }
            }
          }
          if (payload.data.length === 0) {
            this.tableList.forEach(item => {
              if (!item.isAggregate) {
                item.resource_groups.forEach(groupItem => {
                  groupItem.related_resource_types.forEach(resItem => {
                    if (`${resItem.system_id}${resItem.type}` === this.curCopyKey) {
                      resItem.condition = [];
                      resItem.isError = false;
                    }
                  });
                });
              } else {
                if (`${item.aggregateResourceType[item.selectedIndex].system_id}${item.aggregateResourceType[item.selectedIndex].id}` === this.curCopyKey) {
                  item.instances = _.cloneDeep(tempArrgegateData);
                  item.isError = false;
                  this.$emit('on-select', item);
                }
              }
            });
          } else {
            this.tableList.forEach(item => {
              if (!item.isAggregate) {
                const curPasteData = payload.data.find(_ => _.id === item.id);
                if (curPasteData) {
                  item.resource_groups.forEach(groupItem => {
                    groupItem.related_resource_types.forEach(resItem => {
                      if (`${resItem.system_id}${resItem.type}` === `${curPasteData.resource_type.system_id}${curPasteData.resource_type.type}`) {
                        resItem.condition = curPasteData.resource_type.condition.map(conditionItem => new Condition(conditionItem, '', 'add'));
                        resItem.isError = false;
                      }
                    });
                  });
                }
              } else {
                item.aggregateResourceType.forEach(aggregateResourceItem => {
                  if (`${aggregateResourceItem.system_id}${aggregateResourceItem.id}` === this.curCopyKey) {
                    item.instances = _.cloneDeep(tempArrgegateData);
                    this.instanceKey = aggregateResourceItem.id;
                    this.setNomalInstancesDisplayData(item, this.instanceKey);
                    this.instanceKey = ''; // 重置
                    item.isError = false;
                  }
                });
                this.$emit('on-select', item);
              }
            });
          }
        } else {
          tempArrgegateData = this.curCopyData;
          const instances = (() => {
            const arr = [];
            const { id, name, system_id } = this.curAggregateResourceType;
            this.curCopyData.forEach(v => {
              const curItem = arr.find(_ => _.type === id);
              if (curItem) {
                curItem.path.push([{
                  id: v.id,
                  name: v.name,
                  system_id,
                  type: id,
                  type_name: name
                }]);
              } else {
                arr.push({
                  name,
                  type: id,
                  path: [[{
                    id: v.id,
                    name: v.name,
                    system_id,
                    type: id,
                    type_name: name
                  }]]
                });
              }
            });
            return arr;
          })();
          if (instances.length > 0) {
            tempCurData = [new Condition({ instances }, '', 'add')];
          }
          this.tableList.forEach(item => {
            if (!item.isAggregate) {
              item.related_resource_types.forEach(subItem => {
                if (`${subItem.system_id}${subItem.type}` === this.curCopyKey) {
                  subItem.condition = _.cloneDeep(tempCurData);
                  subItem.isError = false;
                }
              });
            } else {
              if (`${item.aggregateResourceType.system_id}${item.aggregateResourceType.id}` === this.curCopyKey) {
                item.instances = _.cloneDeep(tempArrgegateData);
                item.isError = false;
              }
            }
          });
        }
        content.isError = false;
        this.$refs[`condition_${index}_${subIndex}_ref`][0] && this.$refs[`condition_${index}_${subIndex}_ref`][0].setImmediatelyShow(false);
        this.curCopyData = ['none'];
        this.showMessage(this.$t(`m.info['批量粘贴成功']`));
      },

      handlePreviewDialogClose () {
        this.previewDialogTitle = '';
        this.isShowPreviewDialog = false;
      },

      resetDataAfterClose () {
        this.curIndex = -1;
        this.curResIndex = -1;
        this.curGroupIndex = -1;
        this.previewResourceParams = {};
        this.params = {};
        this.resourceInstanceSidesliderTitle = '';
        this.resourceInstanceEffectTimeTitle = '';
      },

      handleResourceCancel () {
        let cancelHandler = Promise.resolve();
        if (window.changeAlert) {
          cancelHandler = leaveConfirm();
        }
        cancelHandler.then(() => {
          this.isShowResourceInstanceSideslider = false;
          this.resetDataAfterClose();
        }, _ => _);
      },

      handleExpiredToggle (value, row) {
        if (!value) {
          row.isShowCustom = false;
          row.customValue = '';
        }
      },

      handleExpiredSelect (value, option, row) {
        row.isShowCustom = false;
        row.customValue = '';
        const curSelected = this.durationList.find(item => item.id === value);
        row.expired_display = curSelected.name;
      },

      handleBlur (value, e, row) {
        row.isShowCustom = false;
        row.customValue = '';
        this.handleEnter(value, e, row);
      },

      handleInput (value, e, row) {
        const flag = /^([1-9]|[1-2][0-4])$/.test(value);
        if (!flag) {
          if (parseInt(value, 10) > 24) {
            setTimeout(() => {
              row.customValue = 24;
            }, 100);
          } else {
            setTimeout(() => {
              row.customValue = '';
            }, 100);
          }
        }
      },

      handleEnter (value, e, row) {
        if (value === '') {
          return;
        }
        row.isShowCustom = false;
        row.customValue = Number(value);
        row.expired_at = '';
        row.expired_display = `${value} ${this.$t(`m.common['小时']`)}`;
        this.$refs[`${row.id}&expiredAtRef`] && this.$refs[`${row.id}&expiredAtRef`].close();
      },

      handleGetValue () {
        // flag：提交时校验标识
        let flag = false;
        if (this.tableList.length < 1) {
          flag = true;
          return {
            flag,
            actions: [],
            aggregations: []
          };
        }
        const actionList = [];
        const aggregations = [];

        // 重新赋值
        if (this.isAllExpanded) {
          this.tableList = this.tableList.filter(e =>
            (e.resource_groups && e.resource_groups.length)
            || e.isAggregate);
          if (this.emptyResourceGroupsList.length) {
            this.emptyResourceGroupsList[0].name = this.emptyResourceGroupsName[0];
            this.tableList = [...this.tableList, ...this.emptyResourceGroupsList];
          }
        }
                
        this.tableList.forEach(item => {
          let tempExpiredAt = '';
          if (item.expired_at === '' && item.expired_display) {
            tempExpiredAt = parseInt(item.expired_display, 10);
          }

          if (!item.isAggregate) {
            const { type, id, name, environment, description, policy_id, isNew, isChanged } = item;
                        
            const groupResourceTypes = [];
            if (item.resource_groups.length > 0) {
              item.resource_groups.forEach(groupItem => {
                const relatedResourceTypes = [];
                if (groupItem.related_resource_types.length > 0) {
                  groupItem.related_resource_types.forEach(resItem => {
                    let newResourceCount = 0;
                    if (resItem.empty) {
                      resItem.isError = true;
                      flag = true;
                    }
                    const conditionList = (resItem.condition.length > 0 && !resItem.empty)
                      ? resItem.condition.map(conItem => {
                        const { id, instance, attribute } = conItem;
                        const attributeList = (attribute && attribute.length > 0)
                          ? attribute.map(({ id, name, values }) => ({ id, name, values }))
                          : [];
        
                        const instanceList = (instance && instance.length > 0)
                          ? instance.map(({ name, type, paths }) => {
                            const tempPath = _.cloneDeep(paths);
                            tempPath.forEach(pathItem => {
                              // 是否带有下一层级的无限制
                              const isHasNoLimit = pathItem.some(({ id }) => id === '*');
                              const isDisabled = pathItem.some(_ => !!_.disabled);
                              if (!isHasNoLimit && !isDisabled) {
                                ++newResourceCount;
                              }
                              pathItem.forEach(pathSubItem => {
                                delete pathSubItem.disabled;
                              });
                            });
                            return {
                              name,
                              type,
                              path: tempPath
                            };
                          })
                          : [];
                        return {
                          id,
                          instances: instanceList,
                          attributes: attributeList
                        };
                      })
                      : [];
                    console.warn('newResourceCount: ' + newResourceCount);
                    if (newResourceCount > RESOURCE_MAX_LEN) {
                      resItem.isLimitExceeded = true;
                      flag = true;
                    }
                    relatedResourceTypes.push({
                      type: resItem.type,
                      system_id: resItem.system_id,
                      name: resItem.name,
                      condition: conditionList.filter(
                        item => item.instances.length > 0 || item.attributes.length > 0
                      )
                    });
                  });
                }
<<<<<<< HEAD
                this.tableList[index].resource_groups.push(relatedResourceTypes);
                this.originalList = _.cloneDeep(this.tableList);
            },

            handlerReduceCondition (data, index, resIndex, groupIndex) {
                if (data.id || this.tableList[index].resource_groups.length === 1) return;
                this.tableList[index].resource_groups.splice(groupIndex, 1);
            },

            // 生效条件侧边栏
            showTimeSlider (data, index, groupIndex) {
                this.curIndex = index;
                this.curGroupIndex = groupIndex;
                this.isShowResourceInstanceEffectTime = true;
                this.resourceInstanceEffectTimeTitle = this.$t(`m.info['关联侧边栏操作生效条件']`, { value: `${this.$t(`m.common['【']`)}${data.name}${this.$t(`m.common['】']`)}` });
            },

            // 生效条件保存
            handleResourceEffectTimeSumit () {
                const environments = this.$refs.sidesliderRef.handleGetValue();
                if (!environments) return;

                const resItem = this.tableList[this.curIndex].resource_groups[this.curGroupIndex];
                resItem.environments = environments;

                window.changeAlert = false;
                this.resourceInstanceEffectTimeTitle = '';
                this.isShowResourceInstanceEffectTime = false;
                this.curIndex = -1;
                this.curGroupIndex = -1;
            },

            handleResourceEffectTimeCancel () {
                let cancelHandler = Promise.resolve();
                if (window.changeAlert) {
                    cancelHandler = leaveConfirm();
=======
                groupResourceTypes.push({
                  environments: groupItem.environments,
                  id: groupItem.id,
                  related_resource_types: relatedResourceTypes
                });
              });
              // 强制刷新下
              item.resource_groups = _.cloneDeep(item.resource_groups);
            }
            const params = {
              type,
              name,
              id,
              description,
              resource_groups: groupResourceTypes,
              environment,
              policy_id,
              expired_at: item.expired_at === '' ? tempExpiredAt : Number(item.expired_at)
            };
            if ((isNew || isChanged || item.isExpired) && params.expired_at !== PERMANENT_TIMESTAMP) { // 变更isChanged也需要加上this.user.timestamp
              // 说明显示了 取消续期 按钮，即选择续期时间的下拉框已经选择了选择具体的续期时间，所以过期时间是选择的那个续期时间加上时间戳
              // 如果没有显示 取消续期 按钮，那么就是显示的续期按钮，这时没有选择具体的续期时间因此过期时间还是之前的，不变
              if (!item.isShowRenewal) {
                params.expired_at = params.expired_at + this.user.timestamp;
              }
            }
            if (params.policy_id === '') {
              delete params.policy_id;
            }
            actionList.push(_.cloneDeep(params));
          } else {
            const { actions, aggregateResourceType, instances, instancesDisplayData } = item;
            if (instances.length < 1) {
              item.isError = true;
              flag = true;
            } else {
              const aggregateResourceTypes = aggregateResourceType.reduce((p, e) => {
                if (instancesDisplayData[e.id] && instancesDisplayData[e.id].length) {
                  const obj = {};
                  obj.id = e.id;
                  obj.system_id = e.system_id;
                  obj.instances = instancesDisplayData[e.id];
                  p.push(obj);
>>>>>>> a2d66986
                }
                return p;
              }, []);
              const params = {
                actions,
                expired_at: item.expired_at === '' ? tempExpiredAt : Number(item.expired_at),
                aggregate_resource_types: aggregateResourceTypes
              };
              if (params.expired_at !== PERMANENT_TIMESTAMP) {
                params.expired_at = params.expired_at + this.user.timestamp;
              }
              aggregations.push(params);
            }
          }
        });
        return {
          flag,
          actions: actionList,
          aggregations
        };
      },

      handlerAddCondition (data, index, resIndex) {
        const dataClone = _.cloneDeep(data);
        // dataClone.related_resource_types[resIndex].condition = ['none']
        // dataClone.related_resource_types[resIndex].conditionBackup = ['none']
        dataClone.related_resource_types = dataClone.related_resource_types.map(e => {
          e.condition = ['none'];
          e.conditionBackup = ['none'];
          return e;
        });
        const relatedResourceTypes = _.cloneDeep(
          {
            id: '',
            related_resource_types: dataClone.related_resource_types
          }
        );
        if (dataClone.environments) {
          relatedResourceTypes.environments = [];
        }
        this.tableList[index].resource_groups.push(relatedResourceTypes);
        this.originalList = _.cloneDeep(this.tableList);
      },

      handlerReduceCondition (data, index, resIndex, groupIndex) {
        if (data.id || this.tableList[index].resource_groups.length === 1) return;
        this.tableList[index].resource_groups.splice(groupIndex, 1);
      },

      // 生效条件侧边栏
      showTimeSlider (data, index, groupIndex) {
        this.curIndex = index;
        this.curGroupIndex = groupIndex;
        this.isShowResourceInstanceEffectTime = true;
        this.resourceInstanceEffectTimeTitle = `${this.$t(`m.common['关联操作']`)}${this.$t(`m.common['【']`)}${data.name}${this.$t(`m.common['】']`)}${this.$t(`m.common['生效条件']`)}`;
      },

      // 生效条件保存
      handleResourceEffectTimeSumit () {
        const environments = this.$refs.sidesliderRef.handleGetValue();
        if (!environments) return;

        const resItem = this.tableList[this.curIndex].resource_groups[this.curGroupIndex];
        resItem.environments = environments;

        window.changeAlert = false;
        this.resourceInstanceEffectTimeTitle = '';
        this.isShowResourceInstanceEffectTime = false;
        this.curIndex = -1;
        this.curGroupIndex = -1;
      },

      handleResourceEffectTimeCancel () {
        let cancelHandler = Promise.resolve();
        if (window.changeAlert) {
          cancelHandler = leaveConfirm();
        }
        cancelHandler.then(() => {
          this.isShowResourceInstanceEffectTime = false;
          this.resetDataAfterClose();
        }, _ => _);
      },

      selectResourceType (data, index) {
        data.selectedIndex = index;
        this.selectedIndex = index;
      }
    }
  };
</script>

<style>
    @import './resource-instance-table.css';
</style><|MERGE_RESOLUTION|>--- conflicted
+++ resolved
@@ -784,8 +784,7 @@
         this.curIndex = index;
         this.curResIndex = resIndex;
         this.curGroupIndex = groupIndex;
-
-        this.resourceInstanceSidesliderTitle = `${this.$t(`m.common['关联操作']`)}${this.$t(`m.common['【']`)}${data.name}${this.$t(`m.common['】']`)}${this.$t(`m.common['的资源实例']`)}`;
+        this.resourceInstanceSidesliderTitle = this.$t(`m.info['关联侧边栏操作的资源实例']`, { value: `${this.$t(`m.common['【']`)}${data.name}${this.$t(`m.common['】']`)}` });
         window.changeAlert = 'iamSidesider';
         this.isShowResourceInstanceSideslider = true;
       },
@@ -931,23 +930,6 @@
           return;
         }
 
-<<<<<<< HEAD
-            showResourceInstance (data, resItem, resIndex, groupIndex) {
-                this.params = {
-                    system_id: this.systemId,
-                    action_id: data.id,
-                    resource_type_system: resItem.system_id,
-                    resource_type_id: resItem.type
-                };
-                const index = this.tableList.findIndex(item => item.id === data.id);
-                this.curIndex = index;
-                this.curResIndex = resIndex;
-                this.curGroupIndex = groupIndex;
-                this.resourceInstanceSidesliderTitle = this.$t(`m.info['关联侧边栏操作的资源实例']`, { value: `${this.$t(`m.common['【']`)}${data.name}${this.$t(`m.common['】']`)}` });
-                window.changeAlert = 'iamSidesider';
-                this.isShowResourceInstanceSideslider = true;
-            },
-=======
         const resItem = this.tableList[this.curIndex].resource_groups[this.curGroupIndex]
           .related_resource_types[this.curResIndex];
         const isConditionEmpty = data.length === 1 && data[0] === 'none';
@@ -963,7 +945,6 @@
           resItem.condition = data;
           resItem.isError = false;
         }
->>>>>>> a2d66986
 
         window.changeAlert = false;
         this.resourceInstanceSidesliderTitle = '';
@@ -1497,44 +1478,6 @@
                     });
                   });
                 }
-<<<<<<< HEAD
-                this.tableList[index].resource_groups.push(relatedResourceTypes);
-                this.originalList = _.cloneDeep(this.tableList);
-            },
-
-            handlerReduceCondition (data, index, resIndex, groupIndex) {
-                if (data.id || this.tableList[index].resource_groups.length === 1) return;
-                this.tableList[index].resource_groups.splice(groupIndex, 1);
-            },
-
-            // 生效条件侧边栏
-            showTimeSlider (data, index, groupIndex) {
-                this.curIndex = index;
-                this.curGroupIndex = groupIndex;
-                this.isShowResourceInstanceEffectTime = true;
-                this.resourceInstanceEffectTimeTitle = this.$t(`m.info['关联侧边栏操作生效条件']`, { value: `${this.$t(`m.common['【']`)}${data.name}${this.$t(`m.common['】']`)}` });
-            },
-
-            // 生效条件保存
-            handleResourceEffectTimeSumit () {
-                const environments = this.$refs.sidesliderRef.handleGetValue();
-                if (!environments) return;
-
-                const resItem = this.tableList[this.curIndex].resource_groups[this.curGroupIndex];
-                resItem.environments = environments;
-
-                window.changeAlert = false;
-                this.resourceInstanceEffectTimeTitle = '';
-                this.isShowResourceInstanceEffectTime = false;
-                this.curIndex = -1;
-                this.curGroupIndex = -1;
-            },
-
-            handleResourceEffectTimeCancel () {
-                let cancelHandler = Promise.resolve();
-                if (window.changeAlert) {
-                    cancelHandler = leaveConfirm();
-=======
                 groupResourceTypes.push({
                   environments: groupItem.environments,
                   id: groupItem.id,
@@ -1578,7 +1521,6 @@
                   obj.system_id = e.system_id;
                   obj.instances = instancesDisplayData[e.id];
                   p.push(obj);
->>>>>>> a2d66986
                 }
                 return p;
               }, []);
@@ -1633,7 +1575,7 @@
         this.curIndex = index;
         this.curGroupIndex = groupIndex;
         this.isShowResourceInstanceEffectTime = true;
-        this.resourceInstanceEffectTimeTitle = `${this.$t(`m.common['关联操作']`)}${this.$t(`m.common['【']`)}${data.name}${this.$t(`m.common['】']`)}${this.$t(`m.common['生效条件']`)}`;
+        this.resourceInstanceEffectTimeTitle = this.$t(`m.info['关联侧边栏操作生效条件']`, { value: `${this.$t(`m.common['【']`)}${data.name}${this.$t(`m.common['】']`)}` });
       },
 
       // 生效条件保存
