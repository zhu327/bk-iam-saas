<template>
    <div class="iam-grade-split-wrapper">
        <bk-table
            :data="tableList"
            :border="false"
            :header-border="false"
            :cell-class-name="getCellClass"
            :empty-text="$t(`m.verify['请选择操作']`)"
            :max-height="maxHeight"
            @row-mouse-enter="handlerRowMouseEnter"
            @row-mouse-leave="handlerRowMouseLeave">
            <bk-table-column :resizable="false" :label="$t(`m.common['操作']`)" width="280">
                <template slot-scope="{ row }">
                    <div :class="!!row.isAggregate ? 'set-padding' : ''">
                        <span class="action-name" :title="row.name">{{ row.name }}</span>
                    </div>
                </template>
            </bk-table-column>
            <bk-table-column
                :resizable="false"
                :label="$t(`m.common['所属系统']`)"
                :filters="systemFilter"
                :filter-method="systemFilterMethod"
                :filter-multiple="false"
                prop="system_id"
                width="240">
                <template slot-scope="{ row }">
                    <span :title="row.system_name">{{ row.system_name }}</span>
                </template>
            </bk-table-column>
            <bk-table-column :resizable="false" :label="$t(`m.common['资源实例']`)" min-width="240">
                <template slot-scope="{ row, $index }">
                    <div class="relation-content-wrapper" v-if="!!row.isAggregate">
                        <label class="resource-type-name" v-if="row.aggregateResourceType.length === 1">
                            {{ row.aggregateResourceType[0].name }}</label>
                        <div class="bk-button-group tab-button" v-else>
                            <bk-button v-for="(item, index) in row.aggregateResourceType"
                                :key="item.id" @click="selectResourceType(row, index)"
                                :class="row.selectedIndex === index ? 'is-selected' : ''"
                                size="small">{{item.name}}
                                <span v-if="row.instancesDisplayData[item.id]
                                    && row.instancesDisplayData[item.id].length">
                                    ({{row.instancesDisplayData[item.id].length}})</span>
                            </bk-button>
                        </div>
                        <render-condition
                            :ref="`condition_${$index}_aggregateRef`"
                            :value="row.value"
                            :is-empty="row.empty"
                            :can-view="false"
                            :can-paste="row.canPaste"
                            :is-error="row.isError"
                            @on-mouseover="handlerAggregateConditionMouseover(row)"
                            @on-mouseleave="handlerAggregateConditionMouseleave(row)"
                            @on-copy="handlerAggregateOnCopy(row, $index)"
                            @on-paste="handlerAggregateOnPaste(row)"
                            @on-batch-paste="handlerAggregateOnBatchPaste(row, $index)"
                            @on-click="showAggregateResourceInstance(row, $index)" />
                    </div>
                    <div class="relation-content-wrapper" v-else>
                        <template v-if="!row.isEmpty">
                            <div v-for="(_, groIndex) in row.resource_groups" :key="_.id">
                                <div class="relation-content-item"
                                    v-for="(content, contentIndex) in _.related_resource_types" :key="contentIndex">
                                    <div class="content-name">
                                        {{ content.name }}
                                        <template v-if="row.isShowRelatedText && _.id">
                                            <div style="display: inline-block; color: #979ba5;">
                                                ({{ $t(`m.info['已帮您自动勾选依赖操作需要的实例']`) }})
                                            </div>
                                        </template>
                                    </div>
                                    <div class="contents">
                                        <!-- eslint-disable max-len -->
                                        <render-condition
                                            :ref="`condition_${$index}_${contentIndex}_ref`"
                                            :value="content.value"
                                            :is-empty="content.empty"
                                            :can-view="row.canView"
                                            :params="curCopyParams"
                                            :can-paste="content.canPaste"
                                            :is-error="content.isError"
                                            @on-mouseover="handlerConditionMouseover(content)"
                                            @on-mouseleave="handlerConditionMouseleave(content)"
                                            @on-view="handlerOnView(row, content, contentIndex, groIndex)"
                                            @on-copy="handlerOnCopy(content, $index, contentIndex, row)"
                                            @on-paste="handlerOnPaste(...arguments, content)"
                                            @on-batch-paste="handlerOnBatchPaste(...arguments, content, $index, contentIndex)"
                                            @on-click="showResourceInstance(row, content, contentIndex, groIndex)" />
                                    </div>
                                </div>
                            </div>
                        </template>
                        <template v-else>
                            {{ $t(`m.common['无需关联实例']`) }}
                        </template>
                    </div>
                </template>
            </bk-table-column>
<<<<<<< HEAD
            <bk-table-column :resizable="false" min-width="20" border>
=======
            <bk-table-column :resizable="false" min-width="20" border fixed="right">
>>>>>>> 8eb3419e
                <template slot-scope="{ row, $index }">
                    <div class="relation-content-wrapper">
                        <div class="remove-icon" @click.stop="handlerRemove(row, $index)">
                            <bk-icon type="minus-circle-shape" size="medium" />
                        </div>
                    </div>
                </template>
            </bk-table-column>
        </bk-table>

        <bk-sideslider
            :is-show="isShowResourceInstanceSideslider"
            :title="resourceInstanceSidesliderTitle"
            :width="720"
            quick-close
            transfer
            ext-cls="relate-instance-sideslider"
            @update:isShow="handleResourceCancel">
            <div slot="content" class="sideslider-content">
                <render-resource
                    ref="renderResourceRef"
                    :data="condition"
                    :original-data="originalCondition"
                    :flag="curFlag"
                    :selection-mode="curSelectionMode"
                    :disabled="curDisabled"
                    :params="params"
                    @on-limit-change="handlerLimitChange"
                    @on-init="handlerOnInit" />
            </div>
            <div slot="footer" style="margin-left: 25px;">
                <bk-button theme="primary" :disabled="disabled" :loading="sliderLoading" @click="handlerResourceSumit">{{ $t(`m.common['保存']`) }}</bk-button>
                <bk-button style="margin-left: 10px;" :disabled="disabled" @click="handlerResourcePreview" v-if="isShowPreview">{{ $t(`m.common['预览']`) }}</bk-button>
                <bk-button style="margin-left: 10px;" :disabled="disabled" @click="handleResourceCancel">{{ $t(`m.common['取消']`) }}</bk-button>
            </div>
        </bk-sideslider>

        <preview-resource-dialog
            :show="isShowPreviewDialog"
            :title="previewDialogTitle"
            :params="previewResourceParams"
            @on-after-leave="handlerPreviewDialogClose" />

        <render-aggregate-side-slider
            :show.sync="isShowAggregateSideSlider"
            :params="aggregateResourceParams"
            :value="aggregateValue"
            @on-selected="handlerSelectAggregateRes" />
    </div>
</template>

<script>
    import _ from 'lodash';
    import { mapGetters } from 'vuex';
    import { PERMANENT_TIMESTAMP } from '@/common/constants';
    import { leaveConfirm } from '@/common/leave-confirm';
    import Condition from '@/model/condition';
    import RenderAggregateSideSlider from '@/components/choose-ip/sideslider';
    import RenderCondition from '@/views/perm-apply/components/render-condition';
    import RenderResource from '@/views/manage-spaces/components/render-resource';
    import PreviewResourceDialog from '@/views/perm-apply/components/preview-resource-dialog';
    import GradePolicy from '@/model/grade-policy';

    export default {
        name: 'resource-instance-table',
        components: {
            RenderResource,
            RenderCondition,
            PreviewResourceDialog,
            RenderAggregateSideSlider
        },
        props: {
            list: {
                type: Array,
                default: () => []
            },
            originalList: {
                type: Array,
                default: () => []
            },
            systemId: {
                type: String,
                default: ''
            },
            backupList: {
                type: Array,
                default: () => []
            },
            actions: {
                type: Array,
                default: () => []
            },
            isAllExpanded: {
                type: Boolean,
                default: false
            },
            maxHeight: {
                type: Number,
                default: 500
            }
        },
        data () {
            return {
                tableList: [],
                isShowResourceInstanceSideslider: false,
                resourceInstanceSidesliderTitle: '',
                // 查询参数
                params: {},
                disabled: false,
                curIndex: -1,
                curResIndex: -1,
                curGroupIndex: -1,
                isShowPreviewDialog: false,
                previewDialogTitle: '',
                previewResourceParams: {},
                curCopyData: ['none'],
                curCopyKey: '',
                isShowAggregateSideSlider: false,
                aggregateResourceParams: {},
                aggregateIndex: -1,
                aggregateValue: [],
                // 当前复制的数据形态: normal: 普通; aggregate: 聚合后
                curCopyMode: 'normal',
                curAggregateResourceType: {},
                curCopyParams: {},
                sliderLoading: false,
                systemFilter: [],
                selectedIndex: 0,
                instanceKey: '',
                curCopyDataId: '',
                emptyResourceGroupsList: [],
                emptyResourceGroupsName: []
            };
        },
        computed: {
            ...mapGetters(['user']),
            condition () {
                if (this.curIndex === -1 || this.curResIndex === -1 || this.curGroupIndex === -1) {
                    return [];
                }
                const curData = this.tableList[this.curIndex].resource_groups[this.curGroupIndex]
                    .related_resource_types[this.curResIndex];
                if (!curData) {
                    return [];
                }
                return _.cloneDeep(curData.condition);
            },
            originalCondition () {
                if (this.curIndex === -1
                    || this.curResIndex === -1
                    || this.curGroupIndex === -1
                    || this.originalList.length < 1
                    || !this.originalList[this.curIndex]
                    || this.originalList[this.curIndex].resource_groups[this.curGroupIndex]
                        .related_resource_types.length < 1) {
                    return [];
                }
                const curData = this.originalList[this.curIndex].resource_groups[this.curGroupIndex]
                    .related_resource_types[this.curResIndex];
                return _.cloneDeep(curData.condition);
            },
            curDisabled () {
                if (this.curIndex === -1 || this.curResIndex === -1 || this.curGroupIndex === -1) {
                    return false;
                }
                const curData = this.tableList[this.curIndex].resource_groups[this.curGroupIndex]
                    .related_resource_types[this.curResIndex];
                return curData.isDefaultLimit;
            },
            curFlag () {
                if (this.curIndex === -1 || this.curResIndex === -1 || this.curGroupIndex === -1) {
                    return 'add';
                }
                const curData = this.tableList[this.curIndex].resource_groups[this.curGroupIndex]
                    .related_resource_types[this.curResIndex];
                return curData.flag;
            },
            curSelectionMode () {
                if (this.curIndex === -1 || this.curResIndex === -1 || this.curGroupIndex === -1) {
                    return 'all';
                }
                const curData = this.tableList[this.curIndex].resource_groups[this.curGroupIndex]
                    .related_resource_types[this.curResIndex];
                return curData.selectionMode;
            },
            isShowPreview () {
                if (this.curIndex === -1) {
                    return false;
                }
                return this.tableList[this.curIndex].policy_id !== '';
            }
        },
        watch: {
            list: {
                handler (value) {
                    this.tableList = value;
                    this.tableList.forEach(item => {
                        if (!this.systemFilter.find(subItem => subItem.value === item.system_id)) {
                            this.systemFilter.push({
                                text: item.system_name,
                                value: item.system_id
                            });
                        }
                    });
                },
                immediate: true
            },
            systemId: {
                handler (value) {
                    if (value !== '') {
                        this.curCopyKey = '';
                        this.curCopyData = ['none'];
                        this.curIndex = -1;
                        this.curResIndex = -1;
                        this.curGroupIndex = -1;
                        this.aggregateResourceParams = {};
                        this.aggregateIndex = -1;
                        this.aggregateValue = [];
                        this.curCopyMode = 'normal';
                        this.curAggregateResourceType = {};
                        this.curCopyParams = {};
                    }
                },
                immediate: true
            }
        },
        created () {
            console.log('1.我的分级管理员-最大可授权资源范围');
            // 判断数组是否被另外一个数组包含
            this.isArrayInclude = (target, origin) => {
                const itemAry = [];
                target.forEach(function (p1) {
                    if (origin.indexOf(p1) !== -1) {
                        itemAry.push(p1);
                    }
                });
                if (itemAry.length === target.length) {
                    return true;
                }
                return false;
            };
        },
        methods: {
            // 过滤方法
            systemFilterMethod (value, row, column) {
                const property = column.property;
                return row[property] === value;
            },
            handlerRemove (row, payload) {
                window.changeDialog = true;
                if (row.isAggregate) {
                    this.$emit('on-aggregate-delete', row.system_id, row.actions, payload);
                    return;
                }
                this.$emit('on-delete', row.system_id, row.id, `${row.system_id}&${row.id}`, payload);
            },

            // handlerRowMouseEnter (index) {
            //     this.$set(this.tableList[index], 'canRemove', true)
            // },

            // handlerRowMouseLeave (index) {
            //     this.$delete(this.tableList[index], 'canRemove')
            // },

            getCellClass ({ row, column, rowIndex, columnIndex }) {
                if (columnIndex === 2) {
                    return 'iam-perm-table-cell-cls';
                }
                return '';
            },

            showMessage (payload) {
                this.bkMessageInstance = this.$bkMessage({
                    limit: 1,
                    theme: 'success',
                    message: payload
                });
            },

            handlerLimitChange () {
                const curData = this.tableList[this.curIndex].resource_groups[this.curGroupIndex]
                    .related_resource_types[this.curResIndex];
                curData.isChange = true;
            },

            handlerOnInit (payload) {
                this.disabled = !payload;
            },

            showAggregateResourceInstance (data, index) {
                this.aggregateResourceParams = _.cloneDeep(data.aggregateResourceType[data.selectedIndex]);
                this.aggregateIndex = index;
                const instanceKey = data.aggregateResourceType[data.selectedIndex].id;
                this.instanceKey = instanceKey;
                if (!data.instancesDisplayData[instanceKey]) data.instancesDisplayData[instanceKey] = [];
                this.aggregateValue = _.cloneDeep(data.instancesDisplayData[instanceKey].map(item => {
                    return {
                        id: item.id,
                        display_name: item.name
                    };
                }));
                this.isShowAggregateSideSlider = true;
            },

            handlerSelectAggregateRes (payload) {
                window.changeDialog = true;
                const instances = payload.map(item => {
                    return {
                        id: item.id,
                        name: item.display_name
                    };
                });
                this.tableList[this.aggregateIndex].isError = false;
                this.selectedIndex = this.tableList[this.aggregateIndex].selectedIndex;
                const instanceKey = this.tableList[this.aggregateIndex].aggregateResourceType[this.selectedIndex].id;
                const instancesDisplayData = _.cloneDeep(this.tableList[this.aggregateIndex].instancesDisplayData);
                this.tableList[this.aggregateIndex].instancesDisplayData = {
                    ...instancesDisplayData,
                    [instanceKey]: instances
                };
                this.tableList[this.aggregateIndex].instances = [];

                for (const key in this.tableList[this.aggregateIndex].instancesDisplayData) {
                    // eslint-disable-next-line max-len
                    this.tableList[this.aggregateIndex].instances.push(...this.tableList[this.aggregateIndex].instancesDisplayData[key]);
                }
                this.$emit('on-select', this.tableList[this.aggregateIndex]);
            },

            showResourceInstance (data, resItem, resIndex, groupIndex) {
                this.params = {
                    system_id: data.system_id,
                    action_id: data.id,
                    resource_type_system: resItem.system_id,
                    resource_type_id: resItem.type
                };
                const index = this.tableList.findIndex(item => `${item.system_id}${item.id}` === `${data.system_id}${data.id}`);
                this.curIndex = index;
                this.curResIndex = resIndex;
                this.curGroupIndex = groupIndex;

                this.resourceInstanceSidesliderTitle = `${this.$t(`m.common['关联操作']`)}【${data.name}】${this.$t(`m.common['的资源实例']`)}`;
                window.changeAlert = 'iamSidesider';
                this.isShowResourceInstanceSideslider = true;
            },

            async handleMainActionSubmit (payload, relatedActions) {
                const curPayload = _.cloneDeep(payload);
                this.sliderLoading = true;
                curPayload.forEach(item => {
                    item.instances = item.instance || [];
                    item.attributes = item.attribute || [];
                    delete item.instance;
                    delete item.attribute;
                });
                const curData = _.cloneDeep(this.tableList[this.curIndex]);
                // eslint-disable-next-line max-len
                curData.resource_groups[this.curGroupIndex].related_resource_types = [curData.resource_groups[this.curGroupIndex]
                    .related_resource_types[this.curResIndex]];
                curData.resource_groups[this.curGroupIndex].related_resource_types[0].condition = curPayload;
                const relatedList = _.cloneDeep(this.tableList.filter(item => {
                    return !item.isExpiredAtDisabled
                        && !item.isAggregate
                        && relatedActions.includes(item.id)
                        && curData.system_id === item.system_id
                        && item.resource_groups[this.curGroupIndex]
                        && !item.resource_groups[this.curGroupIndex].related_resource_types.every(sub => sub.empty);
                }));
                if (relatedList.length > 0) {
                    relatedList.forEach(item => {
                        delete item.policy_id;
                        item.resource_groups[this.curGroupIndex].related_resource_types.forEach(resItem => {
                            resItem.condition.forEach(conditionItem => {
                                conditionItem.instances = conditionItem.instance || [];
                                conditionItem.attributes = conditionItem.attribute || [];
                                delete conditionItem.instance;
                                delete conditionItem.attribute;
                            });
                        });
                        item.expired_at = PERMANENT_TIMESTAMP;
                    });
                }
                try {
                    const res = await this.$store.dispatch('permApply/getRelatedPolicy', {
                        source_policy: curData,
                        system_id: curData.system_id,
                        target_policies: relatedList
                    });
                    this.handleRelatedAction(res.data);
                } catch (e) {
                    console.error(e);
                    this.bkMessageInstance = this.$bkMessage({
                        limit: 1,
                        theme: 'error',
                        message: e.message || e.data.msg || e.statusText,
                        ellipsisLine: 2,
                        ellipsisCopy: true
                    });
                } finally {
                    this.sliderLoading = false;
                }
            },

            // 需要确认
            handleRelatedAction (payload) {
                if (payload.length < 1) {
                    return;
                }
                payload.forEach(item => {
                    const curIndex = this.tableList.findIndex(sub => sub.id === item.id
                        && item.resource_groups[this.curGroupIndex]
                        && sub.system_id === item.resource_groups[this.curGroupIndex]
                            .related_resource_types[0].system_id && !sub.isExpiredAtDisabled);
                    if (curIndex > -1) {
                        this.tableList.splice(curIndex, 1, new GradePolicy({
                            ...item,
                            isShowRelatedText: true,
                            system_id: this.tableList[curIndex].system_id,
                            system_name: this.tableList[curIndex].system_name,
                            tag: 'add'
                        }, 'detail'));
                    }
                });
            },

            async handlerResourceSumit () {
                window.changeDialog = true;
                const conditionData = this.$refs.renderResourceRef.handleGetValue();
                const { isEmpty, data } = conditionData;
                if (isEmpty || data[0] === 'none') {
                    this.isShowResourceInstanceSideslider = false;
                    return;
                }

                const { isMainAction, related_actions } = this.tableList[this.curIndex];
                // 如果为主操作
                if (isMainAction) {
                    await this.handleMainActionSubmit(data, related_actions);
                }
                window.changeAlert = false;
                this.resourceInstanceSidesliderTitle = '';
                this.isShowResourceInstanceSideslider = false;
                this.tableList[this.curIndex].resource_groups[this.curGroupIndex]
                    .related_resource_types[this.curResIndex].condition = data;

                this.tableList[this.curIndex].resource_groups[this.curGroupIndex]
                    .related_resource_types[this.curResIndex].isError = false;

                this.curIndex = -1;
                this.curResIndex = -1;
                this.curGroupIndex = -1;
            },

            handlerResourcePreview () {
                const { id } = this.tableList[this.curIndex].resource_groups[this.curGroupIndex];
                const { system_id, type, name } = this.tableList[this.curIndex].resource_groups[this.curGroupIndex]
                    .related_resource_types[this.curResIndex];
                const condition = [];
                const conditionData = this.$refs.renderResourceRef.handleGetPreviewValue();
                conditionData.forEach(item => {
                    const { id, attribute, instance } = item;
                    condition.push({
                        id,
                        attributes: attribute ? attribute.filter(item => item.values.length > 0) : [],
                        instances: instance ? instance.filter(item => item.path.length > 0) : []
                    });
                });
                this.previewResourceParams = {
                    policy_id: this.tableList[this.curIndex].policy_id,
                    resource_group_id: id,
                    related_resource_type: {
                        system_id,
                        type,
                        name,
                        condition: condition.filter(item => item.attributes.length > 0 || item.instances.length > 0)
                    }
                };
                this.previewDialogTitle = `${this.$t(`m.common['操作']`)}【${this.tableList[this.curIndex].name}】${this.$t(`m.common['的资源实例']`)} ${this.$t(`m.common['差异对比']`)}`;
                this.isShowPreviewDialog = true;
            },

            handlerConditionMouseover (payload) {
                if (Object.keys(this.curCopyParams).length < 1 && this.curCopyMode === 'normal') {
                    return;
                }
                if (this.curCopyData[0] === 'none' && this.curCopyMode === 'aggregate') {
                    return;
                }
                if (this.curCopyKey === `${payload.system_id}${payload.type}`) {
                    payload.canPaste = true;
                }
            },

            handlerAggregateConditionMouseover (payload) {
                if (this.curCopyData[0] === 'none') {
                    return;
                }
                if (this.curCopyKey === `${payload.aggregateResourceType.system_id}${payload.aggregateResourceType.id}`) {
                    payload.canPaste = true;
                }
            },

            handlerAggregateConditionMouseleave (payload) {
                payload.canPaste = false;
            },

            handlerConditionMouseleave (payload) {
                payload.canPaste = false;
            },

            handlerOnView (payload, item, itemIndex, groupIndex) {
                const { system_id, type, name } = item;
                const condition = [];
                item.condition.forEach(item => {
                    const { id, attribute, instance } = item;
                    condition.push({
                        id,
                        attributes: attribute ? attribute.filter(item => item.values.length > 0) : [],
                        instances: instance ? instance.filter(item => item.path.length > 0) : []
                    });
                });
                this.previewResourceParams = {
                    policy_id: payload.policy_id,
                    resource_group_id: payload.resource_groups[groupIndex].id,
                    related_resource_type: {
                        system_id,
                        type,
                        name,
                        condition: condition.filter(item => item.attributes.length > 0 || item.instances.length > 0)
                    }
                };
                this.previewDialogTitle = `${this.$t(`m.common['操作']`)}【${payload.name}】${this.$t(`m.common['的资源实例']`)} ${this.$t(`m.common['差异对比']`)}`;
                this.isShowPreviewDialog = true;
            },

            handlerOnCopy (payload, index, subIndex, action) {
                window.changeDialog = true;
                this.curCopyKey = `${payload.system_id}${payload.type}`;
                this.curCopyData = _.cloneDeep(payload.condition);
                this.curCopyMode = 'normal';
                this.curCopyParams = this.getBacthCopyParms(action, payload);
                this.showMessage(this.$t(`m.info['实例复制']`));
                this.$refs[`condition_${index}_${subIndex}_ref`][0] && this.$refs[`condition_${index}_${subIndex}_ref`][0].setImmediatelyShow(true);
            },

            getBacthCopyParms (payload, content) {
                const actions = [];
                this.tableList.forEach(item => {
                    if (!item.isAggregate) {
                        if (item.id !== payload.id) {
                            actions.push({
                                system_id: item.system_id,
                                id: item.id
                            });
                        }
                    }
                });
                actions.unshift({
                    system_id: payload.system_id,
                    id: payload.id
                });
                return {
                    resource_type: {
                        system_id: content.system_id,
                        type: content.type,
                        condition: content.condition.map(item => {
                            return {
                                id: item.id,
                                instances: item.instance || [],
                                attributes: item.attribute || []
                            };
                        })
                    },
                    actions
                };
            },

            handlerAggregateOnCopy (payload, index) {
                this.instanceKey = payload.aggregateResourceType[payload.selectedIndex].id;
                this.curCopyKey = `${payload.aggregateResourceType[payload.selectedIndex].system_id}${payload.aggregateResourceType[payload.selectedIndex].id}`;
                this.curAggregateResourceType = payload.aggregateResourceType[payload.selectedIndex];
                this.curCopyData = _.cloneDeep(payload.instancesDisplayData[this.instanceKey]);
                this.curCopyDataId = payload.$id;
                this.curCopyMode = 'aggregate';
                this.showMessage(this.$t(`m.info['实例复制']`));
                this.$refs[`condition_${index}_aggregateRef`] && this.$refs[`condition_${index}_aggregateRef`].setImmediatelyShow(true);
            },

            handlerAggregateOnPaste (payload) {
                let tempInstances = [];
                if (this.curCopyMode === 'aggregate') {
                    tempInstances = this.curCopyData;
                } else {
                    if (this.curCopyData[0] !== 'none') {
                        const instances = this.curCopyData.map(item => item.instance);
                        const instanceData = instances[0][0];
                        tempInstances = instanceData.path.map(pathItem => {
                            return {
                                id: pathItem[0].id,
                                name: pathItem[0].name
                            };
                        });
                    }
                }
                if (tempInstances.length < 1) {
                    return;
                }
                payload.instances = _.cloneDeep(tempInstances);
                payload.isError = false;
                this.showMessage(this.$t(`m.info['粘贴成功']`));
            },

            handlerOnPaste (payload, content) {
                window.changeDialog = true;
                let tempCurData = ['none'];
                if (this.curCopyMode === 'normal') {
                    if (!payload.flag) {
                        return;
                    }
                    if (payload.data.length === 0) {
                        content.condition = [];
                    } else {
                        content.condition = payload.data.map(conditionItem => new Condition(conditionItem, '', 'add'));
                    }
                } else {
                    const instances = (() => {
                        const arr = [];
                        const { id, name, system_id } = this.curAggregateResourceType;
                        this.curCopyData.forEach(v => {
                            const curItem = arr.find(_ => _.type === id);
                            if (curItem) {
                                curItem.path.push([{
                                    id: v.id,
                                    name: v.name,
                                    system_id,
                                    type: id,
                                    type_name: name
                                }]);
                            } else {
                                arr.push({
                                    name,
                                    type: id,
                                    path: [[{
                                        id: v.id,
                                        name: v.name,
                                        system_id,
                                        type: id,
                                        type_name: name
                                    }]]
                                });
                            }
                        });
                        return arr;
                    })();
                    if (instances.length > 0) {
                        tempCurData = [new Condition({ instances }, '', 'add')];
                    }
                }
                if (tempCurData[0] === 'none') {
                    return;
                }
                content.condition = _.cloneDeep(tempCurData);
                content.isError = false;
                this.showMessage(this.$t(`m.info['粘贴成功']`));
            },

            handlerAggregateOnBatchPaste (payload, index) {
                let tempCurData = ['none'];
                let tempArrgegateData = [];
                if (this.curCopyMode === 'normal') {
                    if (this.curCopyData[0] !== 'none') {
                        tempCurData = this.curCopyData.map(item => {
                            delete item.id;
                            return item;
                        });
                        const instances = this.curCopyData.map(item => item.instance);
                        const instanceData = instances[0][0];
                        tempArrgegateData = instanceData.path.map(pathItem => {
                            return {
                                id: pathItem[0].id,
                                name: pathItem[0].name
                            };
                        });
                    }
                } else {
                    tempArrgegateData = this.curCopyData;
                    const instances = (() => {
                        const arr = [];
                        const { id, name, system_id } = this.curAggregateResourceType;
                        this.curCopyData && this.curCopyData.forEach(v => {
                            const curItem = arr.find(_ => _.type === id);
                            if (curItem) {
                                curItem.path.push([{
                                    id: v.id,
                                    name: v.name,
                                    system_id,
                                    type: id,
                                    type_name: name
                                }]);
                            } else {
                                arr.push({
                                    name,
                                    type: id,
                                    path: [[{
                                        id: v.id,
                                        name: v.name,
                                        system_id,
                                        type: id,
                                        type_name: name
                                    }]]
                                });
                            }
                        });
                        return arr;
                    })();
                    if (instances.length > 0) {
                        tempCurData = [new Condition({ instances }, '', 'add')];
                    }
                }
                this.tableList.forEach(item => {
                    if (!item.isAggregate) {
                        item.resource_groups.forEach(groupItem => {
                            groupItem.related_resource_types && groupItem.related_resource_types.forEach(subItem => {
                                if (`${subItem.system_id}${subItem.type}` === this.curCopyKey) {
                                    subItem.condition = _.cloneDeep(tempCurData);
                                    subItem.isError = false;
                                }
                            });
                        });
                    } else {
                        // if (`${item.aggregateResourceType[item.selectedIndex].system_id}${item.aggregateResourceType[item.selectedIndex].id}` === this.curCopyKey && this.curCopyDataId !== item.$id) {
                        item.aggregateResourceType.forEach(aggregateResourceItem => {
                            if (`${aggregateResourceItem.system_id}${aggregateResourceItem.id}` === this.curCopyKey && this.curCopyDataId !== item.$id) {
                                if (Object.keys(item.instancesDisplayData).length) {
                                    item.instancesDisplayData[this.instanceKey] = _.cloneDeep(tempArrgegateData);
                                    item.instances = this.setInstanceData(item.instancesDisplayData);
                                } else {
                                    item.instances = _.cloneDeep(tempArrgegateData);
                                    this.setInstancesDisplayData(item);
                                }
                            }
                        });
                        item.isError = false;
                        // }
                    }
                });
                payload.isError = false;
                this.curCopyData = ['none'];
                this.$refs[`condition_${index}_aggregateRef`] && this.$refs[`condition_${index}_aggregateRef`].setImmediatelyShow(false);
                this.showMessage(this.$t(`m.info['批量粘贴成功']`));
            },

            // 设置instances
            setInstanceData (data) {
                return Object.keys(data).reduce((p, v) => {
                    p.push(...data[v]);
                    return p;
                }, []);
            },

            // 设置InstancesDisplayData
            setInstancesDisplayData (data) {
                data.instancesDisplayData = data.instances.reduce((p, v) => {
                    if (!p[this.instanceKey]) {
                        p[this.instanceKey] = [];
                    }
                    p[this.instanceKey].push({
                        id: v.id,
                        name: v.name
                    });
                    return p;
                }, {});
            },

            // 设置正常粘贴InstancesDisplayData
            setNomalInstancesDisplayData (data, key) {
                data.instancesDisplayData[key] = data.instances.map(e => ({
                    id: e.id,
                    name: e.name
                }));
            },

            handlerOnBatchPaste (payload, content, index, subIndex) {
                window.changeDialog = true;
                let tempCurData = ['none'];
                let tempArrgegateData = [];
                if (this.curCopyMode === 'normal') {
                    if (!payload.flag) {
                        return;
                    }
                    // 预计算是否存在 聚合后的数据 可以粘贴
                    // const flag = this.tableList.some(item => !!item.isAggregate
                    //     && `${item.aggregateResourceType[item.selectedIndex].system_id}${item.aggregateResourceType[item.selectedIndex].id}` === this.curCopyKey);
                    const flag = this.tableList.some(item => {
                        return !!item.isAggregate
                            && item.aggregateResourceType.some(e => `${e.system_id}${e.id}` === this.curCopyKey);
                    });
                    if (flag) {
                        if (this.curCopyData.length < 1) {
                            tempCurData = [];
                        } else {
                            if (this.curCopyData[0] !== 'none') {
                                tempCurData = this.curCopyData.map(item => {
                                    delete item.id;
                                    return item;
                                });
                                tempCurData.forEach((item, index) => {
                                    if (content.condition[index]) {
                                        if (content.condition[index].id) {
                                            item.id = content.condition[index].id;
                                        } else {
                                            item.id = '';
                                        }
                                    } else {
                                        item.id = '';
                                    }
                                });
                                const instances = this.curCopyData.map(item => item.instance);
                                const instanceData = instances[0][0];
                                tempArrgegateData = instanceData.path.map(pathItem => {
                                    return {
                                        id: pathItem[0].id,
                                        name: pathItem[0].name
                                    };
                                });
                            }
                        }
                    }
                    if (payload.data.length === 0) {
                        this.tableList.forEach(item => {
                            if (!item.isAggregate) {
                                item.resource_groups.forEach(groupItem => {
                                    groupItem.related_resource_types.forEach(resItem => {
                                        if (`${resItem.system_id}${resItem.type}` === this.curCopyKey) {
                                            resItem.condition = [];
                                            resItem.isError = false;
                                        }
                                    });
                                });
                            } else {
                                if (`${item.aggregateResourceType[item.selectedIndex].system_id}${item.aggregateResourceType[item.selectedIndex].id}` === this.curCopyKey) {
                                    item.instances = _.cloneDeep(tempArrgegateData);
                                    item.isError = false;
                                    this.$emit('on-select', item);
                                }
                            }
                        });
                    } else {
                        this.tableList.forEach(item => {
                            if (!item.isAggregate) {
                                const curPasteData = payload.data.find(_ => _.id === item.id);
                                if (curPasteData) {
                                    item.resource_groups.forEach(groupItem => {
                                        groupItem.related_resource_types.forEach(resItem => {
                                            if (`${resItem.system_id}${resItem.type}` === `${curPasteData.resource_type.system_id}${curPasteData.resource_type.type}`) {
                                                resItem.condition = curPasteData.resource_type.condition.map(conditionItem => new Condition(conditionItem, '', 'add'));
                                                resItem.isError = false;
                                            }
                                        });
                                    });
                                }
                            } else {
                                // if (`${item.aggregateResourceType[item.selectedIndex].system_id}${item.aggregateResourceType[item.selectedIndex].id}` === this.curCopyKey) {
                                item.aggregateResourceType.forEach(aggregateResourceItem => {
                                    if (`${aggregateResourceItem.system_id}${aggregateResourceItem.id}` === this.curCopyKey) {
                                        item.instances = _.cloneDeep(tempArrgegateData);
                                        this.instanceKey = aggregateResourceItem.id;
                                        this.setNomalInstancesDisplayData(item, this.instanceKey);
                                        this.instanceKey = ''; // 重置
                                        item.isError = false;
                                    }
                                });
                                this.$emit('on-select', item);
                                // }
                            }
                        });
                    }
                } else {
                    tempArrgegateData = this.curCopyData;
                    const instances = (() => {
                        const arr = [];
                        const { id, name, system_id } = this.curAggregateResourceType;
                        this.curCopyData.forEach(v => {
                            const curItem = arr.find(_ => _.type === id);
                            if (curItem) {
                                curItem.path.push([{
                                    id: v.id,
                                    name: v.name,
                                    system_id,
                                    type: id,
                                    type_name: name
                                }]);
                            } else {
                                arr.push({
                                    name,
                                    type: id,
                                    path: [[{
                                        id: v.id,
                                        name: v.name,
                                        system_id,
                                        type: id,
                                        type_name: name
                                    }]]
                                });
                            }
                        });
                        return arr;
                    })();
                    if (instances.length > 0) {
                        tempCurData = [new Condition({ instances }, '', 'add')];
                    }
                    this.tableList.forEach(item => {
                        if (!item.isAggregate) {
                            item.resource_groups.forEach(groupItem => {
                                groupItem.related_resource_types.forEach(subItem => {
                                    if (`${subItem.system_id}${subItem.type}` === this.curCopyKey) {
                                        subItem.condition = _.cloneDeep(tempCurData);
                                        subItem.isError = false;
                                    }
                                });
                            });
                        } else {
                            if (`${item.aggregateResourceType.system_id}${item.aggregateResourceType.id}` === this.curCopyKey) {
                                item.instances = _.cloneDeep(tempArrgegateData);
                                item.isError = false;
                            }
                        }
                    });
                }
                content.isError = false;
                this.$refs[`condition_${index}_${subIndex}_ref`][0] && this.$refs[`condition_${index}_${subIndex}_ref`][0].setImmediatelyShow(false);
                this.curCopyData = ['none'];
                this.showMessage(this.$t(`m.info['批量粘贴成功']`));
            },

            handlerPreviewDialogClose () {
                this.previewDialogTitle = '';
                this.isShowPreviewDialog = false;
            },

            handlerResourceSliderClose () {
                this.curIndex = -1;
                this.curResIndex = -1;
                this.curGroupIndex = -1;
                this.previewResourceParams = {};
                this.params = {};
            },

            resetDataAfterClose () {
                this.curIndex = -1;
                this.curResIndex = -1;
                this.curGroupIndex = -1;
                this.previewResourceParams = {};
                this.params = {};
                this.resourceInstanceSidesliderTitle = '';
            },

            handleResourceCancel () {
                let cancelHandler = Promise.resolve();
                if (window.changeAlert) {
                    cancelHandler = leaveConfirm();
                }
                cancelHandler.then(() => {
                    this.isShowResourceInstanceSideslider = false;
                    this.resetDataAfterClose();
                }, _ => _);
            },

            handleGetValue () {
                // flag：提交时校验标识
                let flag = false;
                if (this.tableList.length < 1) {
                    flag = true;
                    return {
                        flag,
                        actions: [],
                        attach_actions: []
                    };
                }
                const actionList = [];

                // 重新赋值
                if (this.isAllExpanded) {
                    this.tableList = this.tableList.filter(e =>
                        (e.resource_groups && e.resource_groups.length)
                        || e.isAggregate);
                    if (this.emptyResourceGroupsList.length) {
                        this.emptyResourceGroupsList[0].name = this.emptyResourceGroupsName[0];
                        this.tableList = [...this.tableList, ...this.emptyResourceGroupsList];
                    }
                }
                this.tableList.forEach(item => {
                    const curSystemData = actionList.find(subItem => subItem.system_id === item.system_id);
                    if (!item.isAggregate) {
                        const groupResourceTypes = [];
                        if (item.resource_groups.length > 0) {
                            item.resource_groups.forEach(groupItem => {
                                const relatedResourceTypes = [];
                                if (groupItem.related_resource_types.length > 0) {
                                    groupItem.related_resource_types.forEach(resItem => {
                                        if (resItem.empty) {
                                            resItem.isError = true;
                                            flag = true;
                                        }
                                        const conditionList = (resItem.condition.length > 0 && !resItem.empty)
                                            ? resItem.condition.map(conItem => {
                                                const { id, instance, attribute } = conItem;
                                                const attributeList = (attribute && attribute.length > 0)
                                                    // eslint-disable-next-line max-len
                                                    ? attribute.map(({ id, name, values }) => ({ id, name, values })) : [];
        
                                                const instanceList = (instance && instance.length > 0)
                                                    ? instance.map(({ name, type, path }) => {
                                                        const tempPath = _.cloneDeep(path);
                                                        tempPath.forEach(pathItem => {
                                                            pathItem.forEach(pathSubItem => {
                                                                delete pathSubItem.disabled;
                                                            });
                                                        });
                                                        return {
                                                            name,
                                                            type,
                                                            path: tempPath
                                                        };
                                                    })
                                                    : [];
                                                return {
                                                    id,
                                                    instances: instanceList,
                                                    attributes: attributeList
                                                };
                                            })
                                            : [];
                                        relatedResourceTypes.push({
                                            type: resItem.type,
                                            system_id: resItem.system_id,
                                            name: resItem.name,
                                            condition: conditionList
                                        });
                                    });
                                }
                                groupResourceTypes.push({
                                    id: groupItem.id,
                                    related_resource_types: relatedResourceTypes
                                });
                            });
                        }
                        const params = {
                            system_id: item.system_id,
                            actions: [
                                {
                                    id: item.id,
                                    resource_groups: groupResourceTypes
                                }
                            ],
                            aggregations: []
                        };
                        if (curSystemData) {
                            curSystemData.actions.push({
                                id: item.id,
                                resource_groups: groupResourceTypes
                            });
                        } else {
                            actionList.push(params);
                        }
                    } else {
                        const { actions, aggregateResourceType, instances, instancesDisplayData } = item;
                        if (instances.length < 1) {
                            item.isError = true;
                            flag = true;
                        }
                        if (instances.length > 0) {
                            const aggregateResourceTypes = aggregateResourceType.reduce((p, e) => {
                                if (instancesDisplayData[e.id] && instancesDisplayData[e.id].length) {
                                    const obj = {};
                                    obj.id = e.id;
                                    obj.system_id = e.system_id;
                                    obj.instances = instancesDisplayData[e.id];
                                    p.push(obj);
                                }
                                return p;
                            }, []);
                            const aggregateParams = {
                                system_id: item.system_id,
                                aggregations: [{
                                    actions,
                                    aggregate_resource_types: aggregateResourceTypes
                                }],
                                actions: []
                            };
                            if (curSystemData) {
                                curSystemData.aggregations.push({
                                    actions,
                                    aggregate_resource_types: aggregateResourceTypes
                                });
                            } else {
                                actionList.push(aggregateParams);
                            }
                        }
                    }
                });

                // const isExistBackList = this.tableList.filter(
                //     item => item.isAggregate && item.instances.length < 1 && item.selectValueDisplay !== ''
                // )
                // if (isExistBackList.length > 0) {
                //     const actions = isExistBackList.map(
                //         item => item.actions.map(subItem => `${subItem.system_id}&${subItem.id}`)
                //     ).flat()
                //     const backupList = this.backupList.filter(
                //         item => actions.includes(`${item.system_id}&${item.id}`)
                //     )
                //     backupList.forEach(item => {
                //         const curSystemData = actionList.find(subItem => subItem.system_id === item.system_id)
                //         if (!item.isAggregate) {
                //             const relatedResourceTypes = []
                //             if (item.related_resource_types.length > 0) {
                //                 item.related_resource_types.forEach(resItem => {
                //                     if (resItem.empty) {
                //                         resItem.isError = true
                //                         flag = true
                //                     }
                //                     const conditionList = (resItem.condition.length > 0 && !resItem.empty)
                //                         ? resItem.condition.map(conItem => {
                //                             const { id, instance, attribute } = conItem
                //                             const attributeList = (attribute && attribute.length > 0)
                //                                 ? attribute.map(({ id, name, values }) => ({ id, name, values }))
                //                                 : []

                //                             const instanceList = (instance && instance.length > 0)
                //                                 ? instance.map(({ name, type, path }) => {
                //                                     const tempPath = _.cloneDeep(path)
                //                                     tempPath.forEach(pathItem => {
                //                                         pathItem.forEach(pathSubItem => {
                //                                             delete pathSubItem.disabled
                //                                         })
                //                                     })
                //                                     return {
                //                                         name,
                //                                         type,
                //                                         path: tempPath
                //                                     }
                //                                 })
                //                                 : []
                //                             return {
                //                                 id,
                //                                 instances: instanceList,
                //                                 attributes: attributeList
                //                             }
                //                         })
                //                         : []
                //                     relatedResourceTypes.push({
                //                         type: resItem.type,
                //                         system_id: resItem.system_id,
                //                         name: resItem.name,
                //                         condition: conditionList
                //                     })
                //                 })
                //             }
                //             const params = {
                //                 system_id: item.system_id,
                //                 actions: [
                //                     {
                //                         id: item.id,
                //                         related_resource_types: relatedResourceTypes
                //                     }
                //                 ],
                //                 aggregations: []
                //             }
                //             if (curSystemData) {
                //                 curSystemData.actions.push({
                //                     id: item.id,
                //                     related_resource_types: relatedResourceTypes
                //                 })
                //             } else {
                //                 actionList.push(params)
                //             }
                //         }
                //     })
                // }

                return {
                    flag,
                    actions: actionList
                };
            },
            selectResourceType (data, index) {
                data.selectedIndex = index;
                this.selectedIndex = index;
            }
        }
    };
</script>

<style lang="postcss">
    .iam-grade-split-wrapper {
        min-height: 101px;
        .bk-table {
            width: 100%;
            margin-top: 8px;
            border-right: none;
            border-bottom: none;
            font-size: 12px;
            .bk-table-header-wrapper {
                th:first-child .cell {
                    padding-left: 20px;
                }
            }
            .bk-table-body {
                tr {
                    &:hover {
                        background-color: transparent;
                        & > td {
                            background-color: transparent;
                        .remove-icon {
                          display: inline-block;
                        }
                        }
                    }
                }
                td:first-child .cell,
                th:first-child .cell {
                    padding-left: 15px;
                }
            }
            .relation-content-wrapper,
            .conditions-wrapper {
                position: relative;
                height: 100%;
                padding: 17px 0;
                color: #63656e;
                .resource-type-name {
                    display: block;
                    margin-bottom: 9px;
                }
                .iam-condition-item {
                    width: 90%;
                }
            }

            .remove-icon {
                /* display: none; */
                position: absolute;
                /* top: 5px; */
                top: 5px;
                right: 0;
                cursor: pointer;
                &:hover {
                    color: #3a84ff;
                }
                i {
                    font-size: 20px;
                }
            }

            .relation-content-item {
                margin-top: 17px;
                &:first-child {
                    margin-top: 0;
                }
                .content-name {
                    margin-bottom: 9px;
                }
            }

            .set-padding {
                padding: 10px 0;
            }

            .action-name {
                margin-left: 6px;
                display: inline-block;
                max-width: 200px;
                overflow: hidden;
                text-overflow: ellipsis;
                word-break: keep-all;
                vertical-align: bottom;
            }

            .conditions-item {
                margin-top: 7px;
                &:first-child {
                    margin-top: 0;
                }
            }
        }

    }
    .relate-instance-sideslider {
        .sideslider-content {
            height: calc(100vh - 114px);
        }
        .bk-sideslider-footer {
            background-color: #f5f6fa!important;
            border-color: #dcdee5!important;
        }
    }

    .tab-button{
        margin: 10px 0;
    }
</style><|MERGE_RESOLUTION|>--- conflicted
+++ resolved
@@ -97,11 +97,7 @@
                     </div>
                 </template>
             </bk-table-column>
-<<<<<<< HEAD
-            <bk-table-column :resizable="false" min-width="20" border>
-=======
             <bk-table-column :resizable="false" min-width="20" border fixed="right">
->>>>>>> 8eb3419e
                 <template slot-scope="{ row, $index }">
                     <div class="relation-content-wrapper">
                         <div class="remove-icon" @click.stop="handlerRemove(row, $index)">
