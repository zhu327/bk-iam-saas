--- conflicted
+++ resolved
@@ -28,11 +28,8 @@
             :data="tableList"
             size="small"
             ext-cls="grading-admin-table"
-<<<<<<< HEAD
-=======
             :max-height="tableHeight"
             :class="{ 'set-border': tableLoading }"
->>>>>>> d07ba8e7
             :cell-class-name="getCellClass"
             :pagination="pagination"
             @page-change="handlePageChange"
