<template>
  <div class="iam-perm-table" v-bkloading="{ isLoading: loading, opacity: 1 }">
    <bk-table
      v-if="!loading"
      :data="tableList"
      border
      :cell-class-name="getCellClass">
      <bk-table-column :label="$t(`m.common['操作']`)">
        <template slot-scope="{ row }">
          <span :title="row.name">{{ row.name }}</span>
        </template>
      </bk-table-column>
      <bk-table-column :resizable="false" :label="$t(`m.common['资源实例']`)" width="491">
        <template slot-scope="{ row }">
          <template v-if="!row.isEmpty">
            <div v-for="_ in row.resource_groups" :key="_.id">
              <p class="related-resource-item"
                v-for="item in _.related_resource_types"
                :key="item.type">
                <render-resource-popover
                  :key="item.type"
                  :data="item.condition"
                  :value="`${item.name}：${item.value}`"
                  :max-width="380"
                  @on-view="handleViewResource(row)" />
              </p>
            </div>
          </template>
          <template v-else>
            {{ $t(`m.common['无需关联实例']`) }}
          </template>
          <Icon
            type="detail-new"
            class="view-icon"
            :title="$t(`m.common['详情']`)"
            v-if="isShowPreview(row)"
            @click.stop="handleViewResource(row)" />
        </template>
      </bk-table-column>
      <bk-table-column prop="expired_dis" :label="$t(`m.common['有效期']`)"></bk-table-column>
      <bk-table-column :label="$t(`m.common['操作']`)">
        <template slot-scope="{ row }">
          <bk-button text @click="handleDelete(row)">{{ $t(`m.common['删除']`) }}</bk-button>
        </template>
      </bk-table-column>
    </bk-table>

    <delete-dialog
      :show.sync="deleteDialog.visible"
      :loading="deleteDialog.loading"
      :title="deleteDialog.title"
      :sub-title="deleteDialog.subTitle"
      @on-after-leave="handleAfterDeleteLeave"
      @on-cancel="hideCancelDelete"
      @on-sumbit="handleSumbitDelete" />

    <!-- <bk-sideslider
            :is-show.sync="isShowSideslider"
            :title="sidesliderTitle"
            :width="725"
            :quick-close="true"
            @animation-end="handleAnimationEnd">
            <div slot="content">
                <component :is="renderDetailCom" :data="previewData" />
            </div>
        </bk-sideslider> -->

    <bk-sideslider
      :is-show.sync="isShowSideslider"
      :title="sidesliderTitle"
      :width="725"
      :quick-close="true"
      @animation-end="handleAnimationEnd">
      <div slot="header" class="iam-my-custom-perm-silder-header">
        <span>{{ sidesliderTitle}}</span>
        <div class="action-wrapper" v-if="canOperate">
          <bk-button
            text
            theme="primary"
            size="small"
            style="padding: 0;"
            :disabled="batchDisabled"
            v-if="isBatchDelete"
            @click="handleBatchDelete">{{ $t(`m.common['批量删除实例权限']`) }}</bk-button>
          <template v-else>
            <bk-button
              theme="primary"
              :loading="deleteLoading"
              :disabled="disabled"
              @click="handleDeletePerm">
              {{ $t(`m.common['删除']`) }}
            </bk-button>
            <bk-button style="margin-left: 10px;" @click="handleCancel">
              {{ $t(`m.common['取消']`) }}
            </bk-button>
          </template>
        </div>
      </div>
      <div slot="content">
        <component
          :is="renderDetailCom"
          :data="previewData"
          :can-edit="!isBatchDelete"
          ref="detailComRef"
          @tab-change="handleTabChange"
          @on-change="handleChange" />
      </div>
    </bk-sideslider>
  </div>
</template>
<script>
  import _ from 'lodash';
  import RenderResourcePopover from '@/components/iam-view-resource-popover';
  import DeleteDialog from '@/components/iam-confirm-dialog/index.vue';
  import RenderDetail from '../../perm/components/render-detail-edit';
  import PermPolicy from '@/model/my-perm-policy';

  export default {
    name: '',
    components: {
      RenderDetail,
      RenderResourcePopover,
      DeleteDialog
    },
    props: {
      systemId: {
        type: String,
        default: ''
      },
      params: {
        type: Object,
        default: () => {
          return {};
        }
      },
      data: {
        type: Object,
        default: () => {
          return {};
        }
      }
    },
    data () {
      return {
        tableList: [],
        policyCountMap: {},
        initRequestQueue: ['permTable'],
        previewData: [],
        curId: '',
        curPolicyId: '',
        renderDetailCom: 'RenderDetail',
        isShowSideslider: false,
        curDeleteIds: [],

        deleteDialog: {
          visible: false,
          title: this.$t(`m.dialog['确认删除']`),
          subTitle: '',
          loading: false
        },
        sidesliderTitle: '',

        isBatchDelete: true,
        batchDisabled: false,
        deleteLoading: false,
        disabled: true,
        canOperate: true
      };
    },
    computed: {
      loading () {
        return this.initRequestQueue.length > 0;
      },
      isShowPreview () {
        return (payload) => {
          return !payload.isEmpty && payload.policy_id !== '';
        };
      }
    },
    watch: {
      systemId: {
        handler (value) {
          if (value !== '') {
            this.initRequestQueue = ['permTable'];
            const params = {
              subjectType: 'user',
              subjectId: this.params.username,
              systemId: value
            };
            this.fetchData(params);
          } else {
            this.renderDetailCom = 'RenderDetail';
            this.initRequestQueue = [];
            this.tableList = [];
            this.policyCountMap = {};
          }
        },
        immediate: true
      }
    },
    methods: {
      /**
       * fetchData
       */
      async fetchData (params) {
        try {
          const res = await this.$store.dispatch('perm/getPersonalPolicy', { ...params });
          this.tableList = res.data.map(item => new PermPolicy(item));
        } catch (e) {
          console.error(e);
          this.bkMessageInstance = this.$bkMessage({
            limit: 1,
            theme: 'error',
            message: e.message || e.data.msg || e.statusText,
            ellipsisLine: 2,
            ellipsisCopy: true
          });
        } finally {
          this.initRequestQueue.shift();
        }
      },

      /**
       * getCellClass
       */
      getCellClass ({ row, column, rowIndex, columnIndex }) {
        if (columnIndex === 1) {
          return 'iam-perm-table-cell-cls';
        }
        return '';
      },

      /**
       * handleRefreshData
       */
      handleRefreshData () {
        this.initRequestQueue = ['permTable'];
        const params = {
          subjectType: 'user',
          subjectId: this.params.username,
          systemId: this.systemId
        };
        this.fetchData(params);
      },

      /**
       * handleBatchDelete
       */
      handleBatchDelete () {
        this.isBatchDelete = false;
      },

      /**
       * handleCancel
       */
      handleCancel () {
        this.isBatchDelete = true;
      },

      /**
       * handleDeletePerm
       */
      async handleDeletePerm () {
        const data = this.$refs.detailComRef.handleGetValue();
        const { ids, condition, type, resource_group_id } = data;
        const params = {
          subjectType: this.data.type === 'user' ? this.data.type : 'department',
          subjectId: this.data.type === 'user' ? this.data.username : this.data.id,
          id: this.curPolicyId,
          data: {
            system_id: data.system_id,
            type: type,
            ids,
            condition,
            resource_group_id
          }
        };
        this.deleteLoading = true;
        try {
          await this.$store.dispatch('permApply/updateSubjectPerm', params);
          this.isShowSideslider = false;
          this.handleAnimationEnd();
          this.messageSuccess(this.$t(`m.info['删除成功']`), 2000);
          this.handleRefreshData();
          // this.$emit('after-resource-delete')
        } catch (e) {
          console.error(e);
          this.bkMessageInstance = this.$bkMessage({
            limit: 1,
            theme: 'error',
            message: e.message || e.data.msg || e.statusText,
            ellipsisLine: 2,
            ellipsisCopy: true
          });
        } finally {
          this.deleteLoading = false;
        }
      },

      /**
       * handleTabChange
       */
      handleTabChange (payload) {
        const { disabled, canDelete } = payload;
        this.batchDisabled = disabled;
        this.canOperate = canDelete;
      },

      /**
       * handleChange
       */
      handleChange () {
        const data = this.$refs.detailComRef.handleGetValue();
        this.disabled = data.ids.length < 1 && data.condition.length < 1;
      },

      /**
       * handleAnimationEnd
       */
      handleAnimationEnd () {
        this.sidesliderTitle = '';
        this.previewData = [];
        this.curId = '';

        this.canOperate = true;
        this.batchDisabled = false;
        this.disabled = true;
        this.isBatchDelete = true;
        this.curPolicyId = '';
      },

      /**
       * handleAfterDeleteLeave
       */
      handleAfterDeleteLeave () {
        this.deleteDialog.subTitle = '';
        this.curDeleteIds = [];
      },

      /**
       * hideCancelDelete
       */
      hideCancelDelete () {
        this.deleteDialog.visible = false;
      },

<<<<<<< HEAD
            /**
             * handleViewResource
             */
            handleViewResource (payload) {
                this.curId = payload.id;
                this.curPolicyId = payload.policy_id;
                const params = [];
                if (payload.resource_groups.length > 0) {
                    payload.resource_groups.forEach(groupItem => {
                        if (groupItem.related_resource_types.length > 0) {
                            groupItem.related_resource_types.forEach(item => {
                                const { name, type, condition } = item;
                                params.push({
                                    name: type,
                                    label: `${name} ${this.$t(`m.common['实例']`)}`,
                                    tabType: 'resource',
                                    data: condition,
                                    systemId: item.system_id,
                                    resource_group_id: groupItem.id
                                });
                            });
                        }
                    });
                }
                this.previewData = _.cloneDeep(params);
                this.sidesliderTitle = this.$t(`m.info['操作侧边栏操作的资源实例']`, { value: `${this.$t(`m.common['【']`)}${payload.name}${this.$t(`m.common['】']`)}` });
                // this.sidesliderTitle = `${this.$t(`m.common['操作']`)}${this.$t(`m.common['【']`)}${payload.name}${this.$t(`m.common['】']`)}${this.$t(`m.common['的资源实例']`)}`;
                this.isShowSideslider = true;
            },
=======
      /**
       * handleViewResource
       */
      handleViewResource (payload) {
        this.curId = payload.id;
        this.curPolicyId = payload.policy_id;
        const params = [];
        if (payload.resource_groups.length > 0) {
          payload.resource_groups.forEach(groupItem => {
            if (groupItem.related_resource_types.length > 0) {
              groupItem.related_resource_types.forEach(item => {
                const { name, type, condition } = item;
                params.push({
                  name: type,
                  label: `${name} ${this.$t(`m.common['实例']`)}`,
                  tabType: 'resource',
                  data: condition,
                  systemId: item.system_id,
                  resource_group_id: groupItem.id
                });
              });
            }
          });
        }
        this.previewData = _.cloneDeep(params);
        this.sidesliderTitle = `${this.$t(`m.common['操作']`)}${this.$t(`m.common['【']`)}${payload.name}${this.$t(`m.common['】']`)}${this.$t(`m.common['的资源实例']`)}`;
        this.isShowSideslider = true;
      },
>>>>>>> a2d66986

      /**
       * handleDelete
       */
      handleDelete (payload) {
        this.curDeleteIds.splice(0, this.curDeleteIds.length, ...[payload.policy_id]);
        this.deleteDialog.subTitle = `${this.$t(`m.dialog['将删除']`)}${this.$t(`m.common['【']`)}${payload.name}${this.$t(`m.common['】']`)}${this.$t(`m.common['的权限']`)}`;
        this.deleteDialog.visible = true;
      },

      /**
       * handleSumbitDelete
       */
      async handleSumbitDelete () {
        this.deleteDialog.loading = true;
        const { type } = this.data;
        try {
          await this.$store.dispatch('permApply/deleteSubjectPerm', {
            policyIds: this.curDeleteIds,
            systemId: this.systemId,
            subjectType: type === 'user' ? type : 'department',
            subjectId: type === 'user' ? this.data.username : this.data.id
          });
          const index = this.tableList.findIndex(item => item.policy_id === this.curDeleteIds[0]);
          if (index > -1) {
            this.tableList.splice(index, 1);
          }
          this.messageSuccess(this.$t(`m.info['删除成功']`), 2000);
          this.$emit('after-delete', this.tableList.length);
        } catch (e) {
          console.error(e);
          this.bkMessageInstance = this.$bkMessage({
            limit: 1,
            theme: 'error',
            message: e.message || e.data.msg || e.statusText,
            ellipsisLine: 2,
            ellipsisCopy: true
          });
        } finally {
          this.deleteDialog.loading = false;
          this.deleteDialog.visible = false;
        }
      }
    }
  };
</script>
<style lang='postcss'>
    .iam-perm-table {
        min-height: 101px;
        .bk-table-enable-row-hover .bk-table-body tr:hover > td {
            background-color: #fff;
        }
        .bk-table {
            border-right: none;
            border-bottom: none;
            .bk-table-header-wrapper {
                .cell {
                    padding-left: 20px !important;
                }
            }
            .bk-table-body-wrapper {
                .cell {
                    padding: 20px !important;
                    .view-icon {
                        display: none;
                        position: absolute;
                        top: 50%;
                        right: 10px;
                        transform: translate(0, -50%);
                        font-size: 18px;
                        cursor: pointer;
                    }
                    &:hover {
                        .view-icon {
                            display: inline-block;
                            color: #3a84ff;
                        }
                    }
                }
            }
            tr:hover {
                background-color: #fff;
            }
        }

        .iam-my-custom-perm-silder-header {
            display: flex;
            justify-content: space-between;
            .action-wrapper {
                margin-right: 30px;
                font-weight: normal;
            }
        }
    }
</style><|MERGE_RESOLUTION|>--- conflicted
+++ resolved
@@ -344,37 +344,6 @@
         this.deleteDialog.visible = false;
       },
 
-<<<<<<< HEAD
-            /**
-             * handleViewResource
-             */
-            handleViewResource (payload) {
-                this.curId = payload.id;
-                this.curPolicyId = payload.policy_id;
-                const params = [];
-                if (payload.resource_groups.length > 0) {
-                    payload.resource_groups.forEach(groupItem => {
-                        if (groupItem.related_resource_types.length > 0) {
-                            groupItem.related_resource_types.forEach(item => {
-                                const { name, type, condition } = item;
-                                params.push({
-                                    name: type,
-                                    label: `${name} ${this.$t(`m.common['实例']`)}`,
-                                    tabType: 'resource',
-                                    data: condition,
-                                    systemId: item.system_id,
-                                    resource_group_id: groupItem.id
-                                });
-                            });
-                        }
-                    });
-                }
-                this.previewData = _.cloneDeep(params);
-                this.sidesliderTitle = this.$t(`m.info['操作侧边栏操作的资源实例']`, { value: `${this.$t(`m.common['【']`)}${payload.name}${this.$t(`m.common['】']`)}` });
-                // this.sidesliderTitle = `${this.$t(`m.common['操作']`)}${this.$t(`m.common['【']`)}${payload.name}${this.$t(`m.common['】']`)}${this.$t(`m.common['的资源实例']`)}`;
-                this.isShowSideslider = true;
-            },
-=======
       /**
        * handleViewResource
        */
@@ -400,10 +369,10 @@
           });
         }
         this.previewData = _.cloneDeep(params);
-        this.sidesliderTitle = `${this.$t(`m.common['操作']`)}${this.$t(`m.common['【']`)}${payload.name}${this.$t(`m.common['】']`)}${this.$t(`m.common['的资源实例']`)}`;
+        this.sidesliderTitle = this.$t(`m.info['操作侧边栏操作的资源实例']`, { value: `${this.$t(`m.common['【']`)}${payload.name}${this.$t(`m.common['】']`)}` });
+        // this.sidesliderTitle = `${this.$t(`m.common['操作']`)}${this.$t(`m.common['【']`)}${payload.name}${this.$t(`m.common['】']`)}${this.$t(`m.common['的资源实例']`)}`;
         this.isShowSideslider = true;
       },
->>>>>>> a2d66986
 
       /**
        * handleDelete
