--- conflicted
+++ resolved
@@ -28,23 +28,14 @@
     import CustomPerm from './custom-perm';
     import GroupPerm from './group-perm';
     import TeporaryCustomPerm from './teporary-custom-perm';
-<<<<<<< HEAD
     import DepartmentGroupPerm from './department-group-perm';
-=======
-    // import DepartmentGroupPerm from './department-group-perm';
->>>>>>> 95f332cc
     export default {
         name: '',
         components: {
             CustomPerm,
             GroupPerm,
-<<<<<<< HEAD
             TeporaryCustomPerm,
             DepartmentGroupPerm
-=======
-            TeporaryCustomPerm
-            // DepartmentGroupPerm
->>>>>>> 95f332cc
         },
         props: {
             params: {
@@ -59,15 +50,8 @@
                 curData: {},
                 panels: [
                     { name: 'groupPerm', label: this.$t(`m.perm['用户组权限']`) },
-<<<<<<< HEAD
-                    { name: 'departmentGroupPerm', label: this.$t(`m.perm['所属部门用户组权限']`) },
                     { name: 'customPerm', label: this.$t(`m.perm['自定义权限']`) },
                     { name: 'teporaryCustomPerm', label: this.$t(`m.myApply['临时权限']`) }
-=======
-                    // { name: 'departmentGroupPerm', label: this.$t(`m.perm['所属部门用户组权限']`) },
-                    { name: 'customPerm', label: this.$t(`m.perm['自定义权限']`) }
-                    // { name: 'teporaryCustomPerm', label: this.$t(`m.myApply['临时权限']`) }
->>>>>>> 95f332cc
                 ],
                 active: 'groupPerm',
                 componentsKey: -1,
