--- conflicted
+++ resolved
@@ -254,17 +254,12 @@
                 this.dateRange = {
                     startTime: `${date[0]}` ? `${date[0]} 00:00:00` : '',
                     endTime: `${date[1]}` ? `${date[1]} 23:59:59` : ''
-<<<<<<< HEAD
                 };
                 this.fetchModelingList(true);
-=======
-                }
-                this.fetchModelingList(true)
             },
 
             handleBackClick () {
-                this.$emit('handleBack')
->>>>>>> 95f1cf1a
+                this.$emit('handleBack');
             }
             
         }
