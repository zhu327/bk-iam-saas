--- conflicted
+++ resolved
@@ -246,19 +246,6 @@
     </div>
 </template>
 <script>
-<<<<<<< HEAD
-    import { leavePageConfirm } from '@/common/leave-page-confirm'
-    import AddGroupDialog from './add-group-dialog.vue'
-    import AddSubGroupDialog from './add-sub-group-dialog.vue'
-    import EditGroupDialog from './edit-group-dialog.vue'
-    import EditSubGroupDialog from './edit-sub-group-dialog.vue'
-    import AddCommonDialog from './add-common-dialog.vue'
-    import EditCommonDialog from './edit-common-dialog.vue'
-    import beforeStepChangedMixin from '../common/before-stepchange'
-    import PopContent from '../common/pop-content'
-    import operationGroupImage from '@/images/operation-group.png'
-    import operationCommonImage from '@/images/operation-common.png'
-=======
     import { leavePageConfirm } from '@/common/leave-page-confirm';
     import AddGroupDialog from './add-group-dialog.vue';
     import AddSubGroupDialog from './add-sub-group-dialog.vue';
@@ -270,7 +257,6 @@
     import PopContent from '../common/pop-content';
     import operationGroupImage from '@/images/operation-group.png';
     import operationCommonImage from '@/images/operation-common.png';
->>>>>>> 86e698a5
 
     export default {
         name: '',
@@ -348,11 +334,7 @@
                     content: '#container-pop',
                     placement: 'right-start'
                 }
-<<<<<<< HEAD
-            }
-=======
             };
->>>>>>> 86e698a5
         },
         mounted () {
             const stepNode = this.$refs.systemAccessStep.$el;
