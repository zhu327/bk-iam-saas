--- conflicted
+++ resolved
@@ -1,14 +1,5 @@
 <template>
     <div class="iam-user-group-perm-wrapper" v-bkloading="{ isLoading, opacity: 1 }">
-<<<<<<< HEAD
-        <bk-button
-            v-if="!isLoading && isEditMode && !externalSystemsLayout.userGroup.groupDetail.hideAddBtn"
-            theme="primary"
-            style="margin-bottom: 16px"
-            @click="handleAddPerm">
-            {{ $t(`m.common['添加权限']`) }}
-        </bk-button>
-=======
         <template v-if="!groupAttributes.source_from_role">
             <template v-if="externalSystemsLayout.userGroup.groupDetail.hideGroupPermExpandTitle">
                 <bk-button
@@ -29,7 +20,6 @@
                 </bk-button>
             </template>
         </template>
->>>>>>> 4baded0b
         <template v-if="!isLoading && !isEmpty">
             <render-perm-item
                 data-test-id="myPerm_list_permItem"
@@ -52,13 +42,8 @@
                             :key="subIndex"
                             :title="subItem.name"
                             :count="subItem.count"
-<<<<<<< HEAD
-                            :external-edit="externalSystemsLayout.userGroup.groupDetail.hideAddBtn"
-                            :external-delete="externalSystemsLayout.userGroup.groupDetail.hideDeleteBtn"
-=======
                             :external-edit="formatOperate"
                             :external-delete="formatOperate"
->>>>>>> 4baded0b
                             :is-edit="subItem.isEdit"
                             :loading="subItem.editLoading"
                             :expanded.sync="subItem.expanded"
@@ -160,11 +145,7 @@
             };
         },
         computed: {
-<<<<<<< HEAD
-            ...mapGetters(['user', 'externalSystemsLayout']),
-=======
             ...mapGetters(['user', 'externalSystemsLayout', 'externalSystemId']),
->>>>>>> 4baded0b
             isEmpty () {
                 return this.groupSystemList.length < 1;
             },
