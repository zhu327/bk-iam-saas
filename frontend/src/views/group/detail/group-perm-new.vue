--- conflicted
+++ resolved
@@ -144,12 +144,7 @@
                         item.loading = false
                         item.templates = [] // 在getGroupTemplateList方法赋值
                     })
-<<<<<<< HEAD
-                    this.groupSystemList = res.data
-                    console.log('this.groupSystemList', this.groupSystemList)
-=======
                     this.groupSystemList = res.data // groupSystemList会通过handleExpanded调用其他方法做属性的添加
->>>>>>> 9aaf091c
                     this.groupSystemListLength = res.data.length
                 } catch (e) {
                     console.error(e)
@@ -177,12 +172,7 @@
             },
 
             handleEdit (paylaod) {
-<<<<<<< HEAD
-                console.log('编辑', paylaod)
-                this.$set(paylaod, 'isEdit', true)
-=======
                 this.$set(paylaod, 'isEdit', true) // 事件会冒泡会触发handleExpanded方法
->>>>>>> 9aaf091c
             },
 
             handleCancel (paylaod) {
