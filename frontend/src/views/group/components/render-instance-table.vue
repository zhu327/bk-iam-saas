<template>
    <div class="template-resource-instance-table-wrapper"
        v-bkloading="{ isLoading, opacity: 1 }">
        <bk-table
            v-if="!isLoading"
            :data="tableList"
            :ext-cls="!isEdit ? 'is-detail-view' : ''"
            border
            :cell-class-name="getCellClass"
            :span-method="handleSpanMethod"
            @row-mouse-enter="handleRowMouseEnter"
            @row-mouse-leave="handleRowMouseLeave">
            <!-- eslint-disable max-len -->
            <bk-table-column :resizable="false" :label="$t(`m.common['模板名称']`)" width="180" v-if="isCreateMode">
                <template slot-scope="{ row }">
                    <span>{{ !!row.isAggregate ? row.actions[0].detail.name || row.actions[0].displayName : row.displayName }}</span>
                </template>
            </bk-table-column>
            <bk-table-column :resizable="false" :label="$t(`m.common['操作']`)" width="180">
                <template slot-scope="{ row }">
                    <div v-if="!!row.isAggregate" style="padding: 10px 0;">
                        <span class="action-name" :title="row.name">{{ row.name }}</span>
                    </div>
                    <div v-else>
                        <span class="action-name" :title="row.name">{{ row.name }}</span>
                    </div>
                </template>
            </bk-table-column>
            <bk-table-column :resizable="false" :label="$t(`m.common['所属系统']`)" width="180" v-if="isCreateMode">
                <template slot-scope="{ row }">
                    <span>{{ !!row.isAggregate ? row.system_name : row.detail.system.name }}</span>
                </template>
            </bk-table-column>
            <bk-table-column :resizable="false" :label="$t(`m.common['资源实例']`)" min-width="450">
                <template slot-scope="{ row, $index }">
                    <template v-if="!isEdit">
                        <template v-if="!row.isEmpty">
                            <div v-for="(_, _index) in row.resource_groups" :key="_.id" class="related-resource-list"
                                :class="row.resource_groups === 1 || _index === row.resource_groups.length - 1
                                    ? '' : 'related-resource-list-border'">
                                <p class="related-resource-item"
                                    v-for="item in _.related_resource_types"
                                    :key="item.type">
                                    <render-resource-popover
                                        :key="item.type"
                                        :data="item.condition"
                                        :value="`${item.name}：${item.value}`"
                                        :max-width="380"
                                        @on-view="handleViewResource(_, row)" />
                                </p>
                                <Icon
                                    type="detail-new"
                                    class="view-icon"
                                    :title="$t(`m.common['详情']`)"
                                    v-if="isShowView(row)"
                                    @click.stop="handleViewResource(_, row)" />
                            </div>
                        </template>
                        <template v-else>
                            <div class="pl20 pt20">{{ $t(`m.common['无需关联实例']`) }}</div>
                        </template>
                        <template v-if="!isUserGroupDetail ? false : true && row.showDelete">
                            <Icon class="remove-icon" type="close-small" @click.stop="toHandleDelete(row)" />
                        </template>
                    </template>
                    <template v-else>
                        <div class="relation-content-wrapper" v-if="!!row.isAggregate">
                            <label class="resource-type-name">{{ row.aggregateResourceType.name }}</label>
                            <render-condition
                                :ref="`condition_${$index}_aggregateRef`"
                                :value="row.value"
                                :is-empty="row.empty"
                                :can-view="false"
                                :can-paste="row.canPaste"
                                :is-error="row.isError"
                                @on-mouseover="handlerAggregateConditionMouseover(row)"
                                @on-mouseleave="handlerAggregateConditionMouseleave(row)"
                                @on-copy="handlerAggregateOnCopy(row, $index)"
                                @on-paste="handlerAggregateOnPaste(row)"
                                @on-batch-paste="handlerAggregateOnBatchPaste(row, $index)"
                                @on-click="showAggregateResourceInstance(row, $index)" />
                            <p class="error-tips" v-if="isShowErrorTips">{{ $t(`m.info['请选择资源实例']`) }}</p>
                        </div>
                        <div class="relation-content-wrapper" v-else>
                            <template v-if="!row.isEmpty">
<<<<<<< HEAD
                                <div class="relation-content-item"
                                    v-for="(content, contentIndex) in row.related_resource_types"
                                    :key="contentIndex">
                                    <div class="content-name">
                                        {{ content.name }}
                                        <template v-if="row.isShowRelatedText">
                                            <div style="display: inline-block; color: #979ba5;">
                                                ({{ $t(`m.info['已帮您自动勾选依赖操作需要的实例']`) }})
                                            </div>
                                        </template>
                                    </div>
                                    <div class="content">
                                        <render-condition
                                            data-test-id="group_input_resourceInstanceCondition"
                                            :ref="`condition_${$index}_${contentIndex}_ref`"
                                            :value="content.value"
                                            :is-empty="content.empty"
                                            :can-view="row.canView"
                                            :params="curCopyParams"
                                            :can-paste="content.canPaste"
                                            :is-error="content.isError"
                                            @on-mouseover="handlerConditionMouseover(content)"
                                            @on-mouseleave="handlerConditionMouseleave(content)"
                                            @on-view="handlerOnView(row, content, contentIndex)"
                                            @on-restore="handlerOnRestore(content)"
                                            @on-copy="handlerOnCopy(content, $index, contentIndex, row)"
                                            @on-paste="handlerOnPaste(...arguments, content, $index, contentIndex)"
                                            @on-batch-paste="handlerOnBatchPaste(...arguments, content, $index, contentIndex)"
                                            @on-click="showResourceInstance(row, $index, content, contentIndex)" />
                                        <p class="error-tips" v-if="isShowErrorTips">{{ $t(`m.info['请选择资源实例']`) }}</p>
=======
                                <div v-for="(_, groIndex) in row.resource_groups" :key="_.id" class="group-container">
                                    <div class="relation-content-item"
                                        v-for="(content, contentIndex) in _.related_resource_types"
                                        :key="contentIndex">
                                        <div class="content-name">
                                            {{ content.name }}
                                            <template v-if="row.isShowRelatedText">
                                                <div style="display: inline-block; color: #979ba5;">
                                                    ({{ $t(`m.info['已帮您自动勾选依赖操作需要的实例']`) }})
                                                </div>
                                            </template>
                                        </div>
                                        <div class="content">
                                            <render-condition
                                                :ref="`condition_${$index}_${contentIndex}_ref`"
                                                :value="content.value"
                                                :is-empty="content.empty"
                                                :can-view="row.canView"
                                                :params="curCopyParams"
                                                :can-paste="content.canPaste"
                                                :is-error="content.isError"
                                                @on-mouseover="handlerConditionMouseover(content)"
                                                @on-mouseleave="handlerConditionMouseleave(content)"
                                                @on-view="handlerOnView(row, content, contentIndex, groIndex)"
                                                @on-restore="handlerOnRestore(content)"
                                                @on-copy="handlerOnCopy(content, $index, contentIndex, row)"
                                                @on-paste="handlerOnPaste(...arguments, content, $index, contentIndex, groIndex)"
                                                @on-batch-paste="handlerOnBatchPaste(...arguments, content, $index, contentIndex)"
                                                @on-click="showResourceInstance(row, $index, content, contentIndex, groIndex)" />
                                            <p class="error-tips" v-if="isShowErrorTips">{{ $t(`m.info['请选择资源实例']`) }}</p>
                                        </div>
                                        <Icon v-if="_.related_resource_types.length > 1 || !!row.related_environments.length" class="add-icon" type="add-hollow" @click="handlerAddCondition(_, $index, contentIndex, groIndex)" />
                                        <Icon v-if="_.related_resource_types.length > 1 || !!row.related_environments.length" :class="row.resource_groups.length <= 1 || !!_.id ? 'disabled' : ''" type="reduce-hollow" class="reduce-icon"
                                            @click="handlerReduceCondition(_, $index, contentIndex, groIndex)" />
>>>>>>> 6f358706
                                    </div>
                                    <div v-if="row.resource_groups.length > 1 && groIndex !== row.resource_groups.length - 1" class="group-line"
                                        :class="_.related_resource_types.length > 1 ? 'group-line-more' : ''"></div>
                                </div>
                            </template>
                            <template v-else>
                                {{ $t(`m.common['无需关联实例']`) }}
                            </template>
                        </div>
                        <!-- <div class="remove-icon">
                            <Icon type="close-small" />
                        </div> -->
                    </template>
                </template>
            </bk-table-column>
            <bk-table-column :resizable="false" :label="$t(`m.common['生效条件']`)" min-width="360">
                <template slot-scope="{ row, $index }">
                    <template v-if="!!row.isAggregate">
                        <div class="condition-table-cell empty-text">{{ $t(`m.common['无生效条件']`) }}</div>
                    </template>
                    <template v-else>
                        <template v-if="!!row.resource_groups.length">
                            <template v-if="!isEdit">
                                <div class="condition-table-cell-detail" v-if="!!row.related_environments.length"
                                >
                                    <div v-for="(_, _index) in row.resource_groups" :key="_.id"
                                        :class="[row.resource_groups.length > 1 ? 'environ-group-more' : 'environ-group-one', row.resource_groups === 1 || _index === row.resource_groups.length - 1
                                            ? '' : 'related-resource-list-border']">
                                        <effect-condition-detail
                                            :value="_.environments"
                                            :is-empty="!_.environments.length">
                                        </effect-condition-detail>
                                    </div>
                                </div>
                                <div v-else class="condition-table-cell-detail pl20">{{ $t(`m.common['无生效条件']`) }}</div>
                            </template>
                            <template v-else>
                                <div class="condition-table-cell" v-if="!!row.related_environments.length"
                                    :class="row.resource_groups.length === 1 ? 'empty-text' : ''">
                                    <div v-for="(_, groIndex) in row.resource_groups" :key="_.id"
                                        :class="row.resource_groups.length > 1 ? 'environ-group-more' : 'environ-group-one'">
                                        <effect-condition
                                            :value="_.environments"
                                            :is-empty="!_.environments.length"
                                            @on-click="showTimeSlider(row, $index, groIndex)">
                                        </effect-condition>
                                        <div v-if="row.resource_groups.length > 1 && groIndex !== row.resource_groups.length - 1"
                                            class="condition-line" :class="_.related_resource_types.length > 1 ? 'condition-line-more' : ''"></div>
                                    </div>
                                </div>
                                <div v-else class="condition-table-cell empty-text">{{ $t(`m.common['无生效条件']`) }}</div>
                            </template>
                        </template>
                        <template v-else>
                            <div class="condition-table-cell pl20">{{ $t(`m.common['无生效条件']`) }}</div>
                        </template>
                    </template>
                </template>
            </bk-table-column>
        </bk-table>
        <bk-sideslider
            :is-show="isShowResourceInstanceSideslider"
            :title="resourceInstanceSidesliderTitle"
            :width="720"
            quick-close
            transfer
            :ext-cls="'relate-instance-sideslider'"
            @update:isShow="handleResourceCancel">
            <div slot="content" class="sideslider-content">
                <render-resource
                    ref="renderResourceRef"
                    :data="condition"
                    :original-data="originalCondition"
                    :flag="curFlag"
                    :selection-mode="curSelectionMode"
                    :disabled="curDisabled"
                    :params="params"
                    :res-index="curResIndex"
                    :group-index="curGroupIndex"
                    :cur-scope-action="curScopeAction"
                    @on-limit-change="handleLimitChange"
                    @on-init="handleOnInit" />
            </div>
            <div slot="footer" style="margin-left: 25px;">
                <bk-button theme="primary" :disabled="disabled" :loading="sliderLoading" @click="handleResourceSumit"
                    data-test-id="group_btn_resourceInstanceSubmit">
                    {{ $t(`m.common['保存']`) }}
                </bk-button>
                <bk-button style="margin-left: 10px;" :disabled="disabled" v-if="isShowPreview" @click="handleResourcePreview">{{ $t(`m.common['预览']`) }}</bk-button>
                <bk-button style="margin-left: 10px;" :disabled="disabled" @click="handleResourceCancel">{{ $t(`m.common['取消']`) }}</bk-button>
            </div>
        </bk-sideslider>

        <bk-sideslider :is-show="isShowResourceInstanceEffectTime"
            :title="resourceInstanceEffectTimeTitle"
            :width="720"
            quick-close
            @update:isShow="handleResourceEffectTimeCancel"
            :ext-cls="'relate-instance-sideslider'">
            <div slot="content" class="sideslider-content">
                <sideslider-effect-condition
                    ref="sidesliderRef"
                    :data="environmentsData"
                ></sideslider-effect-condition>
            </div>
            <div slot="footer" style="margin-left: 25px;">
                <bk-button theme="primary" :loading="sliderLoading" @click="handleResourceEffectTimeSumit">{{ $t(`m.common['保存']`) }}</bk-button>
                <bk-button style="margin-left: 10px;" @click="handleResourceEffectTimeCancel">{{ $t(`m.common['取消']`) }}</bk-button>
            </div>
        </bk-sideslider>

        <preview-resource-dialog
            :show="isShowPreviewDialog"
            :title="previewDialogTitle"
            :params="previewResourceParams"
            @on-after-leave="handlePreviewDialogClose" />

        <render-aggregate-sideslider
            :show.sync="isShowAggregateSideslider"
            :params="aggregateResourceParams"
            :value="aggregateValue"
            :default-list="defaultSelectList"
            @on-selected="handlerSelectAggregateRes" />

        <bk-sideslider
            :is-show.sync="isShowSideslider"
            :title="sidesliderTitle"
            :width="sliderWidth"
            :quick-close="true"
            @animation-end="handleAnimationEnd">
            <div slot="content">
                <component :is="'RenderDetail'" :data="previewData" />
            </div>
        </bk-sideslider>
        <bk-dialog
            ext-cls="comfirmDialog"
            v-model="isShowDeleteDialog"
            :close-icon="showIcon"
            :footer-position="footerPosition"
            @confirm="handleDelete">
            <h3 style="text-align:center">{{ $t(`m.common['是否删除该自定义权限']`) }}</h3>
        </bk-dialog>
    </div>
</template>

<script>
    import _ from 'lodash';
    import { mapGetters } from 'vuex';
    import Condition from '@/model/condition';
    import GroupPolicy from '@/model/group-policy';
    import RenderAggregateSideslider from '@/components/choose-ip/sideslider';
    import { leaveConfirm } from '@/common/leave-confirm';
    import { CUSTOM_PERM_TEMPLATE_ID, PERMANENT_TIMESTAMP } from '@/common/constants';
    import RenderResource from './render-resource';
    import RenderCondition from './render-condition';
    import PreviewResourceDialog from './preview-resource-dialog';
    import RenderResourcePopover from '@/components/iam-view-resource-popover';
    import RenderDetail from '../common/render-detail';
    import EffectCondition from './effect-condition';
    import EffectConditionDetail from './effect-condition-detail';
    import SidesliderEffectCondition from './sideslider-effect-condition';
    // import store from '@/store'

    export default {
        name: 'resource-instance-table',
        components: {
            RenderAggregateSideslider,
            RenderResource,
            RenderCondition,
            PreviewResourceDialog,
            RenderResourcePopover,
            RenderDetail,
            EffectCondition,
            EffectConditionDetail,
            SidesliderEffectCondition
        },
        props: {
            list: {
                type: Array,
                default: () => []
            },
            originalList: {
                type: Array,
                default: () => []
            },
            remoteAction: {
                type: Array,
                default: () => []
            },
            systemId: {
                type: String,
                default: ''
            },
            templateId: {
                type: [String, Number],
                default: ''
            },
            isEdit: {
                type: Boolean,
                default: false
            },
            // create，detail
            mode: {
                type: String,
                default: 'create'
            },
            isCustom: {
                type: Boolean,
                default: false
            },
            // type: action，view
            type: {
                type: String,
                default: 'action'
            },
            groupId: {
                type: String,
                default: ''
            },
            authorization: {
                type: Object,
                default: () => {
                    return {};
                }
            },
            isShowErrorTips: {
                type: Boolean,
                default: false
            },
            isAllExpanded: {
                type: Boolean,
                default: false
            }
        },
        data () {
            return {
                tableList: [],
                isShowResourceInstanceSideslider: false,
                resourceInstanceSidesliderTitle: '',
                // 查询参数
                params: {},
                disabled: false,
                curIndex: -1,
                curResIndex: -1,
                curGroupIndex: -1,
                isShowPreviewDialog: false,
                previewDialogTitle: '',
                previewResourceParams: {},
                curCopyData: ['none'],
                curCopyType: '',

                curId: '',
                isLoading: false,
                curScopeAction: {},

                isShowAggregateSideslider: false,

                aggregateResourceParams: {},
                aggregateIndex: -1,
                aggregateValue: [],
                // 当前复制的数据形态: normal: 普通; aggregate: 聚合后
                curCopyMode: 'normal',
                curAggregateResourceType: {},
                defaultSelectList: [],

                sidesliderTitle: '',
                isShowSideslider: false,
                previewData: [],
                curCopyParams: {},
                sliderLoading: false,
                isShowDeleteDialog: false,
                showIcon: false,
                footerPosition: 'center',
                newRow: '',
                role: '',
                isShowResourceInstanceEffectTime: false,
                linearActionList: []
            };
        },
        computed: {
            ...mapGetters(['user']),
            sliderWidth () {
                return this.mode === 'detail' ? 890 : 725;
            },
            condition () {
                if (this.curIndex === -1 || this.curResIndex === -1 || this.curGroupIndex === -1) {
                    return [];
                }
                const curData = this.tableList[this.curIndex].resource_groups[this.curGroupIndex]
                                    .related_resource_types[this.curResIndex];
                if (!curData) {
                    return [];
                }
                return _.cloneDeep(curData.condition);
            },
            originalCondition () {
                if (this.curIndex === -1
                    || this.curResIndex === -1
                    || this.curGroupIndex === -1
                    || this.originalList.length < 1) {
                    return [];
                }
                const curId = this.tableList[this.curIndex].id;
                const curType = this.tableList[this.curIndex].resource_groups[this.curGroupIndex]
                                    .related_resource_types[this.curResIndex].type;
                if (!this.originalList.some(item => item.id === curId)) {
                    return [];
                }
                console.log('this.originalList', this.originalList);
                const curResTypeData = this.originalList.find(item => item.id === curId);
                if (!curResTypeData.resource_groups[this.curGroupIndex]
                                    .related_resource_types.some(item => item.type === curType)) {
                    return [];
                }
                const curData = (curResTypeData.resource_groups[this.curGroupIndex]
                                    .related_resource_types || []).find(item => item.type === curType);
                if (!curData) {
                    return [];
                }
                return _.cloneDeep(curData.condition);
            },
            environmentsData () {
                if (this.curIndex === -1 || this.curGroupIndex === -1) {
                    return [];
                }
                const environmentsData = this.tableList[this.curIndex].resource_groups[this.curGroupIndex]
                    .environments;

                console.log(2222, environmentsData);
                if (!environmentsData) {
                    return [];
                }
                console.log(1111, _.cloneDeep(environmentsData));
                return _.cloneDeep(environmentsData);
            },
            curDisabled () {
                if (this.curIndex === -1 || this.curResIndex === -1 || this.curGroupIndex === -1) {
                    return false;
                }
                const curData = this.tableList[this.curIndex].resource_groups[this.curGroupIndex]
                                    .related_resource_types[this.curResIndex];
                return curData.isDefaultLimit;
            },
            curFlag () {
                if (this.curIndex === -1 || this.curResIndex === -1 || this.curGroupIndex === -1) {
                    return 'add';
                }
                const curData = this.tableList[this.curIndex].resource_groups[this.curGroupIndex]
                                    .related_resource_types[this.curResIndex];
                return curData.flag;
            },
            curSelectionMode () {
                if (this.curIndex === -1 || this.curResIndex === -1 || this.curGroupIndex === -1) {
                    return 'all';
                }
                const curData = this.tableList[this.curIndex].resource_groups[this.curGroupIndex]
                                    .related_resource_types[this.curResIndex];
                return curData.selectionMode;
            },
            isShowPreview () {
                if (this.curIndex === -1) {
                    return false;
                }
                return this.tableList[this.curIndex].policy_id !== '';
            },
            isShowView () {
                return (payload) => {
                    return !payload.isEmpty;
                };
            },
            isCreateMode () {
                return this.mode === 'create';
            },
            isUserGroupDetail () {
                return this.$route.name === 'userGroupDetail';
            }
        },
        watch: {
            list: {
                handler (value) {
                    this.tableList.splice(0, this.tableList.length, ...value);
                },
                immediate: true
            },
            systemId: {
                handler (value) {
                    if (value !== '') {
                        this.curCopyType = '';
                        this.curCopyData = ['none'];
                        this.curIndex = -1;
                        this.curResIndex = -1;
                        this.curGroupIndex = -1;
                        this.aggregateResourceParams = {};
                        this.aggregateIndex = -1;
                        this.aggregateValue = [];
                        this.curCopyMode = 'normal';
                        this.curAggregateResourceType = {};
                        this.defaultSelectList = [];
                    }
                },
                immediate: true
            }
            // tableList: {
            //     handler (newVal, oldVal) {
            //         debugger
            //     },
            //     deep: true
            // }
        },
        created () {
            console.log('1.我的权限-用户组名详情 2.权限申请-用户组名详情 3.用户组-用户名组-组权限 4.用户组-用户名组-组权限-添加权限 5.权限模板-模板名-用户名');
        },
        methods: {
            handleSpanMethod ({ row, column, rowIndex, columnIndex }) {
                if (this.isCreateMode) {
                    if (columnIndex === 0) {
                        const rowsCount = this.tableList.filter(item => item.detail.id === row.detail.id).length;
                        const firstIndex = this.tableList.findIndex(item => item.detail.id === row.detail.id);
                        const endIndex = firstIndex + rowsCount - 1;
                        if (rowIndex === firstIndex) {
                            return {
                                rowspan: rowsCount,
                                colspan: 1
                            };
                        } else {
                            if (rowIndex <= endIndex) {
                                return {
                                    rowspan: 0,
                                    colspan: 0
                                };
                            }
                        }
                    }
                } else {
                    return {
                        rowspan: 1,
                        colspan: 1
                    };
                }
            },

            handlerSelectAggregateRes (payload) {
                // debugger
                window.changeDialog = true;
                console.log('this.tableList', this.tableList);
                this.tableList[this.aggregateIndex].instances = payload.map(item => {
                    return {
                        id: item.id,
                        name: item.display_name
                    };
                });
                this.tableList[this.aggregateIndex].isError = false;
                this.$emit('on-select', this.tableList[this.aggregateIndex]);
            },

            handleRowMouseEnter (index, event, row) {
                if (this.mode === 'detail' && !this.isEdit && this.isCustom && this.type !== 'view') {
                    this.$set(row, 'showDelete', true);
                }
            },

            handleRowMouseLeave (index, event, row) {
                if (this.mode === 'detail' && !this.isEdit && this.isCustom && this.type !== 'view') {
                    this.$set(row, 'showDelete', false);
                }
            },
            toHandleDelete (row) {
                this.isShowDeleteDialog = true;
                this.newRow = row;
            },
            handleDelete () {
                this.$emit('on-delete', this.newRow);
            },

            handleViewResource (groupItem, payload) {
                this.curId = payload.id;
                const params = [];
                if (groupItem.related_resource_types.length > 0) {
                    groupItem.related_resource_types.forEach(item => {
                        const { name, type, condition } = item;
                        params.push({
                            name: type,
                            label: `${name} ${this.$t(`m.common['实例']`)}`,
                            tabType: 'resource',
                            data: condition
                        });
                    });
                }
                
                this.previewData = _.cloneDeep(params);
                console.log('this.previewData', this.previewData);
                this.sidesliderTitle = `${this.$t(`m.common['操作']`)}【${payload.name}】${this.$t(`m.common['的资源实例']`)}`;
                this.isShowSideslider = true;
            },

            handleAnimationEnd () {
                this.sidesliderTitle = '';
                this.previewData = [];
                this.curId = '';
            },

            handlerAggregateConditionMouseover (payload) {
                if (this.curCopyData[0] === 'none') {
                    return;
                }
                if (this.curCopyKey === `${payload.aggregateResourceType.system_id}${payload.aggregateResourceType.id}`) {
                    payload.canPaste = true;
                }
            },

            getScopeActionResource (payload, id, systemId) {
                const scopeAction = this.authorization[systemId];
                const actions = scopeAction.filter(item => payload.map(_ => _.id).includes(item.id));

                console.log('actions', actions);
                const conditions = actions.map(
                    item => item.resource_groups[0].related_resource_types[0].condition
                ).filter(_ => _.length > 0);

                if (conditions.length < 1) {
                    return [];
                }
                const instances = actions.map(item =>
                    (
                        item.resource_groups[0].related_resource_types[0].condition[0]
                        && item.resource_groups[0].related_resource_types[0].condition[0].instances
                    ) || []
                );
                const tempData = [];
                const resources = instances.map(item => item[0].path).map(item => item.map(v => v.map(_ => _.id)));
                const resourceList = instances
                    .map(item => item[0].path)
                    .map(item => item.map(v => v.map(({ id, name }) => ({ id, name }))))
                    .flat(2);
                resources.forEach(item => {
                    item.forEach(subItem => {
                        if (resources.every(v => v.some(vItem => vItem[0] === subItem[0]))) {
                            tempData.push(subItem[0]);
                        }
                    });
                });
                if (instances.length !== actions.length) {
                    return [];
                }
                const curResource = [...new Set(tempData)];
                const isEqual = curResource.length > 0;
                if (isEqual) {
                    const curResourceList = [];
                    resourceList.forEach(item => {
                        if (!curResourceList.find(subItem => subItem.id === item.id)) {
                            curResourceList.push({
                                id: item.id,
                                display_name: item.name
                            });
                        }
                    });
                    return curResourceList.filter(item => curResource.includes(item.id));
                }
                return [];
            },

            handlerAggregateConditionMouseleave (payload) {
                payload.canPaste = false;
            },

            handlerAggregateOnCopy (payload, index) {
                window.changeDialog = true;
                this.curCopyKey = `${payload.aggregateResourceType.system_id}${payload.aggregateResourceType.id}`;
                this.curAggregateResourceType = payload.aggregateResourceType;
                this.curCopyData = _.cloneDeep(payload.instances);
                this.curCopyMode = 'aggregate';
                this.showMessage(this.$t(`m.info['实例复制']`));
                this.$refs[`condition_${index}_aggregateRef`] && this.$refs[`condition_${index}_aggregateRef`].setImmediatelyShow(true);
            },

            handlerAggregateOnPaste (payload) {
                let tempInstances = [];
                if (this.curCopyMode === 'aggregate') {
                    tempInstances = this.curCopyData;
                } else {
                    if (this.curCopyData[0] !== 'none') {
                        const instances = this.curCopyData.map(item => item.instance);
                        const instanceData = instances[0][0];
                        tempInstances = instanceData.path.map(pathItem => {
                            return {
                                id: pathItem[0].id,
                                name: pathItem[0].name
                            };
                        });
                    }
                }
                if (tempInstances.length < 1) {
                    return;
                }
                payload.instances = _.cloneDeep(tempInstances);
                payload.isError = false;
                this.showMessage(this.$t(`m.info['粘贴成功']`));

                this.$emit('on-select', payload);
            },

            handlerAggregateOnBatchPaste (payload, index) {
                let tempCurData = ['none'];
                let tempArrgegateData = [];
                if (this.curCopyMode === 'normal') {
                    if (this.curCopyData[0] !== 'none') {
                        tempCurData = this.curCopyData.map(item => {
                            delete item.id;
                            return item;
                        });
                        const instances = this.curCopyData.map(item => item.instance);
                        const instanceData = instances[0][0];
                        tempArrgegateData = instanceData.path.map(pathItem => {
                            return {
                                id: pathItem[0].id,
                                name: pathItem[0].name
                            };
                        });
                    }
                } else {
                    tempArrgegateData = this.curCopyData;
                    const instances = (() => {
                        const arr = [];
                        const { id, name, system_id } = this.curAggregateResourceType;
                        this.curCopyData.forEach(v => {
                            const curItem = arr.find(_ => _.type === id);
                            if (curItem) {
                                curItem.path.push([{
                                    id: v.id,
                                    name: v.name,
                                    system_id,
                                    type: id,
                                    type_name: name
                                }]);
                            } else {
                                arr.push({
                                    name,
                                    type: id,
                                    path: [[{
                                        id: v.id,
                                        name: v.name,
                                        system_id,
                                        type: id,
                                        type_name: name
                                    }]]
                                });
                            }
                        });
                        return arr;
                    })();
                    if (instances.length > 0) {
                        tempCurData = [new Condition({ instances }, '', 'add')];
                    }
                }
                this.tableList.forEach(item => {
                    if (!item.isAggregate) {
                        item.resource_groups.forEach((groupItem, groupIndex) => {
                            groupItem.related_resource_types.forEach((subItem, subItemIndex) => {
                                if (`${subItem.system_id}${subItem.type}` === this.curCopyKey) {
                                    subItem.condition = _.cloneDeep(tempCurData);
                                    subItem.isError = false;
                                    this.$emit('on-resource-select', index, subItemIndex, subItem.condition, groupIndex);
                                }
                            });
                        });
                    } else {
                        if (`${item.aggregateResourceType.system_id}${item.aggregateResourceType.id}` === this.curCopyKey) {
                            item.instances = _.cloneDeep(tempArrgegateData);
                            item.isError = false;

                            this.$emit('on-select', item);
                        }
                    }
                });
                payload.isError = false;
                this.curCopyData = ['none'];
                this.$refs[`condition_${index}_aggregateRef`] && this.$refs[`condition_${index}_aggregateRef`].setImmediatelyShow(false);
                this.showMessage(this.$t(`m.info['批量粘贴成功']`));
            },

            showAggregateResourceInstance (data, index) {
                window.changeDialog = true;
                this.aggregateResourceParams = _.cloneDeep(data.aggregateResourceType);
                this.aggregateIndex = index;
                this.aggregateValue = _.cloneDeep(data.instances.map(item => {
                    return {
                        id: item.id,
                        display_name: item.name
                    };
                }));
                console.log('1111', data);
                this.defaultSelectList = this.getScopeActionResource(
                    data.actions,
                    data.aggregateResourceType.id,
                    data.system_id
                );
                this.isShowAggregateSideslider = true;
            },

            showMessage (payload) {
                this.bkMessageInstance = this.$bkMessage({
                    limit: 1,
                    theme: 'success',
                    message: payload
                });
            },

            getCellClass ({ row, column, rowIndex, columnIndex }) {
                let judgeIndex = columnIndex;
                let conditionIndex = columnIndex;
                if (this.isCreateMode) {
                    judgeIndex = 3;
                    conditionIndex = 4;
                } else {
                    judgeIndex = 1;
                    conditionIndex = 2;
                }
                if (columnIndex === judgeIndex || columnIndex === conditionIndex) {
                    return 'iam-perm-table-cell-cls';
                }
                return '';
            },

            handleLimitChange () {
                window.changeDialog = true;
                const curData = this.tableList[this.curIndex].resource_groups[this.curGroupIndex]
                    .related_resource_types[this.curResIndex];
                curData.isChange = true;
            },

            handleOnInit (payload) {
                this.disabled = !payload;
            },

            showResourceInstance (data, index, resItem, resIndex, groupIndex) {
                console.log('index', index);
                console.log('resIndex', resIndex);
                console.log('groupIndex', groupIndex);
                window.changeDialog = true;
                this.params = {
                    system_id: this.systemId,
                    action_id: data.id,
                    resource_type_system: resItem.system_id,
                    resource_type_id: resItem.type
                };
                if (this.isCreateMode) {
                    this.params.system_id = data.detail.system.id;
                }
                const scopeAction = this.authorization[this.params.system_id] || [];
                this.curScopeAction = _.cloneDeep(scopeAction.find(item => item.id === data.id));
                this.curIndex = index;
                this.curResIndex = resIndex;
                this.curGroupIndex = groupIndex;

                this.resourceInstanceSidesliderTitle = `${this.$t(`m.common['关联操作']`)}【${data.name}】${this.$t(`m.common['的资源实例']`)}`;
                window.changeAlert = 'iamSidesider';
                this.isShowResourceInstanceSideslider = true;
            },
            // 请求资源实例数据
            async handleMainActionSubmit (payload, relatedActions) {
                // debugger
                const curPayload = _.cloneDeep(payload);
                this.sliderLoading = true;
                curPayload.forEach(item => {
                    item.instances = item.instance || [];
                    item.attributes = item.attribute || [];
                    delete item.instance;
                    delete item.attribute;
                });
                const curData = _.cloneDeep(this.tableList[this.curIndex]);
                // eslint-disable-next-line max-len
                curData.resource_groups[this.curGroupIndex].related_resource_types = [curData.resource_groups[this.curGroupIndex]
                    .related_resource_types[this.curResIndex]];
                curData.resource_groups[this.curGroupIndex].related_resource_types[0].condition = curPayload;

                curData.resource_groups = curData.resource_groups.filter(groupItem => {
                    groupItem.related_resource_types = groupItem.related_resource_types.filter(typeItem => {
                        typeItem.condition.filter(e => {
                            if ((e.instance && e.instance.length > 0) || (e.attribute && e.attribute.length > 0)) {
                                e.instances = e.instance || [];
                                e.attributes = e.attribute || [];
                                delete e.instance;
                                delete e.attribute;
                                return true;
                            }
                            return false;
                        });
                        return !(typeItem.condition.length === 1 && typeItem.condition[0] === 'none');
                    });
                    // eslint-disable-next-line max-len
                    return !(groupItem.related_resource_types[0] && groupItem.related_resource_types[0].condition.length === 1
                        && groupItem.related_resource_types[0].condition[0] === 'none');
                });

                console.log('curData.resource_groups1', curData.resource_groups);
                console.log('this.tableList', this.tableList);
                const relatedList = _.cloneDeep(this.tableList.filter(item => {
                    if (!item.resource_groups || !item.resource_groups.length) return false;
                    return !item.isAggregate
                        && relatedActions.includes(item.id)
                        && curData.detail.system.id === item.detail.system.id
                        && item.resource_groups.map(item => !item.related_resource_types.every(sub => sub.empty))[0];
                }));

                console.log('relatedList', relatedList);
                if (relatedList.length > 0) {
                    relatedList.forEach(item => {
                        delete item.policy_id;
                        item.resource_groups.forEach(groupItem => {
                            groupItem.related_resource_types.forEach(resItem => {
                                resItem.condition.forEach(conditionItem => {
                                    conditionItem.instances = conditionItem.instance || [];
                                    conditionItem.attributes = conditionItem.attribute || [];
                                    delete conditionItem.instance;
                                    delete conditionItem.attribute;
                                });
                            });
                        });
                        item.expired_at = PERMANENT_TIMESTAMP;
                    });
                }
                try {
                    const res = await this.$store.dispatch('permApply/getRelatedPolicy', {
                        source_policy: curData,
                        system_id: this.tableList[this.curIndex].detail.system.id,
                        target_policies: relatedList
                    });
                    this.handleRelatedAction(res.data);
                } catch (e) {
                    console.error(e);
                    this.bkMessageInstance = this.$bkMessage({
                        limit: 1,
                        theme: 'error',
                        message: e.message || e.data.msg || e.statusText,
                        ellipsisLine: 2,
                        ellipsisCopy: true
                    });
                } finally {
                    this.sliderLoading = false;
                }
            },

            // 需要确认
            handleRelatedAction (payload) {
                if (payload.length < 1) {
                    return;
                }

                payload.forEach(item => {
                    let curIndex;
                    if (item.resource_groups.length) {
                        item.resource_groups.forEach(e => {
                            curIndex = this.tableList.findIndex(sub => sub.id === item.id
                                && sub.detail.system.id === e.related_resource_types[0].system_id);
                        });
                        // curIndex = this.tableList.findIndex(sub => sub.id === item.id
                        //     && sub.detail.system.id === item.resource_groups[this.curGroupIndex]
                        //         .related_resource_types[0].system_id)
                    }
                    if (curIndex > -1) {
                        const old = this.tableList[curIndex];
                        if (old.related_environments && !!old.related_environments.length) {
                            item.related_environments = old.related_environments;
                        }
                        this.tableList.splice(curIndex, 1, new GroupPolicy(
                            {
                                ...item,
                                tag: 'add',
                                isShowRelatedText: true
                            },
                            '',
                            old.isTemplate ? 'template' : 'custom',
                            // new GroupPolicy 最后一个参数是 detail 就是 this.tableList[curIndex].detail
                            Object.assign({}, old.detail, {
                                system: {
                                    id: this.tableList[curIndex].detail.system.id,
                                    name: this.tableList[curIndex].detail.system.name
                                },
                                // 此 id 会在 handleSpanMethod 方法中使用到，合并单元格的依据，使用 CUSTOM_PERM_TEMPLATE_ID 会导致问题
                                // id: CUSTOM_PERM_TEMPLATE_ID
                                id: old.isTemplate ? this.tableList[curIndex].detail.id : CUSTOM_PERM_TEMPLATE_ID
                            }),
                            true
                        ));
                    }
                });
            },
            // 保存
            async handleResourceSumit () {
                window.changeDialog = true;
                const conditionData = this.$refs.renderResourceRef.handleGetValue();
                const { isEmpty, data } = conditionData;
                if (isEmpty) {
                    this.curIndex = -1;
                    this.curResIndex = -1;
                    this.curGroupIndex = -1;
                    return;
                }
                const resItem = this.tableList[this.curIndex].resource_groups[this.curGroupIndex]
                    .related_resource_types[this.curResIndex];
                const isConditionEmpty = data.length === 1 && data[0] === 'none';
                if (isConditionEmpty) {
                    resItem.condition = ['none'];
                } else {
                    const { isMainAction, related_actions } = this.tableList[this.curIndex];
                    // 如果为主操作
                    if (isMainAction) {
                        await this.handleMainActionSubmit(data, related_actions);
                    }
                    resItem.condition = data;
                    resItem.isError = false;
                }
                window.changeAlert = false;
                this.resourceInstanceSidesliderTitle = '';
                this.isShowResourceInstanceSideslider = false;

                console.log('111');
                this.$emit('on-resource-select', this.curIndex, this.curResIndex, resItem.condition, this.curGroupIndex, resItem);
                console.log('2222');
                this.curIndex = -1;
                this.curResIndex = -1;
                this.curGroupIndex = -1;

                // 这里触发 create/index.vue 里 handleAggregateAction 事件会导致 tableList 变化，导致 list 属性变化
                // list 属性变化之后，isShowRelatedText 属性以及其他属性均会重置
                // if (!this.isAllExpanded) {
                //     // 调用合并展开的方法 重组tableList的排序
                //     this.$emit('handleAggregateAction', false)
                // }
            },

            handleResourcePreview () {
                // debugger
                window.changeDialog = true;
                const { id } = this.tableList[this.curIndex].resource_groups[this.curGroupIndex];
                const { system_id, type, name } = this.tableList[this.curIndex].resource_groups[this.curGroupIndex]
                    .related_resource_types[this.curResIndex];
                const condition = [];
                const conditionData = this.$refs.renderResourceRef.handleGetPreviewValue();

                conditionData.forEach(item => {
                    const { id, attribute, instance } = item;
                    condition.push({
                        id,
                        attributes: attribute ? attribute.filter(item => item.values.length > 0) : [],
                        instances: instance ? instance.filter(item => item.path.length > 0) : []
                    });
                });
                this.previewResourceParams = {
                    id: this.templateId,
                    action_id: this.tableList[this.curIndex].id,
                    resource_group_id: id,
                    related_resource_type: {
                        system_id,
                        type,
                        name,
                        condition: condition.filter(item => item.attributes.length > 0 || item.instances.length > 0)
                    },
                    reverse: true,
                    groupId: this.groupId,
                    policy_id: this.tableList[this.curIndex].policy_id,
                    isTemplate: this.tableList[this.curIndex].isTemplate,
                    isNotLimit: conditionData.length === 0
                };
                this.previewDialogTitle = `${this.$t(`m.common['操作']`)}【${this.tableList[this.curIndex].name}】${this.$t(`m.common['的资源实例']`)} ${this.$t(`m.common['差异对比']`)}`;
                this.isShowPreviewDialog = true;
            },

            handlerConditionMouseover (payload) {
                if (Object.keys(this.curCopyParams).length < 1 && this.curCopyMode === 'normal') {
                    return;
                }
                if (this.curCopyData[0] === 'none' && this.curCopyMode === 'aggregate') {
                    return;
                }
                if (this.curCopyKey === `${payload.system_id}${payload.type}`) {
                    payload.canPaste = true;
                }
            },

            handlerConditionMouseleave (payload) {
                payload.canPaste = false;
            },

            handlerOnView (payload, item, itemIndex, groupIndex) {
                console.log('payload', payload);
                const { system_id, type, name } = item;
                const condition = [];
                item.condition.forEach(item => {
                    const { id, attribute, instance } = item;
                    condition.push({
                        id,
                        attributes: attribute ? attribute.filter(item => item.values.length > 0) : [],
                        instances: instance ? instance.filter(item => item.path.length > 0) : []
                    });
                });
                this.previewResourceParams = {
                    id: this.templateId,
                    action_id: payload.id,
                    resource_group_id: payload.resource_groups[groupIndex].id,
                    related_resource_type: {
                        system_id,
                        type,
                        name,
                        condition: condition.filter(item => item.attributes.length > 0 || item.instances.length > 0)
                    },
                    reverse: true,
                    groupId: this.groupId,
                    policy_id: payload.policy_id,
                    isTemplate: payload.isTemplate
                };
                this.previewDialogTitle = `${this.$t(`m.common['操作']`)}【${payload.name}】${this.$t(`m.common['的资源实例']`)} ${this.$t(`m.common['差异对比']`)}`;
                this.isShowPreviewDialog = true;
            },

            handlerOnCopy (payload, index, subIndex, action) {
                window.changeDialog = true;
                this.curCopyKey = `${payload.system_id}${payload.type}`;
                this.curCopyData = _.cloneDeep(payload.condition);
                this.curCopyMode = 'normal';
                this.curCopyParams = this.getBatchCopyParms(action, payload);
                this.showMessage(this.$t(`m.info['实例复制']`));
                this.$refs[`condition_${index}_${subIndex}_ref`][0] && this.$refs[`condition_${index}_${subIndex}_ref`][0].setImmediatelyShow(true);
            },

            getBatchCopyParms (payload, content) {
                const actions = [];
                this.tableList.forEach(item => {
                    if (!item.isAggregate) {
                        if (item.id !== payload.id) {
                            actions.push({
                                system_id: item.detail.system.id,
                                id: item.id
                            });
                        }
                    }
                });
                actions.unshift({
                    system_id: payload.detail.system.id,
                    id: payload.id
                });
                return {
                    resource_type: {
                        system_id: content.system_id,
                        type: content.type,
                        condition: content.condition.map(item => {
                            return {
                                id: item.id,
                                instances: item.instance || [],
                                attributes: item.attribute || []
                            };
                        })
                    },
                    actions
                };
            },

            handlerOnPaste (payload, content, $index, contentIndex, groIndex) {
                // debugger
                let tempCurData = ['none'];
                if (this.curCopyMode === 'normal') {
                    if (!payload.flag) {
                        return;
                    }
                    if (payload.data.length === 0) {
                        content.condition = [];
                    } else {
                        content.condition = payload.data.map(conditionItem => new Condition(conditionItem, '', 'add'));
                    }
                } else {
                    const instances = (() => {
                        const arr = [];
                        const { id, name, system_id } = this.curAggregateResourceType;
                        this.curCopyData.forEach(v => {
                            const curItem = arr.find(_ => _.type === id);
                            if (curItem) {
                                curItem.path.push([{
                                    id: v.id,
                                    name: v.name,
                                    system_id,
                                    type: id,
                                    type_name: name
                                }]);
                            } else {
                                arr.push({
                                    name,
                                    type: id,
                                    path: [[{
                                        id: v.id,
                                        name: v.name,
                                        system_id,
                                        type: id,
                                        type_name: name
                                    }]]
                                });
                            }
                        });
                        return arr;
                    })();
                    if (instances.length > 0) {
                        tempCurData = [new Condition({ instances }, '', 'add')];
                    }
                    if (tempCurData[0] === 'none') {
                        return;
                    }
                    content.condition = _.cloneDeep(tempCurData);
                }

                content.isError = false;
                this.showMessage(this.$t(`m.info['粘贴成功']`));
                this.$emit('on-resource-select', $index, contentIndex, content.condition, groIndex);
            },

            handlerOnBatchPaste (payload, content, index, subIndex) {
                // debugger
                let tempCurData = ['none'];
                let tempArrgegateData = [];
                if (this.curCopyMode === 'normal') {
                    if (!payload.flag) {
                        return;
                    }
                    // 预计算是否存在 聚合后的数据 可以粘贴
                    const flag = this.tableList.some(item => !!item.isAggregate
                        && `${item.aggregateResourceType.system_id}${item.aggregateResourceType.id}` === this.curCopyKey);
                    if (flag) {
                        if (this.curCopyData.length < 1) {
                            tempCurData = [];
                        } else {
                            if (this.curCopyData[0] !== 'none') {
                                tempCurData = this.curCopyData.map(item => {
                                    delete item.id;
                                    return item;
                                });
                                tempCurData.forEach((item, index) => {
                                    if (content.condition[index]) {
                                        if (content.condition[index].id) {
                                            item.id = content.condition[index].id;
                                        } else {
                                            item.id = '';
                                        }
                                    } else {
                                        item.id = '';
                                    }
                                });
                                const instances = this.curCopyData.map(item => item.instance);
                                const instanceData = instances[0][0];
                                tempArrgegateData = instanceData.path.map(pathItem => {
                                    return {
                                        id: pathItem[0].id,
                                        name: pathItem[0].name
                                    };
                                });
                            }
                        }
                    }
                    if (payload.data.length === 0) {
                        this.tableList.forEach(item => {
                            if (!item.isAggregate) {
                                item.resource_groups.forEach(groupItem => {
                                    groupItem.related_resource_types.forEach(resItem => {
                                        if (`${resItem.system_id}${resItem.type}` === this.curCopyKey) {
                                            resItem.condition = [];
                                            resItem.isError = false;
                                        }
                                    });
                                });
                            } else {
                                if (`${item.aggregateResourceType.system_id}${item.aggregateResourceType.id}` === this.curCopyKey) {
                                    item.instances = _.cloneDeep(tempArrgegateData);
                                    item.isError = false;
                                    this.$emit('on-select', item);
                                }
                            }
                        });
                    } else {
                        this.tableList.forEach(item => {
                            if (!item.isAggregate) {
                                const curPasteData = (payload.data || []).find(_ => _.id === item.id);
                                if (curPasteData) {
                                    item.resource_groups.forEach(groupItem => {
                                        groupItem.related_resource_types.forEach(resItem => {
                                            if (`${resItem.system_id}${resItem.type}` === `${curPasteData.resource_type.system_id}${curPasteData.resource_type.type}`) {
                                                resItem.condition = curPasteData.resource_type.condition.map(conditionItem => new Condition(conditionItem, '', 'add'));
                                                resItem.isError = false;
                                            }
                                        });
                                    });
                                }
                            } else {
                                if (`${item.aggregateResourceType.system_id}${item.aggregateResourceType.id}` === this.curCopyKey) {
                                    item.instances = _.cloneDeep(tempArrgegateData);
                                    item.isError = false;
                                    this.$emit('on-select', item);
                                }
                            }
                        });
                    }
                } else {
                    tempArrgegateData = this.curCopyData;
                    const instances = (() => {
                        const arr = [];
                        const { id, name, system_id } = this.curAggregateResourceType;
                        this.curCopyData.forEach(v => {
                            const curItem = arr.find(_ => _.type === id);
                            if (curItem) {
                                curItem.path.push([{
                                    id: v.id,
                                    name: v.name,
                                    system_id,
                                    type: id,
                                    type_name: name
                                }]);
                            } else {
                                arr.push({
                                    name,
                                    type: id,
                                    path: [[{
                                        id: v.id,
                                        name: v.name,
                                        system_id,
                                        type: id,
                                        type_name: name
                                    }]]
                                });
                            }
                        });
                        return arr;
                    })();
                    if (instances.length > 0) {
                        tempCurData = [new Condition({ instances }, '', 'add')];
                    }
                    this.tableList.forEach(item => {
                        if (!item.isAggregate) {
                            item.resource_groups.forEach((groupItem, groupIndex) => {
                                groupItem.related_resource_types.forEach((subItem, subItemIndex) => {
                                    if (`${subItem.system_id}${subItem.type}` === this.curCopyKey) {
                                        subItem.condition = _.cloneDeep(tempCurData);
                                        subItem.isError = false;
                                        this.$emit('on-resource-select', index, subItemIndex, subItem.condition, groupIndex);
                                    }
                                });
                            });
                        } else {
                            if (`${item.aggregateResourceType.system_id}${item.aggregateResourceType.id}` === this.curCopyKey) {
                                item.instances = _.cloneDeep(tempArrgegateData);
                                item.isError = false;
                                this.$emit('on-select', item);
                            }
                        }
                    });
                }
                content.isError = false;
                this.$refs[`condition_${index}_${subIndex}_ref`][0] && this.$refs[`condition_${index}_${subIndex}_ref`][0].setImmediatelyShow(false);
                this.curCopyData = ['none'];
                this.showMessage(this.$t(`m.info['批量粘贴成功']`));
            },

            handlePreviewDialogClose () {
                this.previewDialogTitle = '';
                this.previewResourceParams = {};
                this.isShowPreviewDialog = false;
            },

            resetDataAfterClose () {
                this.curIndex = -1;
                this.curResIndex = -1;
                this.curGroupIndex = -1;
                this.previewResourceParams = {};
                this.params = {};
                this.resourceInstanceSidesliderTitle = '';
            },

            handleResourceCancel () {
                let cancelHandler = Promise.resolve();
                if (window.changeAlert) {
                    cancelHandler = leaveConfirm();
                }
                cancelHandler.then(() => {
                    this.isShowResourceInstanceSideslider = false;
                    this.resetDataAfterClose();
                }, _ => _);
            },

            getData () {
                let flag = false;
                const templates = [];
                // debugger
                // 自定义时的模板id为0
                if (this.tableList.length < 1) {
                    flag = true;
                    return {
                        flag,
                        templates
                    };
                }
                this.tableList.forEach(item => {
                    let actionParam = {};
                    let aggregationParam = {};
                    let systemId = '';
                    if (!item.isAggregate) {
                        const { type, id, name, environment, description } = item;
                        systemId = item.detail.system.id;
                        const groupResourceTypes = [];
                        if (item.resource_groups.length > 0) {
                            item.resource_groups.forEach(groupItem => {
                                const relatedResourceTypes = [];
                                if (groupItem.related_resource_types.length > 0) {
                                    groupItem.related_resource_types.forEach(resItem => {
                                        if (resItem.empty) {
                                            resItem.isError = true;
                                            flag = true;
                                        }
                                        const conditionList = (resItem.condition.length > 0 && !resItem.empty)
                                            ? resItem.condition.map(conItem => {
                                                const { id, instance, attribute } = conItem;
                                                const attributeList = (attribute && attribute.length > 0)
                                                    ? attribute.map(({ id, name, values }) => ({ id, name, values }))
                                                    : [];
        
                                                const instanceList = (instance && instance.length > 0)
                                                    ? instance.map(({ name, type, paths }) => {
                                                        const tempPath = _.cloneDeep(paths);
                                                        tempPath.forEach(pathItem => {
                                                            pathItem.forEach(pathSubItem => {
                                                                delete pathSubItem.disabled;
                                                            });
                                                        });
                                                        return {
                                                            name,
                                                            type,
                                                            path: tempPath
                                                        };
                                                    })
                                                    : [];
                                                return {
                                                    id,
                                                    instances: instanceList,
                                                    attributes: attributeList
                                                };
                                            })
                                            : [];
                                        relatedResourceTypes.push({
                                            type: resItem.type,
                                            system_id: resItem.system_id,
                                            name: resItem.name,
                                            condition: conditionList.filter(
                                                item => item.instances.length > 0 || item.attributes.length > 0
                                            )
                                        });
                                    });
                                }

                                if (groupItem.environments) {
                                    groupResourceTypes.push({
                                        environments: groupItem.environments,
                                        id: groupItem.id,
                                        related_resource_types: relatedResourceTypes
                                    });
                                } else {
                                    groupResourceTypes.push({
                                        id: groupItem.id,
                                        related_resource_types: relatedResourceTypes
                                    });
                                }
                            });
                            // 强制刷新下
                            item.resource_groups = _.cloneDeep(item.resource_groups);
                        }
                            
                        actionParam = {
                            type,
                            name,
                            id,
                            description,
                            resource_groups: groupResourceTypes,
                            environment
                        };
                    } else {
                        systemId = item.system_id;
                        const { actions, aggregateResourceType, instances } = item;
                        if (instances.length < 1) {
                            item.isError = true;
                            flag = true;
                        } else {
                            const temps = _.cloneDeep(actions);
                            temps.forEach(sub => {
                                sub.system_id = sub.detail.system.id;
                            });
                            aggregationParam = {
                                actions: temps,
                                aggregate_resource_type: {
                                    id: aggregateResourceType.id,
                                    system_id: aggregateResourceType.system_id,
                                    instances
                                },
                                expired_at: PERMANENT_TIMESTAMP
                            };
                        }
                    }
                    // eslint-disable-next-line max-len
                    const templateId = item.isTemplate ? item.isAggregate ? item.actions[0].detail.id : item.detail.id : CUSTOM_PERM_TEMPLATE_ID;
                    const compareId = `${templateId}&${systemId}`;
                    const isHasAggregation = Object.keys(aggregationParam).length > 0;
                    const isHasActions = Object.keys(actionParam).length > 0;
                    if (!templates.map(sub => `${sub.template_id}&${sub.system_id}`).includes(compareId)) {
                        templates.push({
                            system_id: systemId,
                            template_id: templateId,
                            actions: isHasActions ? [actionParam] : [],
                            aggregations: isHasAggregation ? [aggregationParam] : []
                        });
                    } else {
                        const tempActionData = templates.find(sub => `${sub.template_id}&${sub.system_id}` === compareId);
                        if (tempActionData) {
                            if (isHasActions) {
                                if (!tempActionData.actions.map(_ => _.id).includes(actionParam.id)) {
                                    tempActionData.actions.push(actionParam);
                                }
                            }
                            if (isHasAggregation) {
                                tempActionData.aggregations.push(aggregationParam);
                            }
                        }
                    }
                });
                return {
                    flag,
                    templates
                };
            },

            // 需确认
            getDataByNormal () {
                console.log('this.isCreateMode', this.isCreateMode);
                if (this.isCreateMode) {
                    this.getData();
                    return;
                }
                let flag = false;
                if (this.tableList.length < 1) {
                    flag = true;
                    return {
                        flag,
                        actions: [],
                        aggregations: []
                    };
                }
                const actionList = [];
                const aggregations = [];
                this.tableList.forEach(item => {
                    if (!item.isAggregate) {
                        const { type, id, name, environment, description } = item;
                        const groupResourceTypes = [];
                        if (item.resource_groups.length > 0) {
                            item.resource_groups.forEach(groupItem => {
                                const relatedResourceTypes = [];
                                if (groupItem.related_resource_types.length > 0) {
                                    groupItem.related_resource_types.forEach(resItem => {
                                        if (resItem.empty) {
                                            resItem.isError = true;
                                            flag = true;
                                        }
                                        const conditionList = (resItem.condition.length > 0 && !resItem.empty)
                                            ? resItem.condition.map(conItem => {
                                                const { id, instance, attribute } = conItem;
                                                const attributeList = (attribute && attribute.length > 0)
                                                    ? attribute.map(({ id, name, values }) => ({ id, name, values }))
                                                    : [];
        
                                                const instanceList = (instance && instance.length > 0)
                                                    ? instance.map(({ name, type, paths }) => {
                                                        const tempPath = _.cloneDeep(paths);
                                                        tempPath.forEach(pathItem => {
                                                            pathItem.forEach(pathSubItem => {
                                                                delete pathSubItem.disabled;
                                                            });
                                                        });
                                                        return {
                                                            name,
                                                            type,
                                                            path: tempPath
                                                        };
                                                    })
                                                    : [];
                                                return {
                                                    id,
                                                    instances: instanceList,
                                                    attributes: attributeList
                                                };
                                            })
                                            : [];
                                        relatedResourceTypes.push({
                                            type: resItem.type,
                                            system_id: resItem.system_id,
                                            name: resItem.name,
                                            condition: conditionList.filter(
                                                item => item.instances.length > 0 || item.attributes.length > 0
                                            )
                                        });
                                    });
                                }
                                if (groupItem.environments) {
                                    groupResourceTypes.push({
                                        environments: groupItem.environments,
                                        id: groupItem.id,
                                        related_resource_types: relatedResourceTypes
                                    });
                                } else {
                                    groupResourceTypes.push({
                                        id: groupItem.id,
                                        related_resource_types: relatedResourceTypes
                                    });
                                }
                            });
                            // 强制刷新下
                            item.resource_groups = _.cloneDeep(item.resource_groups);
                        }
                        
                        const params = {
                            type,
                            name,
                            id,
                            description,
                            resource_groups: groupResourceTypes,
                            environment
                        };
                        actionList.push(_.cloneDeep(params));
                    } else {
                        const { actions, aggregateResourceType, instances } = item;
                        if (instances.length < 1) {
                            item.isError = true;
                            flag = true;
                        } else {
                            const params = {
                                actions,
                                aggregate_resource_type: {
                                    id: aggregateResourceType.id,
                                    system_id: aggregateResourceType.system_id,
                                    instances
                                }
                            };
                            aggregations.push(params);
                        }
                    }
                });
                return {
                    flag,
                    actions: actionList,
                    aggregations
                };
            },
            
            //  资源实例新增按钮
            handlerAddCondition (data, index, resIndex) {
                console.log('data', data, resIndex);
                const dataClone = _.cloneDeep(data);
                dataClone.related_resource_types = dataClone.related_resource_types.map(e => {
                    e.condition = ['none'];
                    e.conditionBackup = ['none'];
                    return e;
                });
                console.log('dataClone', dataClone);
                const relatedResourceTypes = _.cloneDeep(
                    {
                        id: '',
                        related_resource_types: dataClone.related_resource_types
                    }
                );
                if (dataClone.environments) {
                    relatedResourceTypes.environments = [];
                }
                this.tableList[index].resource_groups.push(relatedResourceTypes);
                console.log('this.tableList', this.tableList);
                this.originalList = _.cloneDeep(this.tableList);
                console.log('this.originalList', this.originalList);
            },

            //  资源实例删除
            handlerReduceCondition (data, index, resIndex, groupIndex) {
                if (data.id || this.tableList[index].resource_groups.length === 1) return;
                this.tableList[index].resource_groups.splice(groupIndex, 1);
            },

            // 生效条件侧边栏
            showTimeSlider (data, index, groupIndex) {
                this.curIndex = index;
                this.curGroupIndex = groupIndex;
                this.isShowResourceInstanceEffectTime = true;
                this.resourceInstanceEffectTimeTitle = `${this.$t(`m.common['关联操作']`)}【${data.name}】${this.$t(`m.common['生效条件']`)}`;
            },

            // 生效条件保存
            handleResourceEffectTimeSumit () {
                const environments = this.$refs.sidesliderRef.handleGetValue();
                if (!environments) return;
                console.log(this.curIndex, this.curGroupIndex);

                const resItem = this.tableList[this.curIndex].resource_groups[this.curGroupIndex];
                resItem.environments = environments;
                console.log(resItem);
                console.log(environments);
                console.log(this.tableList);

                window.changeAlert = false;
                this.resourceInstanceEffectTimeTitle = '';
                this.isShowResourceInstanceEffectTime = false;
                this.curIndex = -1;
                this.curGroupIndex = -1;
            },

            handleResourceEffectTimeCancel () {
                let cancelHandler = Promise.resolve();
                if (window.changeAlert) {
                    cancelHandler = leaveConfirm();
                }
                cancelHandler.then(() => {
                    this.isShowResourceInstanceEffectTime = false;
                    this.resetDataAfterClose();
                }, _ => _);
            }
        }
    };
</script>

<style lang="postcss">
    .template-resource-instance-table-wrapper {
        min-height: 101px;
        .bk-table {
            width: 100%;
            margin-top: 8px;
            border-right: none;
            border-bottom: none;
            font-size: 12px;
            .iam-perm-table-cell-cls {
                .cell {
                    /* 用户组需要 */
                    height: 100%;
                }
                .condition-table-cell{
                    height: 100%;
                    flex-flow: column;
                    display: flex;
                    justify-content: space-evenly;
                    padding: 15px 0;
                }
                .empty-text {
                    /* padding-top: 35px; */
                }
            }
            &.is-detail-view {
                .bk-table-body-wrapper {
                    .cell {
                        padding: 20px !important;
                    }
                }
                .iam-perm-table-cell-cls {
                    .cell {
                        height: 100%;
                        padding: 0px !important;
                    }
                    .condition-table-cell-detail{
                        height: 100%;
                        flex-flow: column;
                        display: flex;
                        justify-content: space-evenly;
                    }
                }
            }
            .related-resource-list{
                position: relative;
                .related-resource-item{
                    margin: 20px !important;
                }
                .view-icon {
                    display: none;
                    position: absolute;
                    top: 50%;
                    right: 40px;
                    transform: translate(0, -50%);
                    font-size: 18px;
                    cursor: pointer;
                }
                &:hover {
                    .view-icon {
                        display: inline-block;
                        color: #3a84ff;
                    }
                }
                .effect-icon {
                    display: none;
                    position: absolute;
                    top: 50%;
                    right: 10px;
                    transform: translate(0, -50%);
                    font-size: 18px;
                    cursor: pointer;
                }
                &:hover {
                    .effect-icon {
                        display: inline-block;
                        color: #3a84ff;
                    }
                }
                &-border{border-bottom: 1px solid #dfe0e5;}
            }
            .bk-table-header-wrapper {
                th:first-child .cell {
                    padding-left: 20px;
                }
            }
            .bk-table-body-wrapper {
                .cell {
                    .view-icon {
                        display: none;
                        position: absolute;
                        top: 50%;
                        right: 30px;
                        transform: translate(0, -50%);
                        font-size: 18px;
                        cursor: pointer;
                    }
                    &:hover {
                        .view-icon {
                            display: inline-block;
                            color: #3a84ff;
                        }
                    }
                }
            }
            .bk-table-body {
                tr {
                    &:hover {
                        background-color: transparent;
                        & > td {
                            background-color: transparent;
                        }
                    }
                }
                td:first-child .cell,
                th:first-child .cell {
                    padding-left: 15px;
                }
                .iam-new-action {
                    display: inline-block;
                    position: relative;
                    top: 3px;
                    width: 24px;
                    vertical-align: top;
                }
            }
            .relation-content-wrapper,
            .conditions-wrapper {
                height: 100%;
                padding: 17px 0;
                color: #63656e;
                .resource-type-name {
                    display: block;
                    margin-bottom: 9px;
                }
            }

            .relation-content-wrapper{
                position: relative;
                .group-line {
                    height: 1px;
                    background: #dfe0e5;
                    width: calc(100% + 70px);
                    position: absolute;
                    top: 90%;
                    left: -15px;
                }
                .group-line-more{
                    top: 95%;
                }
            }

            .remove-icon {
                position: absolute;
                right: 2px;
                top: 2px;
                font-size: 20px;
                cursor: pointer;
                &:hover {
                    color: #3a84ff;
                }
            }
            .relation-content-item {
                margin-top: 17px;
                &:first-child {
                    margin-top: 0;
                }
                &.reset-margin-top {
                    margin-top: 10px;
                }
                .content-name {
                    margin-bottom: 9px;
                }
            }
            .action-name {
                margin-left: 6px;
                display: inline-block;
                vertical-align: bottom;
                word-wrap: break-word;
                word-break: break-all;
            }
            .conditions-item {
                margin-top: 7px;
                &:first-child {
                    margin-top: 0;
                }
            }
        }

        .environ-group-one{
            position: relative;
            padding-top: 5px;
        }

        .environ-group-more{
            position: relative;
            display: flex;
            flex: 1;
            flex-flow: column;
            justify-content: center;
            padding-top: 5px;
            .condition-line{
                height: 1px;
                background: #dfe0e5;
                width: calc(100% + 30px);
                position: absolute;
                top: calc(87% + 2px);
                left: -15px;
            }
            .condition-line-more{
                top: calc(93% + 3px);
            }
        }

    }
    .relate-instance-sideslider {
        .sideslider-content {
            height: calc(100vh - 114px);
        }
        .bk-sideslider-footer {
            background-color: #f5f6fa!important;
            border-color: #dcdee5!important;
        }
    }
     .error-tips {
            position: absolute;
            line-height: 16px;
            font-size: 10px;
            color: #ea3636;
        }

        .group-container{
            position: relative;
            padding-bottom: 17px;
            .add-icon,
            .reduce-icon {
                font-size: 16px;
                color: #979ba5;
                position: absolute;
                top: 45%;
                right: 25px;
                cursor: pointer;
                &.disabled {
                    color: #dcdee5;
                    cursor: not-allowed;
                }
            }

            .reduce-icon {
                right: -2px;
            }
        }

</style><|MERGE_RESOLUTION|>--- conflicted
+++ resolved
@@ -83,38 +83,6 @@
                         </div>
                         <div class="relation-content-wrapper" v-else>
                             <template v-if="!row.isEmpty">
-<<<<<<< HEAD
-                                <div class="relation-content-item"
-                                    v-for="(content, contentIndex) in row.related_resource_types"
-                                    :key="contentIndex">
-                                    <div class="content-name">
-                                        {{ content.name }}
-                                        <template v-if="row.isShowRelatedText">
-                                            <div style="display: inline-block; color: #979ba5;">
-                                                ({{ $t(`m.info['已帮您自动勾选依赖操作需要的实例']`) }})
-                                            </div>
-                                        </template>
-                                    </div>
-                                    <div class="content">
-                                        <render-condition
-                                            data-test-id="group_input_resourceInstanceCondition"
-                                            :ref="`condition_${$index}_${contentIndex}_ref`"
-                                            :value="content.value"
-                                            :is-empty="content.empty"
-                                            :can-view="row.canView"
-                                            :params="curCopyParams"
-                                            :can-paste="content.canPaste"
-                                            :is-error="content.isError"
-                                            @on-mouseover="handlerConditionMouseover(content)"
-                                            @on-mouseleave="handlerConditionMouseleave(content)"
-                                            @on-view="handlerOnView(row, content, contentIndex)"
-                                            @on-restore="handlerOnRestore(content)"
-                                            @on-copy="handlerOnCopy(content, $index, contentIndex, row)"
-                                            @on-paste="handlerOnPaste(...arguments, content, $index, contentIndex)"
-                                            @on-batch-paste="handlerOnBatchPaste(...arguments, content, $index, contentIndex)"
-                                            @on-click="showResourceInstance(row, $index, content, contentIndex)" />
-                                        <p class="error-tips" v-if="isShowErrorTips">{{ $t(`m.info['请选择资源实例']`) }}</p>
-=======
                                 <div v-for="(_, groIndex) in row.resource_groups" :key="_.id" class="group-container">
                                     <div class="relation-content-item"
                                         v-for="(content, contentIndex) in _.related_resource_types"
@@ -129,6 +97,7 @@
                                         </div>
                                         <div class="content">
                                             <render-condition
+                                                data-test-id="group_input_resourceInstanceCondition"
                                                 :ref="`condition_${$index}_${contentIndex}_ref`"
                                                 :value="content.value"
                                                 :is-empty="content.empty"
@@ -149,7 +118,6 @@
                                         <Icon v-if="_.related_resource_types.length > 1 || !!row.related_environments.length" class="add-icon" type="add-hollow" @click="handlerAddCondition(_, $index, contentIndex, groIndex)" />
                                         <Icon v-if="_.related_resource_types.length > 1 || !!row.related_environments.length" :class="row.resource_groups.length <= 1 || !!_.id ? 'disabled' : ''" type="reduce-hollow" class="reduce-icon"
                                             @click="handlerReduceCondition(_, $index, contentIndex, groIndex)" />
->>>>>>> 6f358706
                                     </div>
                                     <div v-if="row.resource_groups.length > 1 && groIndex !== row.resource_groups.length - 1" class="group-line"
                                         :class="_.related_resource_types.length > 1 ? 'group-line-more' : ''"></div>
@@ -312,7 +280,6 @@
     import EffectConditionDetail from './effect-condition-detail';
     import SidesliderEffectCondition from './sideslider-effect-condition';
     // import store from '@/store'
-
     export default {
         name: 'resource-instance-table',
         components: {
@@ -400,13 +367,10 @@
                 previewResourceParams: {},
                 curCopyData: ['none'],
                 curCopyType: '',
-
                 curId: '',
                 isLoading: false,
                 curScopeAction: {},
-
                 isShowAggregateSideslider: false,
-
                 aggregateResourceParams: {},
                 aggregateIndex: -1,
                 aggregateValue: [],
@@ -414,7 +378,6 @@
                 curCopyMode: 'normal',
                 curAggregateResourceType: {},
                 defaultSelectList: [],
-
                 sidesliderTitle: '',
                 isShowSideslider: false,
                 previewData: [],
@@ -477,7 +440,6 @@
                 }
                 const environmentsData = this.tableList[this.curIndex].resource_groups[this.curGroupIndex]
                     .environments;
-
                 console.log(2222, environmentsData);
                 if (!environmentsData) {
                     return [];
@@ -590,7 +552,6 @@
                     };
                 }
             },
-
             handlerSelectAggregateRes (payload) {
                 // debugger
                 window.changeDialog = true;
@@ -604,13 +565,11 @@
                 this.tableList[this.aggregateIndex].isError = false;
                 this.$emit('on-select', this.tableList[this.aggregateIndex]);
             },
-
             handleRowMouseEnter (index, event, row) {
                 if (this.mode === 'detail' && !this.isEdit && this.isCustom && this.type !== 'view') {
                     this.$set(row, 'showDelete', true);
                 }
             },
-
             handleRowMouseLeave (index, event, row) {
                 if (this.mode === 'detail' && !this.isEdit && this.isCustom && this.type !== 'view') {
                     this.$set(row, 'showDelete', false);
@@ -623,7 +582,6 @@
             handleDelete () {
                 this.$emit('on-delete', this.newRow);
             },
-
             handleViewResource (groupItem, payload) {
                 this.curId = payload.id;
                 const params = [];
@@ -638,19 +596,17 @@
                         });
                     });
                 }
-                
+
                 this.previewData = _.cloneDeep(params);
                 console.log('this.previewData', this.previewData);
                 this.sidesliderTitle = `${this.$t(`m.common['操作']`)}【${payload.name}】${this.$t(`m.common['的资源实例']`)}`;
                 this.isShowSideslider = true;
             },
-
             handleAnimationEnd () {
                 this.sidesliderTitle = '';
                 this.previewData = [];
                 this.curId = '';
             },
-
             handlerAggregateConditionMouseover (payload) {
                 if (this.curCopyData[0] === 'none') {
                     return;
@@ -659,16 +615,13 @@
                     payload.canPaste = true;
                 }
             },
-
             getScopeActionResource (payload, id, systemId) {
                 const scopeAction = this.authorization[systemId];
                 const actions = scopeAction.filter(item => payload.map(_ => _.id).includes(item.id));
-
                 console.log('actions', actions);
                 const conditions = actions.map(
                     item => item.resource_groups[0].related_resource_types[0].condition
                 ).filter(_ => _.length > 0);
-
                 if (conditions.length < 1) {
                     return [];
                 }
@@ -710,11 +663,9 @@
                 }
                 return [];
             },
-
             handlerAggregateConditionMouseleave (payload) {
                 payload.canPaste = false;
             },
-
             handlerAggregateOnCopy (payload, index) {
                 window.changeDialog = true;
                 this.curCopyKey = `${payload.aggregateResourceType.system_id}${payload.aggregateResourceType.id}`;
@@ -724,7 +675,6 @@
                 this.showMessage(this.$t(`m.info['实例复制']`));
                 this.$refs[`condition_${index}_aggregateRef`] && this.$refs[`condition_${index}_aggregateRef`].setImmediatelyShow(true);
             },
-
             handlerAggregateOnPaste (payload) {
                 let tempInstances = [];
                 if (this.curCopyMode === 'aggregate') {
@@ -747,10 +697,8 @@
                 payload.instances = _.cloneDeep(tempInstances);
                 payload.isError = false;
                 this.showMessage(this.$t(`m.info['粘贴成功']`));
-
                 this.$emit('on-select', payload);
             },
-
             handlerAggregateOnBatchPaste (payload, index) {
                 let tempCurData = ['none'];
                 let tempArrgegateData = [];
@@ -819,7 +767,6 @@
                         if (`${item.aggregateResourceType.system_id}${item.aggregateResourceType.id}` === this.curCopyKey) {
                             item.instances = _.cloneDeep(tempArrgegateData);
                             item.isError = false;
-
                             this.$emit('on-select', item);
                         }
                     }
@@ -829,7 +776,6 @@
                 this.$refs[`condition_${index}_aggregateRef`] && this.$refs[`condition_${index}_aggregateRef`].setImmediatelyShow(false);
                 this.showMessage(this.$t(`m.info['批量粘贴成功']`));
             },
-
             showAggregateResourceInstance (data, index) {
                 window.changeDialog = true;
                 this.aggregateResourceParams = _.cloneDeep(data.aggregateResourceType);
@@ -848,7 +794,6 @@
                 );
                 this.isShowAggregateSideslider = true;
             },
-
             showMessage (payload) {
                 this.bkMessageInstance = this.$bkMessage({
                     limit: 1,
@@ -856,7 +801,6 @@
                     message: payload
                 });
             },
-
             getCellClass ({ row, column, rowIndex, columnIndex }) {
                 let judgeIndex = columnIndex;
                 let conditionIndex = columnIndex;
@@ -872,18 +816,15 @@
                 }
                 return '';
             },
-
             handleLimitChange () {
                 window.changeDialog = true;
                 const curData = this.tableList[this.curIndex].resource_groups[this.curGroupIndex]
                     .related_resource_types[this.curResIndex];
                 curData.isChange = true;
             },
-
             handleOnInit (payload) {
                 this.disabled = !payload;
             },
-
             showResourceInstance (data, index, resItem, resIndex, groupIndex) {
                 console.log('index', index);
                 console.log('resIndex', resIndex);
@@ -903,7 +844,6 @@
                 this.curIndex = index;
                 this.curResIndex = resIndex;
                 this.curGroupIndex = groupIndex;
-
                 this.resourceInstanceSidesliderTitle = `${this.$t(`m.common['关联操作']`)}【${data.name}】${this.$t(`m.common['的资源实例']`)}`;
                 window.changeAlert = 'iamSidesider';
                 this.isShowResourceInstanceSideslider = true;
@@ -924,7 +864,6 @@
                 curData.resource_groups[this.curGroupIndex].related_resource_types = [curData.resource_groups[this.curGroupIndex]
                     .related_resource_types[this.curResIndex]];
                 curData.resource_groups[this.curGroupIndex].related_resource_types[0].condition = curPayload;
-
                 curData.resource_groups = curData.resource_groups.filter(groupItem => {
                     groupItem.related_resource_types = groupItem.related_resource_types.filter(typeItem => {
                         typeItem.condition.filter(e => {
@@ -943,7 +882,6 @@
                     return !(groupItem.related_resource_types[0] && groupItem.related_resource_types[0].condition.length === 1
                         && groupItem.related_resource_types[0].condition[0] === 'none');
                 });
-
                 console.log('curData.resource_groups1', curData.resource_groups);
                 console.log('this.tableList', this.tableList);
                 const relatedList = _.cloneDeep(this.tableList.filter(item => {
@@ -953,7 +891,6 @@
                         && curData.detail.system.id === item.detail.system.id
                         && item.resource_groups.map(item => !item.related_resource_types.every(sub => sub.empty))[0];
                 }));
-
                 console.log('relatedList', relatedList);
                 if (relatedList.length > 0) {
                     relatedList.forEach(item => {
@@ -991,7 +928,6 @@
                     this.sliderLoading = false;
                 }
             },
-
             // 需要确认
             handleRelatedAction (payload) {
                 if (payload.length < 1) {
@@ -1065,14 +1001,12 @@
                 window.changeAlert = false;
                 this.resourceInstanceSidesliderTitle = '';
                 this.isShowResourceInstanceSideslider = false;
-
                 console.log('111');
                 this.$emit('on-resource-select', this.curIndex, this.curResIndex, resItem.condition, this.curGroupIndex, resItem);
                 console.log('2222');
                 this.curIndex = -1;
                 this.curResIndex = -1;
                 this.curGroupIndex = -1;
-
                 // 这里触发 create/index.vue 里 handleAggregateAction 事件会导致 tableList 变化，导致 list 属性变化
                 // list 属性变化之后，isShowRelatedText 属性以及其他属性均会重置
                 // if (!this.isAllExpanded) {
@@ -1080,7 +1014,6 @@
                 //     this.$emit('handleAggregateAction', false)
                 // }
             },
-
             handleResourcePreview () {
                 // debugger
                 window.changeDialog = true;
@@ -1089,7 +1022,6 @@
                     .related_resource_types[this.curResIndex];
                 const condition = [];
                 const conditionData = this.$refs.renderResourceRef.handleGetPreviewValue();
-
                 conditionData.forEach(item => {
                     const { id, attribute, instance } = item;
                     condition.push({
@@ -1117,7 +1049,6 @@
                 this.previewDialogTitle = `${this.$t(`m.common['操作']`)}【${this.tableList[this.curIndex].name}】${this.$t(`m.common['的资源实例']`)} ${this.$t(`m.common['差异对比']`)}`;
                 this.isShowPreviewDialog = true;
             },
-
             handlerConditionMouseover (payload) {
                 if (Object.keys(this.curCopyParams).length < 1 && this.curCopyMode === 'normal') {
                     return;
@@ -1129,11 +1060,9 @@
                     payload.canPaste = true;
                 }
             },
-
             handlerConditionMouseleave (payload) {
                 payload.canPaste = false;
             },
-
             handlerOnView (payload, item, itemIndex, groupIndex) {
                 console.log('payload', payload);
                 const { system_id, type, name } = item;
@@ -1164,7 +1093,6 @@
                 this.previewDialogTitle = `${this.$t(`m.common['操作']`)}【${payload.name}】${this.$t(`m.common['的资源实例']`)} ${this.$t(`m.common['差异对比']`)}`;
                 this.isShowPreviewDialog = true;
             },
-
             handlerOnCopy (payload, index, subIndex, action) {
                 window.changeDialog = true;
                 this.curCopyKey = `${payload.system_id}${payload.type}`;
@@ -1174,7 +1102,6 @@
                 this.showMessage(this.$t(`m.info['实例复制']`));
                 this.$refs[`condition_${index}_${subIndex}_ref`][0] && this.$refs[`condition_${index}_${subIndex}_ref`][0].setImmediatelyShow(true);
             },
-
             getBatchCopyParms (payload, content) {
                 const actions = [];
                 this.tableList.forEach(item => {
@@ -1206,7 +1133,6 @@
                     actions
                 };
             },
-
             handlerOnPaste (payload, content, $index, contentIndex, groIndex) {
                 // debugger
                 let tempCurData = ['none'];
@@ -1257,12 +1183,10 @@
                     }
                     content.condition = _.cloneDeep(tempCurData);
                 }
-
                 content.isError = false;
                 this.showMessage(this.$t(`m.info['粘贴成功']`));
                 this.$emit('on-resource-select', $index, contentIndex, content.condition, groIndex);
             },
-
             handlerOnBatchPaste (payload, content, index, subIndex) {
                 // debugger
                 let tempCurData = ['none'];
@@ -1406,13 +1330,11 @@
                 this.curCopyData = ['none'];
                 this.showMessage(this.$t(`m.info['批量粘贴成功']`));
             },
-
             handlePreviewDialogClose () {
                 this.previewDialogTitle = '';
                 this.previewResourceParams = {};
                 this.isShowPreviewDialog = false;
             },
-
             resetDataAfterClose () {
                 this.curIndex = -1;
                 this.curResIndex = -1;
@@ -1421,7 +1343,6 @@
                 this.params = {};
                 this.resourceInstanceSidesliderTitle = '';
             },
-
             handleResourceCancel () {
                 let cancelHandler = Promise.resolve();
                 if (window.changeAlert) {
@@ -1432,7 +1353,6 @@
                     this.resetDataAfterClose();
                 }, _ => _);
             },
-
             getData () {
                 let flag = false;
                 const templates = [];
@@ -1468,157 +1388,7 @@
                                                 const attributeList = (attribute && attribute.length > 0)
                                                     ? attribute.map(({ id, name, values }) => ({ id, name, values }))
                                                     : [];
-        
-                                                const instanceList = (instance && instance.length > 0)
-                                                    ? instance.map(({ name, type, paths }) => {
-                                                        const tempPath = _.cloneDeep(paths);
-                                                        tempPath.forEach(pathItem => {
-                                                            pathItem.forEach(pathSubItem => {
-                                                                delete pathSubItem.disabled;
-                                                            });
-                                                        });
-                                                        return {
-                                                            name,
-                                                            type,
-                                                            path: tempPath
-                                                        };
-                                                    })
-                                                    : [];
-                                                return {
-                                                    id,
-                                                    instances: instanceList,
-                                                    attributes: attributeList
-                                                };
-                                            })
-                                            : [];
-                                        relatedResourceTypes.push({
-                                            type: resItem.type,
-                                            system_id: resItem.system_id,
-                                            name: resItem.name,
-                                            condition: conditionList.filter(
-                                                item => item.instances.length > 0 || item.attributes.length > 0
-                                            )
-                                        });
-                                    });
-                                }
 
-                                if (groupItem.environments) {
-                                    groupResourceTypes.push({
-                                        environments: groupItem.environments,
-                                        id: groupItem.id,
-                                        related_resource_types: relatedResourceTypes
-                                    });
-                                } else {
-                                    groupResourceTypes.push({
-                                        id: groupItem.id,
-                                        related_resource_types: relatedResourceTypes
-                                    });
-                                }
-                            });
-                            // 强制刷新下
-                            item.resource_groups = _.cloneDeep(item.resource_groups);
-                        }
-                            
-                        actionParam = {
-                            type,
-                            name,
-                            id,
-                            description,
-                            resource_groups: groupResourceTypes,
-                            environment
-                        };
-                    } else {
-                        systemId = item.system_id;
-                        const { actions, aggregateResourceType, instances } = item;
-                        if (instances.length < 1) {
-                            item.isError = true;
-                            flag = true;
-                        } else {
-                            const temps = _.cloneDeep(actions);
-                            temps.forEach(sub => {
-                                sub.system_id = sub.detail.system.id;
-                            });
-                            aggregationParam = {
-                                actions: temps,
-                                aggregate_resource_type: {
-                                    id: aggregateResourceType.id,
-                                    system_id: aggregateResourceType.system_id,
-                                    instances
-                                },
-                                expired_at: PERMANENT_TIMESTAMP
-                            };
-                        }
-                    }
-                    // eslint-disable-next-line max-len
-                    const templateId = item.isTemplate ? item.isAggregate ? item.actions[0].detail.id : item.detail.id : CUSTOM_PERM_TEMPLATE_ID;
-                    const compareId = `${templateId}&${systemId}`;
-                    const isHasAggregation = Object.keys(aggregationParam).length > 0;
-                    const isHasActions = Object.keys(actionParam).length > 0;
-                    if (!templates.map(sub => `${sub.template_id}&${sub.system_id}`).includes(compareId)) {
-                        templates.push({
-                            system_id: systemId,
-                            template_id: templateId,
-                            actions: isHasActions ? [actionParam] : [],
-                            aggregations: isHasAggregation ? [aggregationParam] : []
-                        });
-                    } else {
-                        const tempActionData = templates.find(sub => `${sub.template_id}&${sub.system_id}` === compareId);
-                        if (tempActionData) {
-                            if (isHasActions) {
-                                if (!tempActionData.actions.map(_ => _.id).includes(actionParam.id)) {
-                                    tempActionData.actions.push(actionParam);
-                                }
-                            }
-                            if (isHasAggregation) {
-                                tempActionData.aggregations.push(aggregationParam);
-                            }
-                        }
-                    }
-                });
-                return {
-                    flag,
-                    templates
-                };
-            },
-
-            // 需确认
-            getDataByNormal () {
-                console.log('this.isCreateMode', this.isCreateMode);
-                if (this.isCreateMode) {
-                    this.getData();
-                    return;
-                }
-                let flag = false;
-                if (this.tableList.length < 1) {
-                    flag = true;
-                    return {
-                        flag,
-                        actions: [],
-                        aggregations: []
-                    };
-                }
-                const actionList = [];
-                const aggregations = [];
-                this.tableList.forEach(item => {
-                    if (!item.isAggregate) {
-                        const { type, id, name, environment, description } = item;
-                        const groupResourceTypes = [];
-                        if (item.resource_groups.length > 0) {
-                            item.resource_groups.forEach(groupItem => {
-                                const relatedResourceTypes = [];
-                                if (groupItem.related_resource_types.length > 0) {
-                                    groupItem.related_resource_types.forEach(resItem => {
-                                        if (resItem.empty) {
-                                            resItem.isError = true;
-                                            flag = true;
-                                        }
-                                        const conditionList = (resItem.condition.length > 0 && !resItem.empty)
-                                            ? resItem.condition.map(conItem => {
-                                                const { id, instance, attribute } = conItem;
-                                                const attributeList = (attribute && attribute.length > 0)
-                                                    ? attribute.map(({ id, name, values }) => ({ id, name, values }))
-                                                    : [];
-        
                                                 const instanceList = (instance && instance.length > 0)
                                                     ? instance.map(({ name, type, paths }) => {
                                                         const tempPath = _.cloneDeep(paths);
@@ -1667,7 +1437,155 @@
                             // 强制刷新下
                             item.resource_groups = _.cloneDeep(item.resource_groups);
                         }
-                        
+
+                        actionParam = {
+                            type,
+                            name,
+                            id,
+                            description,
+                            resource_groups: groupResourceTypes,
+                            environment
+                        };
+                    } else {
+                        systemId = item.system_id;
+                        const { actions, aggregateResourceType, instances } = item;
+                        if (instances.length < 1) {
+                            item.isError = true;
+                            flag = true;
+                        } else {
+                            const temps = _.cloneDeep(actions);
+                            temps.forEach(sub => {
+                                sub.system_id = sub.detail.system.id;
+                            });
+                            aggregationParam = {
+                                actions: temps,
+                                aggregate_resource_type: {
+                                    id: aggregateResourceType.id,
+                                    system_id: aggregateResourceType.system_id,
+                                    instances
+                                },
+                                expired_at: PERMANENT_TIMESTAMP
+                            };
+                        }
+                    }
+                    // eslint-disable-next-line max-len
+                    const templateId = item.isTemplate ? item.isAggregate ? item.actions[0].detail.id : item.detail.id : CUSTOM_PERM_TEMPLATE_ID;
+                    const compareId = `${templateId}&${systemId}`;
+                    const isHasAggregation = Object.keys(aggregationParam).length > 0;
+                    const isHasActions = Object.keys(actionParam).length > 0;
+                    if (!templates.map(sub => `${sub.template_id}&${sub.system_id}`).includes(compareId)) {
+                        templates.push({
+                            system_id: systemId,
+                            template_id: templateId,
+                            actions: isHasActions ? [actionParam] : [],
+                            aggregations: isHasAggregation ? [aggregationParam] : []
+                        });
+                    } else {
+                        const tempActionData = templates.find(sub => `${sub.template_id}&${sub.system_id}` === compareId);
+                        if (tempActionData) {
+                            if (isHasActions) {
+                                if (!tempActionData.actions.map(_ => _.id).includes(actionParam.id)) {
+                                    tempActionData.actions.push(actionParam);
+                                }
+                            }
+                            if (isHasAggregation) {
+                                tempActionData.aggregations.push(aggregationParam);
+                            }
+                        }
+                    }
+                });
+                return {
+                    flag,
+                    templates
+                };
+            },
+            // 需确认
+            getDataByNormal () {
+                console.log('this.isCreateMode', this.isCreateMode);
+                if (this.isCreateMode) {
+                    this.getData();
+                    return;
+                }
+                let flag = false;
+                if (this.tableList.length < 1) {
+                    flag = true;
+                    return {
+                        flag,
+                        actions: [],
+                        aggregations: []
+                    };
+                }
+                const actionList = [];
+                const aggregations = [];
+                this.tableList.forEach(item => {
+                    if (!item.isAggregate) {
+                        const { type, id, name, environment, description } = item;
+                        const groupResourceTypes = [];
+                        if (item.resource_groups.length > 0) {
+                            item.resource_groups.forEach(groupItem => {
+                                const relatedResourceTypes = [];
+                                if (groupItem.related_resource_types.length > 0) {
+                                    groupItem.related_resource_types.forEach(resItem => {
+                                        if (resItem.empty) {
+                                            resItem.isError = true;
+                                            flag = true;
+                                        }
+                                        const conditionList = (resItem.condition.length > 0 && !resItem.empty)
+                                            ? resItem.condition.map(conItem => {
+                                                const { id, instance, attribute } = conItem;
+                                                const attributeList = (attribute && attribute.length > 0)
+                                                    ? attribute.map(({ id, name, values }) => ({ id, name, values }))
+                                                    : [];
+
+                                                const instanceList = (instance && instance.length > 0)
+                                                    ? instance.map(({ name, type, paths }) => {
+                                                        const tempPath = _.cloneDeep(paths);
+                                                        tempPath.forEach(pathItem => {
+                                                            pathItem.forEach(pathSubItem => {
+                                                                delete pathSubItem.disabled;
+                                                            });
+                                                        });
+                                                        return {
+                                                            name,
+                                                            type,
+                                                            path: tempPath
+                                                        };
+                                                    })
+                                                    : [];
+                                                return {
+                                                    id,
+                                                    instances: instanceList,
+                                                    attributes: attributeList
+                                                };
+                                            })
+                                            : [];
+                                        relatedResourceTypes.push({
+                                            type: resItem.type,
+                                            system_id: resItem.system_id,
+                                            name: resItem.name,
+                                            condition: conditionList.filter(
+                                                item => item.instances.length > 0 || item.attributes.length > 0
+                                            )
+                                        });
+                                    });
+                                }
+                                if (groupItem.environments) {
+                                    groupResourceTypes.push({
+                                        environments: groupItem.environments,
+                                        id: groupItem.id,
+                                        related_resource_types: relatedResourceTypes
+                                    });
+                                } else {
+                                    groupResourceTypes.push({
+                                        id: groupItem.id,
+                                        related_resource_types: relatedResourceTypes
+                                    });
+                                }
+                            });
+                            // 强制刷新下
+                            item.resource_groups = _.cloneDeep(item.resource_groups);
+                        }
+
                         const params = {
                             type,
                             name,
@@ -1701,7 +1619,7 @@
                     aggregations
                 };
             },
-            
+
             //  资源实例新增按钮
             handlerAddCondition (data, index, resIndex) {
                 console.log('data', data, resIndex);
@@ -1726,13 +1644,11 @@
                 this.originalList = _.cloneDeep(this.tableList);
                 console.log('this.originalList', this.originalList);
             },
-
             //  资源实例删除
             handlerReduceCondition (data, index, resIndex, groupIndex) {
                 if (data.id || this.tableList[index].resource_groups.length === 1) return;
                 this.tableList[index].resource_groups.splice(groupIndex, 1);
             },
-
             // 生效条件侧边栏
             showTimeSlider (data, index, groupIndex) {
                 this.curIndex = index;
@@ -1740,26 +1656,22 @@
                 this.isShowResourceInstanceEffectTime = true;
                 this.resourceInstanceEffectTimeTitle = `${this.$t(`m.common['关联操作']`)}【${data.name}】${this.$t(`m.common['生效条件']`)}`;
             },
-
             // 生效条件保存
             handleResourceEffectTimeSumit () {
                 const environments = this.$refs.sidesliderRef.handleGetValue();
                 if (!environments) return;
                 console.log(this.curIndex, this.curGroupIndex);
-
                 const resItem = this.tableList[this.curIndex].resource_groups[this.curGroupIndex];
                 resItem.environments = environments;
                 console.log(resItem);
                 console.log(environments);
                 console.log(this.tableList);
-
                 window.changeAlert = false;
                 this.resourceInstanceEffectTimeTitle = '';
                 this.isShowResourceInstanceEffectTime = false;
                 this.curIndex = -1;
                 this.curGroupIndex = -1;
             },
-
             handleResourceEffectTimeCancel () {
                 let cancelHandler = Promise.resolve();
                 if (window.changeAlert) {
@@ -1910,7 +1822,6 @@
                     margin-bottom: 9px;
                 }
             }
-
             .relation-content-wrapper{
                 position: relative;
                 .group-line {
@@ -1925,7 +1836,6 @@
                     top: 95%;
                 }
             }
-
             .remove-icon {
                 position: absolute;
                 right: 2px;
@@ -1962,12 +1872,10 @@
                 }
             }
         }
-
         .environ-group-one{
             position: relative;
             padding-top: 5px;
         }
-
         .environ-group-more{
             position: relative;
             display: flex;
@@ -1987,7 +1895,6 @@
                 top: calc(93% + 3px);
             }
         }
-
     }
     .relate-instance-sideslider {
         .sideslider-content {
@@ -2004,7 +1911,6 @@
             font-size: 10px;
             color: #ea3636;
         }
-
         .group-container{
             position: relative;
             padding-bottom: 17px;
@@ -2021,10 +1927,8 @@
                     cursor: not-allowed;
                 }
             }
-
             .reduce-icon {
                 right: -2px;
             }
         }
-
 </style>