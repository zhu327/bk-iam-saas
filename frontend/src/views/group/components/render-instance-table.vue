--- conflicted
+++ resolved
@@ -429,11 +429,7 @@
                         if (this.emptyResourceGroupsName.length) {
                             this.emptyResourceGroupsList[0].name = this.emptyResourceGroupsName.join('，');
                             this.emptyResourceGroupsTableList = this.emptyResourceGroupsList[0];
-<<<<<<< HEAD
-                            this.tableList = [...this.tableList, this.emptyResourceGroupsTableList];
-=======
                             this.tableList.unshift(this.emptyResourceGroupsTableList);
->>>>>>> 8d5bbcfc
                         }
                     } else {
                         value.forEach(e => {
