--- conflicted
+++ resolved
@@ -145,17 +145,6 @@
         return this.tableList.slice(startIndex, endIndex);
       },
 
-<<<<<<< HEAD
-            /**
-             * handleOnView
-             */
-            handleOnView (payload) {
-                const { name, data } = payload;
-                this.sidesliderTitle = this.$t(`m.info['操作侧边栏操作的资源实例']`, { value: `${this.$t(`m.common['【']`)}${name}${this.$t(`m.common['】']`)}` });
-                this.previewData = _.cloneDeep(data);
-                this.isShowSideslider = true;
-            },
-=======
       /**
        * handleView
        */
@@ -165,14 +154,13 @@
         this.permSidesilderTitle = `${payload.name}(${payload.system_name})`;
         this.isShowPermSidesilder = true;
       },
->>>>>>> a2d66986
 
       /**
        * handleOnView
        */
       handleOnView (payload) {
         const { name, data } = payload;
-        this.sidesliderTitle = `${this.$t(`m.common['操作']`)}${this.$t(`m.common['【']`)}${name}${this.$t(`m.common['】']`)}${this.$t(`m.common['的资源实例']`)}`;
+        this.sidesliderTitle = this.$t(`m.info['操作侧边栏操作的资源实例']`, { value: `${this.$t(`m.common['【']`)}${name}${this.$t(`m.common['】']`)}` });
         this.previewData = _.cloneDeep(data);
         this.isShowSideslider = true;
       },
