--- conflicted
+++ resolved
@@ -24,26 +24,6 @@
                     <i class="bk-icon icon-plus-circle mr10"></i>管理我的分级管理员
                 </div>
             </bk-select> -->
-<<<<<<< HEAD
-            <bk-select ref="select" v-if="unfold && index === 1" :value="navCurRoleId || curRoleId" :clearable="false"
-                :multiple="false" :placeholder="$t(`m.common['选择分级管理员']`)"
-                :search-placeholder="$t(`m.common['搜索管理空间']`)" searchable ext-cls="iam-nav-select-cls"
-                :prefix-icon="selectNode && selectNode.level > 0 ? 'icon iam-icon iamcenter-level-two is-active' : 'icon iam-icon iamcenter-level-one is-active'"
-                :remote-method="handleRemoteTree" :ext-popover-cls="selectCls" @change="handleSwitchRole" @toggle="handleToggle">
-                <bk-big-tree ref="selectTree" size="small" :data="curRoleList" :selectable="true" :show-checkbox="false"
-                    :show-link-line="false" :default-expanded-nodes="[navCurRoleId || curRoleId]" :default-selected-node="navCurRoleId || curRoleId"
-                    @expand-on-click="handleExpandClick" @select-change="handleSelectNode">
-                    <div slot-scope="{ node,data }">
-                        <div class="iam-select-collection">
-                            <div>
-                                <Icon :type=" node.level === 0 ? 'level-one' : 'level-two'" :style="{ color: formatColor(node) }" />
-                                <span>{{data.name}}</span>
-                            </div>
-                            <!-- <bk-star
-                                v-if="(node.children && node.level > 0) || (node.children.length === 0 && node.level === 0)"
-                                :rate="node.id === curRoleId" :max-stars="1" /> -->
-                        </div>
-=======
             <bk-select
                 ref="select"
                 v-if="unfold && index === 1"
@@ -86,7 +66,6 @@
                         <!-- <bk-star
                                 v-if="(node.children && node.level > 0) || (node.children.length === 0 && node.level === 0)"
                                 :rate="node.id === curRoleId" :max-stars="1" /> -->
->>>>>>> 4baded0b
                     </div>
                 </bk-big-tree>
                 <div slot="extension" @click="handleToGradingAdmin" style="cursor: pointer">
@@ -102,11 +81,7 @@
                             </template>
                             <template v-else>
                                 {{ curLanguageIsCn ? (isUnfold ? item.name : item.name.substr(0, 2)) : isUnfold ?
-<<<<<<< HEAD
-                                    item.name : 'MP' }}
-=======
                                     item.name : `${item.name.substr(0, 2)}.` }}
->>>>>>> 4baded0b
                             </template>
                         </div>
                         <template>
@@ -115,12 +90,6 @@
                                 @click.stop="handleSwitchNav(child.id, child)"
                                 :data-test-id="`nav_menu_switchNav_${child.id}`">
                                 <Icon :type="child.icon" class="iam-menu-icon" />
-<<<<<<< HEAD
-                                <span class="iam-menu-text"
-                                    v-if="child.name === '管理员' && curRole === 'system_manager'">系统{{ child.name
-                                }}</span>
-                                <span class="iam-menu-text" v-else>{{ child.name }}</span>
-=======
                                 <span
                                     v-if="child.name === $t(`m.common['管理员']`) && curRole === 'system_manager'"
                                     class="iam-menu-text single-hide"
@@ -162,7 +131,6 @@
                                         </div>
                                     </iam-guide>
                                 </span>
->>>>>>> 4baded0b
                             </div>
                         </template>
                     </template>
@@ -172,16 +140,10 @@
                             @click.stop="handleSwitchNav(item.id, item)"
                             :data-test-id="`nav_menu_switchNav_${item.id}`">
                             <Icon :type="item.icon" class="iam-menu-icon" />
-<<<<<<< HEAD
-                            <span class="iam-menu-text" v-if="item.name === '分级管理员' && curRole === 'staff'">我的{{
-                                item.name }}</span>
-                            <span class="iam-menu-text" v-else>{{ item.name }}</span>
-=======
                             <span :title="item.name" class="iam-menu-text single-hide" v-if="item.name === $t(`m.grading['管理空间']`) && curRole === 'staff'">
                                 {{item.name }}
                             </span>
                             <span :title="item.name" class="iam-menu-text single-hide" v-else>{{ item.name }}</span>
->>>>>>> 4baded0b
                         </div>
                     </template>
                 </div>
@@ -241,27 +203,12 @@
                 'permRenewal',
                 'groupPermRenewal',
                 'permTransfer',
-<<<<<<< HEAD
-                'permTransferHistory'
-=======
                 'permTransferHistory',
                 'applyPerm'
->>>>>>> 4baded0b
             ],
             'myPermNav'
         ],
         // 我的管理空间
-<<<<<<< HEAD
-        [['myManageSpace', 'myManageSpaceCreate'], 'myManageSpaceNav'],
-        // 分级管理员
-        [['ratingManager', 'gradingAdminDetail', 'gradingAdminCreate', 'gradingAdminEdit'], 'gradingAdminNav'],
-        // 一级管理空间
-        [['firstManageSpace', 'firstManageSpaceCreate'], 'firstManageSpaceNav'],
-        // 二级管理空间
-        [['secondaryManageSpace'], 'secondaryManageSpaceNav'],
-        // 授权边界
-        [['authorBoundary', 'authorBoundaryEditFirstLevel', 'authorBoundaryEditSecondLevel'], 'authorBoundaryNav'],
-=======
         [['myManageSpace', 'myManageSpaceCreate', 'gradingAdminDetail', 'gradingAdminEdit', 'gradingAdminCreate', 'myManageSpaceSubDetail', 'secondaryManageSpaceEdit'], 'myManageSpaceNav'],
         // 分级管理员
         [['ratingManager', 'gradingAdminDetail', 'gradingAdminCreate', 'gradingAdminEdit'], 'gradingAdminNav'],
@@ -273,7 +220,6 @@
         [['authorBoundary', 'authorBoundaryEditFirstLevel', 'authorBoundaryEditSecondLevel'], 'authorBoundaryNav'],
         // 最大可授权人员边界
         [['addMemberBoundary'], 'addMemberBoundaryNav'],
->>>>>>> 4baded0b
         // 资源权限
         [['resourcePermiss'], 'resourcePermissNav'],
         // 管理员
@@ -304,11 +250,7 @@
                 curRoleId: 0,
                 hoverId: -1,
                 selectValue: '',
-<<<<<<< HEAD
-                selectNode: null
-=======
                 isEmpty: false
->>>>>>> 4baded0b
             };
         },
         computed: {
@@ -351,9 +293,6 @@
             },
             roleList: {
                 handler (value) {
-<<<<<<< HEAD
-                    this.curRoleList.splice(0, this.curRoleList.length, ...value);
-=======
                     if (value.length) {
                         value = value.map((e) => {
                             e.level = 0;
@@ -373,7 +312,6 @@
             curRole: {
                 handler () {
                     this.fetchSpaceUpdateGuide();
->>>>>>> 4baded0b
                 },
                 immediate: true
             }
@@ -398,8 +336,6 @@
             });
         },
         methods: {
-<<<<<<< HEAD
-=======
             // 监听当前已选中的角色是否有变更
             fetchRoleUpdate ({ role }) {
                 const { id, type } = role;
@@ -420,7 +356,6 @@
                     });
                 }
             },
->>>>>>> 4baded0b
             initTree (parentId, list) {
                 if (!parentId) {
                     return list.filter(item => !item.parentId).map(item => {
@@ -502,12 +437,7 @@
             },
 
             handleSelectNode (node) {
-<<<<<<< HEAD
-                this.curRoleId = node.id;
-                this.selectNode = node;
-=======
                 if (!node.data.is_member) return;
->>>>>>> 4baded0b
                 this.$refs.select.close();
                 this.handleToggle(false);
                 this.handleSwitchRole(node.id);
@@ -553,31 +483,10 @@
                 this.selectCls = value ? 'iam-nav-select-dropdown-content' : 'hide-iam-nav-select-cls';
             },
 
-<<<<<<< HEAD
-            // 获取当前选中节点
-            getTreeNode (id, list) {
-                for (let i = 0; i < list.length; i++) {
-                    if (list[i].id === id) {
-                        return list[i];
-                    } else if (list[i].children && list[i].children.length) {
-                        const result = this.getTreeNode(id, list[i].children);
-                        if (result) {
-                            return result;
-                        }
-                    }
-                }
-            },
-
-            // 切换身份
-            async handleSwitchRole (id) {
-                const result = this.getTreeNode(id, this.curRoleList);
-                const { type, name } = result;
-=======
             // 切换身份
             async handleSwitchRole (id) {
                 const { type, name } = getTreeNode(id, this.curRoleList);
                 [this.curRoleId, this.curRole] = [id, type];
->>>>>>> 4baded0b
                 try {
                     await this.$store.dispatch('role/updateCurrentRole', { id });
                     this.$store.commit('updateCurRoleId', id);
@@ -658,18 +567,6 @@
             },
 
             formatColor (node) {
-<<<<<<< HEAD
-                if (node.id === this.curRoleId) {
-                    switch (node.level) {
-                        case 0: {
-                            return '#FF9C01';
-                        }
-                        case 1: {
-                            return '#9B80FE';
-                        }
-                    }
-                }
-=======
                 // if (node.id === this.curRoleId) {
                 switch (node.level) {
                     case 0: {
@@ -680,7 +577,6 @@
                     }
                 }
                 // }
->>>>>>> 4baded0b
             }
         }
     };
@@ -694,16 +590,6 @@
     align-items: center;
     justify-content: space-between;
 }
-<<<<<<< HEAD
-.iamcenter-level-one {
-    &.is-active {
-        color: #FF9C01;
-    }
-}
-
-.iamcenter-level-two {
-    &.is-active {
-=======
 
 .iam-nav-select-dropdown-content
  .bk-big-tree {
@@ -755,7 +641,6 @@
     }
 
     .iamcenter-level-two-manage-space {
->>>>>>> 4baded0b
         color: #9B80FE;
     }
 }
