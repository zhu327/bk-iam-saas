<template>
    <!-- eslint-disable max-len -->
    <header class="header-nav-layout">
        <div :class="['logo', 'fl']" @click.stop="handleBackHome">
            <iam-svg name="logo" :alt="$t(`m.nav['蓝鲸权限中心']`)" />
            <span class="text">{{ $t('m.nav["蓝鲸权限中心"]') }}</span>
        </div>
        <div class="header-breadcrumbs fl">
            <div class="nav-container">
                <span v-for="(item, i) in navData" :key="item.id">
                    <h2
                        v-if="item.show"
                        class="heaer-nav-title"
                        @click="handleSelect(item, i)"
                        :class="index === i ? 'active' : ''"
                    >
                        {{ item.text }}
                    </h2>
                </span>
                <!-- <iam-guide
                    v-if="haveManager"
                    type="switch_role"
                    direction="top"
                    :flag="showGuide"
                    :style="{ top: '10px', left: '240px' }"
                    :content="$t(`m.guide['管理空间导航']`)"
                /> -->
            </div>
        </div>
        <div class="user fr">
            <div class="help-flag">
                <Icon type="help-fill" style="color: #979ba5" />
                <div :class="[
                    'dropdown-panel',
                    { 'lang-dropdown-panel': !curLanguageIsCn }
                ]">
                    <div class="item" @click="handleOpenDocu">{{ $t(`m.common['产品文档']`) }}</div>
                    <div class="item" @click="handleOpenVersion">
                        {{ $t(`m.common['版本日志']`) }}
                    </div>
                    <div class="item" @click="handleOpenQuestion">
                        {{ $t(`m.common['问题反馈']`) }}
                    </div>
                </div>
            </div>
            <div class="lang-flag">
                <Icon :type="`icon-${$i18n.locale}`" />
                <div class="dropdown-panel">
                    <div
                        :class="[
                            'item',
                            {
                                'item-active': $i18n.locale === item.value
                            }
                        ]"
                        @click="handleChangeLocale(item.value)"
                        v-for="item in languageList"
                        :key="item.value"
                    >
                        {{ item.label }}
                    </div>
                </div>
            </div>
            <p
                class="user-name"
                @click.stop="handleSwitchIdentity"
                data-test-id="header_btn_triggerSwitchRole"
            >
                {{ user.username }}
                <Icon
                    type="down-angle"
                    :class="['user-name-angle', { dropped: isShowUserDropdown }]"
                />
            </p>
            <transition name="toggle-slide">
                <section
                    class="iam-grading-admin-list-wrapper"
                    :style="style"
                    v-show="isShowGradingWrapper"
                    v-bk-clickoutside="handleClickOutSide"
                >
                    <template>
                        <!-- <div class="operation auth-manager" v-if="roleList.length">
                            <div class="user-dropdown-item " :title="$t(`m.nav['切换管理空间']`)" @click="handleManager">
                                <Icon type="grade-admin" class="iam-manager-icon" />
                                {{ $t(`m.nav['切换管理空间']`) }}
                            </div>
                        </div> -->
                        <div class="operation">
                            <div
                                class="user-dropdown-item"
                                :title="$t(`m.nav['退出登录']`)"
                                @click="handleLogout"
                            >
                                <Icon type="logout" />
                                {{ $t(`m.nav['退出登录']`) }}
                            </div>
                        </div>
                    </template>
                </section>
                <!-- <template>
                    <div class="operation right">
                        <div class="user-dropdown-item " @click="handleLogout">
                            <Icon type="logout" />
                            {{ $t(`m.nav['注销']`) }}
                        </div>
                    </div>
                </template> -->
            </transition>
        </div>
        <system-log v-model="showSystemLog" />
    </header>
</template>

<script>
    import { mapGetters } from 'vuex';
    // import IamGuide from '@/components/iam-guide/index.vue';
    import { leavePageConfirm } from '@/common/leave-page-confirm';
    import { il8n, language } from '@/language';
    import { bus } from '@/common/bus';
    import { buildURLParams } from '@/common/url';
    import { getCookie } from '@/common/util';
    import SystemLog from '../system-log';
    import { getRouterDiff, getNavRouterDiff } from '@/common/router-handle';
    import Cookie from 'js-cookie';
    import magicbox from 'bk-magic-vue';

    // 有选项卡的页面，user-group-detail 以及 perm-template-detail
    const getTabData = (routerName) => {
        const map = {
            '': [],
            permTemplateDetail: [
                {
                    name: 'TemplateDetail',
                    label: il8n('permTemplate', '模板详情')
                },
                {
                    name: 'AttachGroup',
                    label: il8n('permTemplate', '关联的组')
                }
            ],
            userGroupDetail: [
                {
                    name: 'GroupDetail',
                    label: il8n('userGroup', '组详情')
                },
                {
                    name: 'GroupPerm',
                    label: il8n('userGroup', '组权限')
                }
            ]
        };

        return map[routerName];
    };

    const getIdentityIcon = () => {
        const str = language === 'zh-cn' ? '' : '-en';
        return {
            '': `super-admin-new${str}`,
            super_manager: `super-admin-new${str}`,
            system_manager: `system-admin-new${str}`,
            rating_manager: `grade-admin-new${str}`
        };
    };

    const NORMAL_DOCU_LINK = '/权限中心/产品白皮书/产品简介/README.md';
    // const GRADE_DOCU_LINK = '/权限中心/产品白皮书/场景案例/GradingManager.md';

    const docuLinkMap = new Map([
        // 权限模板
        [['permTemplate', 'permTemplateDetail', 'permTemplateCreate'], NORMAL_DOCU_LINK],
        // 首页
        [['', 'index'], NORMAL_DOCU_LINK],
        // 用户组
        [
            ['userGroup', 'userGroupDetail', 'createUserGroup', 'userGroupPermDetail'],
            NORMAL_DOCU_LINK
        ],
        // 系统接入
        [['systemAccess'], NORMAL_DOCU_LINK],
        // 我的申请
        [['apply'], NORMAL_DOCU_LINK],
        // 权限申请 'permApply'
        [['applyCustomPerm', 'applyJoinUserGroup'], NORMAL_DOCU_LINK],
        // 我的权限
        [['myPerm', 'templatePermDetail', 'groupPermDetail', 'permRenewal'], NORMAL_DOCU_LINK],
        // 管理空间
        [
            ['ratingManager', 'gradingAdminDetail', 'gradingAdminCreate', 'gradingAdminEdit'],
            NORMAL_DOCU_LINK
        ],
        // 管理员
        [['administrator'], NORMAL_DOCU_LINK],
        // 审批流程
        [['approvalProcess'], NORMAL_DOCU_LINK],
        // 用户
        [['user'], NORMAL_DOCU_LINK]
    ]);

    const NEED_CONFIRM_DIALOG_ROUTER = [
        'permTemplateCreate',
        'permTemplateEdit',
        'permTemplateDiff',
        'createUserGroup',
        'gradingAdminCreate',
        'gradingAdminEdit'
    ];

    export default {
        name: '',
        components: {
            SystemLog
            // IamGuide
        },
        props: {
            routeName: {
                type: String,
                default: ''
            },
            userGroupId: {
                type: String
            }
        },
        data () {
            return {
                isShowUserDropdown: false,
                showSystemLog: false,
                isShowGradingWrapper: false,
                curIdentity: '',
                curRole: '',
                curRoleId: 0,
                iconMap: {
                    '': 'personal-user',
                    super_manager: 'super-admin',
                    system_manager: 'system-admin',
                    rating_manager: 'grade-admin',
                    staff: 'personal-user'
                },
                identityIconMap: getIdentityIcon(),
                // super_manager: 超级用户, staff: 普通用户, system_manager: 系统管理员, rating_manager: 管理空间
                roleDisplayMap: {
                    super_manager: this.$t(`m.myApproval['超级管理员']`),
                    system_manager: this.$t(`m.nav['系统管理员']`),
                    rating_manager: this.$t(`m.grading['管理空间']`),
                    staff: this.$t(`m.nav['普通用户']`)
                },
                // curHeight: 500,

                hasPageTab: false,
                panels: [{ name: 'mission', label: '任务报表' }],
                active: 'mission',
                getTabData: getTabData,
                curRoleList: [],
                searchValue: '',
                docuLinkMap: docuLinkMap,
                curDocuLink: `${window.PRODUCT_DOC_URL_PREFIX}${NORMAL_DOCU_LINK}`,
                showGuide: false,
                isShowHeader: false,
                placeholderValue: '',
                userGroupName: '',
                navData: [
                    { text: this.$t(`m.nav['个人工作台']`), id: 0, show: true, type: 'staff' },
                    { text: this.$t(`m.nav['管理空间']`), id: 1, show: true, type: 'all_manager' },
                    { text: this.$t(`m.nav['统计分析']`), id: 2, show: false, type: 'super_manager' },
                    { text: this.$t(`m.nav['平台管理']`), id: 3, show: false, type: 'super_manager' }
                ],
                defaultRouteList: ['myPerm', 'userGroup', 'audit', 'user', 'addGroupPerm'],
                isRatingChange: false,
                haveManager: false,
                showNavDataLength: 0,
                curHeight: 78,
                languageList: [
                    {
                        label: '中文',
                        value: 'zh-cn'
                    },
                    {
                        label: 'English',
                        value: 'en'
                    }
                ]
            };
        },
        computed: {
            ...mapGetters([
            'navStick',
            'headerTitle',
            'backRouter',
            'user',
            'mainContentLoading',
            'roleList',
            'index',
            'navCurRoleId',
            'externalSystemId'
            ]),
            style () {
                return {
                    // height: `${this.roleList.length ? this.curHeight : 46}px`
                    height: `46px`
                };
            },
            curAccountLogo () {
                return [].slice.call(this.user.username)[0].toUpperCase() || '-';
            },
            isHide () {
                return this.$route.query.system_id && this.$route.query.tid;
            },
            isShowSearch () {
                return this.searchValue === '';
            }
        },
        watch: {
            $route: function (to, from) {
                this.hasPageTab = !!to.meta.hasPageTab;
                if (['permTemplateDetail', 'userGroupDetail'].includes(to.name)) {
                    this.panels = this.getTabData(to.name);
                    let active = to.query.tab || this.panels[0].name;
                    if (active === 'group_perm') {
                        active = 'GroupPerm';
                    }
                    this.active = active;
                }
                for (const [key, value] of this.docuLinkMap.entries()) {
                    if (key.includes(to.name)) {
                        this.curDocuLink = `${window.PRODUCT_DOC_URL_PREFIX}${value}`;
                        break;
                    }
                }
            },
            user: {
                handler (value) {
                    this.curRoleId = value.role.id || 0;
                    this.curRole = value.role.type || 'staff';
                    this.placeholderValue = this.$t(`m.common['切换身份']`);
                },
                deep: true
            },
            roleList: {
                handler (newValue, oldValue) {
                    this.curRoleList.splice(0, this.curRoleList.length, ...newValue);
                    if (this.curRoleList.length) {
                        this.setTabRoleData();
                    }
                    this.setNavData();
                },
                immediate: true
            },
            isShowGradingWrapper (value) {
                if (!value) {
                    this.searchValue = '';
                }
            },
            routeName: {
                handler (value) {
                    const index = this.defaultRouteList.findIndex((item) => item === value);
                    if (index > -1) {
                        ['addGroupPerm'].includes(value)
                            ? this.fetchUserGroup()
                            : this.$store.commit('updateIndex', index);
                    }
                },
                immediate: true
            },
            navData: {
                handler (newValue, oldValue) {
                    if ((!oldValue || (oldValue && oldValue.length < 1)) && newValue.length > 0) {
                        this.showGuide = true;
                    }
                    this.showNavDataLength = newValue.filter((e) => e.show).length;
                    this.haveManager
                        = this.showNavDataLength
                            && this.showGuide
                            && newValue.find((item) => ['all_manager'].includes(item.type) && item.show);
                },
                immediate: true,
                deep: true
            }
        },
        created () {
            const { id, name, type } = this.user.role;
            this.curRole = type;
            this.curIdentity = name;
            this.curRoleId = id;
            this.$once('hook:beforeDestroy', () => {
                bus.$off('reload-page');
                bus.$off('refresh-role');
                bus.$off('on-set-tab');
                bus.$off('rating-admin-change');
            });
            this.setNavData();
        },
        mounted () {
            bus.$on('on-set-tab', (data) => {
                this.active = data;
            });

            bus.$on('rating-admin-change', () => {
                const data = this.navData.find((e) => e.type === 'staff');
                this.isRatingChange = true;
                this.handleSelect(data, 0);
            });
        },
        methods: {
            // 获取用户组详情
            async fetchUserGroup () {
                const params = {
                    id: this.userGroupId
                };
                if (this.externalSystemId) {
                    params.hidden = false;
                }
                try {
                    const res = await this.$store.dispatch('userGroup/getUserGroupDetail', params);
                    this.$nextTick(() => {
                        this.$set(this, 'userGroupName', res.data.name);
                    });
                } catch (e) {
                    console.error(e);
                    this.bkMessageInstance = this.$bkMessage({
                        limit: 1,
                        theme: 'error',
                        message: e.message || e.data.msg || e.statusText,
                        ellipsisLine: 2,
                        ellipsisCopy: true
                    });
                }
            },
            handleClickOutSide (e) {
                this.isShowGradingWrapper = false;
            },

            // super_manager: 超级用户, staff: 普通用户, system_manager: 系统管理员, rating_manager: 管理空间
            isShowSuperManager (value) {
                if (value.type === 'super_manager') {
                    return true;
                }
            },
            isShowSystemManager (value) {
                if (value.type === 'system_manager') {
                    return true;
                }
            },
            isShowRatingManager (value) {
                if (value.type === 'rating_manager') {
                    return true;
                }
            },

            handleInput (value) {
                this.curRoleList = this.roleList.filter((item) => item.name.indexOf(value) > -1);
            },

            handleOpenVersion () {
                this.showSystemLog = true;
            },

            handleOpenDocu () {
                window.open(this.curDocuLink);
            },

            handleOpenQuestion () {
                window.open(window.CE_URL);
            },

            back () {
                const curRouterName = this.$route.name;
                const needConfirmFlag = NEED_CONFIRM_DIALOG_ROUTER.includes(curRouterName);
                let cancelHandler = Promise.resolve();
                if (window.changeDialog && needConfirmFlag) {
                    cancelHandler = leavePageConfirm();
                }
                cancelHandler.then(
                    () => {
                        if (this.$route.name === 'applyCustomPerm') {
                            this.$router.push({
                                name: 'applyJoinUserGroup'
                            });
                        } else if (this.backRouter === -1) {
                            history.go(-1);
                        } else {
                            this.$router.push({
                                name: this.backRouter,
                                params: this.$route.params,
                                query: this.$route.query
                            });
                        }
                    },
                    (_) => _
                );
            },

            async updateRouter (navIndex = 0) {
                let difference = [];
                if (navIndex === 1) {
                    await this.$store.dispatch('userInfo');
                    const type = this.curRole;
                    difference = getRouterDiff(type);
                    this.$store.commit('updataRouterDiff', type);
                } else {
                    difference = getNavRouterDiff(navIndex);
                    this.$store.commit('updataNavRouterDiff', navIndex);
                }
                const curRouterName = this.$route.name;
                if (difference.length) {
                    if (difference.includes(curRouterName)) {
                        this.$store.commit('setHeaderTitle', '');
                        window.localStorage.removeItem('iam-header-title-cache');
                        window.localStorage.removeItem('iam-header-name-cache');
<<<<<<< HEAD
                        let name = 'myPerm';
                        if (this.isRatingChange) {
                            // name = 'ratingManager';
                            name = 'myManageSpace';
                        }
                        if (navIndex === 1) {
                            name = 'userGroup';
                        } else if (navIndex === 2) {
                            name = 'audit';
                        } else if (navIndex === 3) {
                            name = 'user';
                        }
=======
>>>>>>> 4baded0b
                        this.$router.push({
                            name: this.isRatingChange ? 'myManageSpace' : this.defaultRouteList[navIndex],
                            params: navIndex === 1 ? { id: this.user.role.id, entry: 'updateRole' } : {}
                        });
                    } else {
                        // if (navIndex === 0 && ['gradingAdminDetail', 'gradingAdminCreate', 'gradingAdminEdit'].includes(curRouterName)) {
                        //     this.$router.push({
                        //         name: 'myPerm'
                        //     });
                        // } else if (navIndex === 3 && ['gradingAdminDetail', 'gradingAdminCreate', 'gradingAdminEdit', 'myManageSpaceCreate', 'myManageSpaceSubDetail'].includes(curRouterName)) {
                        //     this.$router.push({
                        //         name: 'user'
                        //     });
                        // }
                        // 修复当前是添加组权限页面点击其他角色菜单会再次跳到权限管理
                        // 处理二级管理空间点击staff菜单不刷新路由问题
                        // 处理超级管理员账号下头部导航没选择默认路由问题
                        const OtherRoute = [
                            'gradingAdminDetail',
                            'gradingAdminCreate',
                            'gradingAdminEdit',
                            'myManageSpaceCreate',
                            'secondaryManageSpaceCreate',
                            'secondaryManageSpaceDetail',
                            'addGroupPerm',
                            'authorBoundaryEditFirstLevel'
                        ];
                        if (OtherRoute.includes(curRouterName)) {
                            this.$router.push({
                                name: this.defaultRouteList[navIndex]
                            });
                        }
                    }
                }
            },

            async handleSelect (roleData, index) {
                const currentData = { ...roleData };
                this.navData.forEach((e) => {
                    e.active = false;
                });
                this.$set(currentData, 'active', true);
                this.$store.commit('updateIndex', index);
                window.localStorage.setItem('index', index);
                // if (this.routeName === 'addGroupPerm') {
                //     this.$router.push({
                //         name: 'userGroup'
                //     });
                // }
                this.isShowGradingWrapper = false;
                this.isShowUserDropdown = false;
                try {
                    await this.$store.dispatch('role/updateCurrentRole', { id: currentData.id });
                    bus.$emit('nav-change', { id: currentData.id }, index);
                    this.updateRouter(index);
                } catch (err) {
                    if (index === 1 && this.curRoleList.length) {
                        this.resetLocalStorage();
                        const { id, type, name } = this.curRoleList[0];
                        this.$set(currentData, 'id', id);
                        this.navCurRoleId = id;
                        this.curRoleId = id;
                        this.curRole = type;
                        this.$store.commit('updateCurRoleId', id);
                        this.$store.commit('updateIdentity', { id, type, name });
                        this.$store.commit('updateNavId', id);
                        this.$store.commit('updateIndex', index);
                        window.localStorage.setItem('index', index);
                        bus.$emit('nav-change', { id: currentData.id }, index);
                        await this.$store.dispatch('role/updateCurrentRole', { id });
                        this.updateRouter(index, type);
                    }
                }
            },

            async handleBackHome () {
                await this.$store.dispatch('role/updateCurrentRole', { id: 0 });
                await this.$store.dispatch('userInfo');
                this.$store.commit('updateIndex', 0);
                window.localStorage.setItem('index', 0);
                this.$router.push({ name: 'myPerm' });
            },

            setMagicBoxLocale (targetLocale) {
                const { lang, locale } = magicbox;
                const magicBoxLanguageMap = {
                    'zh-cn': lang.zhCN,
                    en: lang.enUS
                };
                locale.use(magicBoxLanguageMap[getCookie('blueking_language')]);
                window.CUR_LANGUAGE = getCookie('blueking_language');
                this.$i18n.locale = getCookie('blueking_language');
                window.location.reload();
            },
        
            handleChangeLocale (payload) {
                this.setCookie('blueking_language', payload);
                Cookie.set('blueking_language', payload, {
                    domain: window.location.hostname.split('.').slice(1).join('.')
                });
                this.setMagicBoxLocale(payload);
            },

            setCookie (name, value) {
                const date = new Date();
                date.setTime(date.getTime() - 10000);
                document.cookie = name + '=' + value + ';' + 'expire=' + date.toGMTString() + '; path=/';
            },

            handleSwitchIdentity () {
                // this.curHeight = document.getElementsByClassName('user-dropdown')[0].offsetHeight
                this.isShowGradingWrapper = !this.isShowGradingWrapper;
            },

            handleBack () {
                this.isShowUserDropdown = false;
                this.isShowGradingWrapper = false;
                this.handleSwitchRole({ id: 0, type: 'staff', name: this.user.role.name });
            },

            handleLogout () {
                window.localStorage.removeItem('iam-header-title-cache');
                window.localStorage.removeItem('iam-header-name-cache');
                window.localStorage.removeItem('applyGroupList');
                window.localStorage.removeItem('index');
                window.location = window.LOGIN_SERVICE_URL + '/?c_url=' + window.location.href;
            },

            handleManager () {
                const data = this.navData.find((e) => e.type !== 'staff');
                this.handleSelect(data, 1);
                this.$store.commit('updateSelectManager', true);
            },

            resetLocalStorage () {
                window.localStorage.removeItem('customPermProcessList');
                window.localStorage.removeItem('gradeManagerList');
                window.localStorage.removeItem('auditList');
                window.localStorage.removeItem('joinGroupProcessList');
                window.localStorage.removeItem('groupList');
                window.localStorage.removeItem('templateList');
                window.localStorage.removeItem('applyGroupList');
                window.localStorage.removeItem('iam-header-title-cache');
                window.localStorage.removeItem('iam-header-name-cache');
                window.localStorage.removeItem('index');
            },

            handlePageTabChange (name) {
                bus.$emit('on-tab-change', name);

                let tab = '';
                if (name === 'GroupDetail') {
                    tab = 'group_detail';
                } else if (name === 'GroupPerm') {
                    tab = 'group_perm';
                }
                if (tab) {
                    window.history.replaceState(
                        {},
                        '',
                        `?${buildURLParams(
                            Object.assign({}, this.$route.query, {
                                tab: tab
                            })
                        )}`
                    );
                }
            },

            // 根据角色设置
            setTabRoleData () {
                const superManager = this.curRoleList.find((e) => e.type === 'super_manager');
                const allManager = this.curRoleList.find((e) => e.type !== 'staff');
                this.navData.forEach((element, i) => {
                    element.active = i === this.index;
                    if (element.type === 'super_manager' && superManager) {
                        element.id = superManager.id;
                        element.show = true;
                    } else if (element.type === 'all_manager' && allManager) {
                        element.id = this.navCurRoleId || allManager.id;
                        // element.id = allManager.id;
                    }
                });
                this.$store.commit('updateNavData', this.navData);
            },

            setNavData () {
                this.$nextTick(() => {
                    for (let i = 0; i < this.navData.length; i++) {
                        if (this.navData[i].type === 'all_manager') {
                            this.navData[i].show = !!this.roleList.length;
                            break;
                        }
                    }
                });
            }
        }
    };
</script>

<style>
@import "./index";
</style><|MERGE_RESOLUTION|>--- conflicted
+++ resolved
@@ -507,21 +507,6 @@
                         this.$store.commit('setHeaderTitle', '');
                         window.localStorage.removeItem('iam-header-title-cache');
                         window.localStorage.removeItem('iam-header-name-cache');
-<<<<<<< HEAD
-                        let name = 'myPerm';
-                        if (this.isRatingChange) {
-                            // name = 'ratingManager';
-                            name = 'myManageSpace';
-                        }
-                        if (navIndex === 1) {
-                            name = 'userGroup';
-                        } else if (navIndex === 2) {
-                            name = 'audit';
-                        } else if (navIndex === 3) {
-                            name = 'user';
-                        }
-=======
->>>>>>> 4baded0b
                         this.$router.push({
                             name: this.isRatingChange ? 'myManageSpace' : this.defaultRouteList[navIndex],
                             params: navIndex === 1 ? { id: this.user.role.id, entry: 'updateRole' } : {}
