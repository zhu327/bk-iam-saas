--- conflicted
+++ resolved
@@ -431,21 +431,6 @@
                         this.$store.commit('setHeaderTitle', '');
                         window.localStorage.removeItem('iam-header-title-cache');
                         window.localStorage.removeItem('iam-header-name-cache');
-<<<<<<< HEAD
-                        let name = 'myPerm';
-                        if (this.isRatingChange) {
-                            // name = 'ratingManager';
-                            name = 'myManageSpace';
-                        }
-                        if (navIndex === 1) {
-                            name = 'userGroup';
-                        } else if (navIndex === 2) {
-                            name = 'audit';
-                        } else if (navIndex === 3) {
-                            name = 'user';
-                        }
-=======
->>>>>>> d07ba8e7
                         this.$router.push({
                             name: this.isRatingChange ? 'myManageSpace' : this.defaultRouteList[navIndex]
                         });
