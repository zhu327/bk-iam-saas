/*
 * Tencent is pleased to support the open source community by making
 * 蓝鲸智云-权限中心(BlueKing-IAM) available.
 *
 * Copyright (C) 2021 THL A29 Limited, a Tencent company.  All rights reserved.
 *
 * 蓝鲸智云-权限中心(BlueKing-IAM) is licensed under the MIT License.
 *
 * License for 蓝鲸智云-权限中心(BlueKing-IAM):
 *
 * ---------------------------------------------------
 * Permission is hereby granted, free of charge, to any person obtaining a copy of this software and associated
 * documentation files (the "Software"), to deal in the Software without restriction, including without limitation
 * the rights to use, copy, modify, merge, publish, distribute, sublicense, and/or sell copies of the Software, and
 * to permit persons to whom the Software is furnished to do so, subject to the following conditions:
 *
 * The above copyright notice and this permission notice shall be included in all copies or substantial portions of
 * the Software.
 *
 * THE SOFTWARE IS PROVIDED "AS IS", WITHOUT WARRANTY OF ANY KIND, EXPRESS OR IMPLIED, INCLUDING BUT NOT LIMITED TO
 * THE WARRANTIES OF MERCHANTABILITY, FITNESS FOR A PARTICULAR PURPOSE AND NONINFRINGEMENT. IN NO EVENT SHALL THE
 * AUTHORS OR COPYRIGHT HOLDERS BE LIABLE FOR ANY CLAIM, DAMAGES OR OTHER LIABILITY, WHETHER IN AN ACTION OF
 * CONTRACT, TORT OR OTHERWISE, ARISING FROM, OUT OF OR IN CONNECTION WITH THE SOFTWARE OR THE USE OR OTHER DEALINGS
 * IN THE SOFTWARE.
*/

import Vue from 'vue'
import Vuex from 'vuex'
import http from '@/api'
import { unifyObjectStyle, json2Query } from '@/common/util'
import { getRouterDiff } from '@/common/router-handle'
import il8n from '@/language'

// 系统模块
import system from './modules/system'

// 权限模块
import perm from './modules/perm'

// 权限模板 模块
import permTemplate from './modules/permTemplate'

// 组织架构 模块
import organization from './modules/organization'

// 权限申请 模块
import permApply from './modules/permApply'

// 我的审批 模块
import approval from './modules/approval'

// 我的申请 模块
import myApply from './modules/myApply'

// 用户组 模块
import userGroup from './modules/userGroup'

// 分级管理员模块
import role from './modules/role'

// 审批流程设置
import approvalProcess from './modules/approval-process'

// 操作聚合模块
import aggregate from './modules/aggregate'

// 续期模块
import renewal from './modules/renewal'

// 审计模块
import audit from './modules/audit'

// 系统接入模块
import access from './modules/access'

Vue.use(Vuex)

const SITE_URL = window.SITE_URL

const currentNav = [
    {
        icon: 'perm-apply',
        name: il8n('nav', '权限申请'),
        id: 'permApplyNav',
        rkey: 'applyJoinUserGroup',
        path: `${SITE_URL}apply-join-user-group`,
        disabled: false
    },
    {
        icon: 'my-apply',
        id: 'applyNav',
        rkey: 'apply',
        name: il8n('nav', '我的申请'),
        path: `${SITE_URL}apply`,
        disabled: false
    },
    {
        icon: 'my-approval',
        id: 'approvalNav',
        rkey: 'approval',
        name: il8n('nav', '我的审批')
    },
    {
        icon: 'my-perm',
        id: 'myPermNav',
        rkey: 'myPerm',
        name: il8n('nav', '我的权限'),
        path: `${SITE_URL}my-perm`,
        disabled: false
    },
    {
        icon: 'perm-manage',
        name: il8n('nav', '权限管理'),
        rkey: 'managePermission',
        children: [
            {
                icon: 'user-group',
                id: 'userGroupNav',
                rkey: 'userGroup',
                name: il8n('nav', '用户组'),
                path: `${SITE_URL}user-group`,
                disabled: false
            },
            {
                icon: 'perm-template',
                id: 'permTemplateNav',
                rkey: 'permTemplate',
                name: il8n('nav', '权限模板'),
                path: `${SITE_URL}perm-template`,
                disabled: false
            },
            {
                icon: 'user-fill',
                id: 'userNav',
                rkey: 'user',
                name: il8n('nav', '用户'),
                path: `${SITE_URL}user`,
                disabled: false
            }
        ]
    },
    {
        icon: 'grade-admin',
        id: 'gradingAdminNav',
        rkey: 'ratingManager',
        name: il8n('grading', '分级管理员'),
        path: `${SITE_URL}rating-manager`,
        disabled: false
    },
    {
        icon: 'perm-manage',
        name: il8n('common', '设置'),
        rkey: 'set',
        children: [
            {
                icon: 'perm-apply',
                name: il8n('common', '管理员'),
                id: 'settingNav',
                rkey: 'administrator',
                path: `${SITE_URL}administrator`,
                disabled: false
            },
            {
                icon: 'approval-process-manage',
                name: il8n('myApply', '审批流程'),
                id: 'approvalProcessNav',
                rkey: 'approvalProcess',
                path: `${SITE_URL}approval-process`,
                disabled: false
            },
            {
                icon: 'operate-audit',
                name: il8n('nav', '审计'),
                id: 'auditNav',
                rkey: 'audit',
                path: `${SITE_URL}audit`,
                disabled: false
            }
        ]
    }
]

if (window.ENABLE_MODEL_BUILD.toLowerCase() === 'true') {
    currentNav.push({
        icon: 'system-access',
        id: 'systemAccessNav',
        rkey: 'systemAccess',
        name: il8n('nav', '系统接入'),
        path: `${SITE_URL}system-access`,
        disabled: true
    })
}

const store = new Vuex.Store({
    modules: {
        system,
        perm,
        approval,
        permTemplate,
        organization,
        permApply,
        myApply,
        userGroup,
        role,
        approvalProcess,
        aggregate,
        renewal,
        audit,
        access
    },
    state: {
        mainContentLoading: false,
        nav: {
            stick: window.localStorage.getItem('navStick') !== 'false',
            fold: window.localStorage.getItem('navStick') === 'false'
        },
        group: {
            hasPerm: false,
            hasMember: false,
            systems: []
        },
        header: {
            title: '',
            // 顶导的指示的索引，如果为空，即不显示指示
            indicatorIndex: '',
            // 返回的 router 名字，如果有，那么就显示返回
            backRouter: ''
        },
        // 系统当前登录用户
        user: {},
        users: [],
        versionLogs: [],
        isSync: false,
        routerDiff: [],
        currentNav: currentNav,

        roleList: [],
        noviceGuide: {
            'rating_manager_authorization_scope': true,
            'rating_manager_subject_scope': true,
            'rating_manager_merge_action': true,
            'switch_role': true,
            'create_perm_template': true,
            'create_group': true,
            'set_group_approval_process': true,
            'add_group_member': true,
            'add_group_perm_template': true
        },
        loadingConf: {
            speed: 2,
            primaryColor: '#f5f6fa',
            secondaryColor: '#FAFAFC'
        },
        // 系统回调地址
<<<<<<< HEAD
        host: ''
=======
        host: '',
        // 前置路由
        fromRouteName: ''
>>>>>>> f1fd4485
    },
    getters: {
        mainContentLoading: state => state.mainContentLoading,
        navStick: state => state.nav.stick,
        navFold: state => state.nav.fold,
        headerTitle: state => state.header.title,
        indicatorIndex: state => state.header.indicatorIndex,
        backRouter: state => state.header.backRouter,
        user: state => state.user,
        users: state => state.users,
        versionLogs: state => state.versionLogs,
        currentNav: state => state.currentNav,
        group: state => state.group,
        isSync: state => state.isSync,
        roleList: state => state.roleList,
        routerDiff: state => state.routerDiff,
        noviceGuide: state => state.noviceGuide,
        loadingConf: state => state.loadingConf,
<<<<<<< HEAD
        host: state => state.host
=======
        host: state => state.host,
        fromRouteName: state => state.fromRouteName
>>>>>>> f1fd4485
    },
    mutations: {
        updateHost (state, params) {
            state.host = params
        },
<<<<<<< HEAD
=======
        updateRoute (state, params) {
            state.fromRouteName = params
        },
>>>>>>> f1fd4485
        updateGroup (state, obj) {
            if (obj.hasOwnProperty('hasPerm')) {
                state.group.hasPerm = obj.hasPerm
            }
            if (obj.hasOwnProperty('hasMember')) {
                state.group.hasMember = obj.hasMember
            }
            if (obj.hasOwnProperty('systems')) {
                state.group.systems = [...obj.systems]
            }
        },

        updateSync (state, flag) {
            state.isSync = !!flag
        },

        setNoviceGuide (state, payload) {
            payload.forEach(item => {
                if (state.noviceGuide.hasOwnProperty(item.scene)) {
                    state.noviceGuide[item.scene] = item.status
                }
            })
        },

        updateNoviceGuide (state, type, flag = true) {
            state.noviceGuide[type] = flag
        },

        /**
         * 设置 backRouter
         *
         * @param {Object} state store state
         * @param {string} backRouter backRouter
         */
        setBackRouter (state, backRouter) {
            state.header.backRouter = backRouter
        },

        /**
         * 设置 header title
         *
         * @param {Object} state store state
         * @param {string} title title
         */
        setHeaderTitle (state, title) {
            state.header.title = title
        },

        /**
         * 设置 indicator index
         *
         * @param {Object} state store state
         * @param {number} index index
         */
        setHeaderIndicatorIndex (state, index) {
            state.header.indicatorIndex = index
        },

        /**
         * 设置内容区的 loading 是否显示
         *
         * @param {Object} state store state
         * @param {boolean} loading 是否显示 loading
         */
        setMainContentLoading (state, loading) {
            state.mainContentLoading = loading
        },

        /**
         * 设置左侧导航的状态
         *
         * @param {Object} state store state
         * @param {Object} status 左侧导航状态
         */
        setNavStatus (state, status) {
            state.nav = Object.assign(state.nav, status)
        },

        /**
         * 更新当前用户 user
         *
         * @param {Object} state store state
         * @param {Object} user user 对象
         */
        updateUser (state, user) {
            state.user = Object.assign({}, user)
        },

        /**
         * 更新当前用户身份
         *
         * @param {Object} state store state
         * @param {Object} data
         */
        updateIdentity (state, data) {
            state.user.role = Object.assign({}, data)
        },

        /**
         * 更新版本日志
         *
         * @param {Object} state store state
         * @param {Object} version version 对象
         */
        updateVersion (state, version) {
            state.versionLogs.splice(0, state.versionLogs.length, ...version)
        },

        /**
         * 更新所有用户 users
         *
         * @param {Object} state store state
         * @param {Array} users users 对象
         */
        updateUsers (state, users) {
            state.users = []
            if (users.length) {
                for (let i = 0; i < users.length; i++) {
                    state.users.push(users[i])
                }
            }
        },

        updataRouterDiff (state, role) {
            state.routerDiff = [...getRouterDiff(role)]
        },

        updateRoleList (state, payload) {
            state.roleList.splice(0, state.roleList.length, ...payload)
        }
    },
    actions: {
        /**
         * 获取用户信息
         *
         * @param {Function} commit store commit mutation handler
         * @param {Object} state store state
         * @param {Function} dispatch store dispatch action handler
         * @param {Object?} config http config
         *
         * @return {Promise} promise 对象
         */
        userInfo ({ commit, state, dispatch }, config) {
            // const data = {
            //     'timestamp': 1623032422,
            //     'username': 'admin',
            //     'role': {
            //         'type': 'staff',
            //         'id': 0,
            //         'name': 'STAFF'
            //     }
            // }
            // if (data.role.type === 'system_manager') {
            //     data.role.name = `${data.role.name}${il8n('nav', '系统管理员')}`
            // }
            // commit('updateUser', data)

            // if (Object.keys(data).length > 0) {
            //     const role = data.role.type
            //     commit('updataRouterDiff', role)
            // }
            // return data
            const AJAX_URL_PREFIX = window.AJAX_URL_PREFIX
            return http.get(`${AJAX_URL_PREFIX}/accounts/user/`, config).then(response => {
                const data = response ? response.data : {}
                if (data.role.type === 'system_manager') {
                    data.role.name = `${data.role.name}${il8n('nav', '系统管理员')}`
                }
                commit('updateUser', data)

                if (Object.keys(data).length > 0) {
                    const role = data.role.type
                    commit('updataRouterDiff', role)
                }
                return data
            })
        },

        /**
         * 获取角色列表
         *
         * @param {Function} commit store commit mutation handler
         * @param {Object} state store state
         * @param {Function} dispatch store dispatch action handler
         * @param {Object?} config http config
         *
         * @return {Promise} promise 对象
         */
        roleList ({ commit, state, dispatch }, config) {
            const AJAX_URL_PREFIX = window.AJAX_URL_PREFIX
            return http.get(`${AJAX_URL_PREFIX}/accounts/user/roles/`, config).then(response => {
                const data = response ? response.data : []
                data.forEach(item => {
                    if (item.type === 'system_manager') {
                        item.name = `${item.name}${il8n('nav', '系统管理员')}`
                    }
                })
                commit('updateRoleList', data)
                return data
            })
        },

        /**
         * 获取版本日志信息
         *
         * @param {Function} commit store commit mutation handler
         * @param {Object} state store state
         * @param {Function} dispatch store dispatch action handler
         * @param {Object?} config http config
         *
         * @return {Promise} promise 对象
         */
        versionLogInfo ({ commit, state, dispatch }, config) {
            const AJAX_URL_PREFIX = window.AJAX_URL_PREFIX
            return http.get(`${AJAX_URL_PREFIX}/version_log/`, config).then(response => {
                commit('updateVersion', response.data)
                return response.data
            })
        },

        /**
         * 获取用户信息
         *
         * @param {Function} commit store commit mutation handler
         * @param {Object} state store state
         * @param {Function} dispatch store dispatch action handler
         * @param {Object?} config http config
         *
         * @return {Promise} promise 对象
         */
        allUserInfo ({ commit, state, dispatch }, config) {
            const AJAX_URL_PREFIX = window.AJAX_URL_PREFIX
            return http.get(`${AJAX_URL_PREFIX}/accounts/users/`, config).then(response => {
                commit('updateUsers', response.data)
                return response.data
            })
        },

        /**
         * 获取新手指引
         *
         * @param {Function} commit store commit mutation handler
         * @param {Object} state store state
         * @param {Function} dispatch store dispatch action handler
         * @param {Object?} config http config
         *
         * @return {Promise} promise 对象
         */
        getNoviceGuide ({ commit, state, dispatch }, config) {
            const AJAX_URL_PREFIX = window.AJAX_URL_PREFIX
            return http.get(`${AJAX_URL_PREFIX}/users/profile/newbie/`, config).then(response => {
                commit('setNoviceGuide', response.data)
                return response.data
            })
        },

        /**
         * 新手指引的更改
         *
         * @param {Function} commit store commit mutation handler
         * @param {Object} state store state
         * @param {Function} dispatch store dispatch action handler
         * @param {Object?} config http config
         * @param {Object} params
         *
         * @return {Promise} promise 对象
         */
        editNoviceGuide ({ commit, state, dispatch }, params, config) {
            const AJAX_URL_PREFIX = window.AJAX_URL_PREFIX
            return http.post(`${AJAX_URL_PREFIX}/users/profile/newbie/`, params, config)
        },

        /**
         * get 请求
         *
         * @param {Function} commit store commit mutation handler
         * @param {Object} state store state
         * @param {Function} dispatch store dispatch action handler
         * @param {Object} params 请求参数
         * @param {Object?} config http config
         *
         * @return {Promise} promise 对象
         */
        get ({ commit, state, dispatch }, params, config) {
            return http.get(`/app/index?invoke=get&${json2Query(params)}`, config)
        }
    }
})

/**
 * hack vuex dispatch, add third parameter `config` to the dispatch method
 *
 * @param {Object|string} _type vuex type
 * @param {Object} _payload vuex payload
 * @param {Object} config config 参数，主要指 http 的参数，详见 src/api/index initConfig
 *
 * @return {Promise} 执行请求的 promise
 */
store.dispatch = function (_type, _payload, config = {}) {
    const { type, payload } = unifyObjectStyle(_type, _payload)

    const action = { type, payload, config }
    const entry = store._actions[type]
    if (!entry) {
        if (NODE_ENV !== 'production') {
            console.error(`[vuex] unknown action type: ${type}`)
        }
        return
    }

    store._actionSubscribers.forEach(sub => {
        return sub(action, store.state)
    })

    return entry.length > 1
        ? Promise.all(entry.map(handler => handler(payload, config)))
        : entry[0](payload, config)
}

export default store<|MERGE_RESOLUTION|>--- conflicted
+++ resolved
@@ -252,13 +252,9 @@
             secondaryColor: '#FAFAFC'
         },
         // 系统回调地址
-<<<<<<< HEAD
-        host: ''
-=======
         host: '',
         // 前置路由
         fromRouteName: ''
->>>>>>> f1fd4485
     },
     getters: {
         mainContentLoading: state => state.mainContentLoading,
@@ -277,23 +273,16 @@
         routerDiff: state => state.routerDiff,
         noviceGuide: state => state.noviceGuide,
         loadingConf: state => state.loadingConf,
-<<<<<<< HEAD
-        host: state => state.host
-=======
         host: state => state.host,
         fromRouteName: state => state.fromRouteName
->>>>>>> f1fd4485
     },
     mutations: {
         updateHost (state, params) {
             state.host = params
         },
-<<<<<<< HEAD
-=======
         updateRoute (state, params) {
             state.fromRouteName = params
         },
->>>>>>> f1fd4485
         updateGroup (state, obj) {
             if (obj.hasOwnProperty('hasPerm')) {
                 state.group.hasPerm = obj.hasPerm
