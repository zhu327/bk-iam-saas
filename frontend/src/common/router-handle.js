--- conflicted
+++ resolved
@@ -98,11 +98,8 @@
       'myManageSpaceSubDetail',
       'sensitivityLevel',
       'resourcePermManage',
-<<<<<<< HEAD
-      'renewalNotice'
-=======
+      'renewalNotice',
       'userOrgPerm'
->>>>>>> bf6eb1b0
     ];
   }
   if (payload === 'system_manager') {
@@ -133,12 +130,9 @@
       'secondaryManageSpace',
       'authorBoundary',
       'myManageSpace',
-<<<<<<< HEAD
-      'sensitivityLevel',
-      'renewalNotice'
-=======
+      'sensitivityLevel',
+      'renewalNotice',
       'userOrgPerm'
->>>>>>> bf6eb1b0
     ];
   }
   if (payload === 'rating_manager') {
