/*
 * Tencent is pleased to support the open source community by making
 * 蓝鲸智云-权限中心(BlueKing-IAM) available.
 *
 * Copyright (C) 2021 THL A29 Limited, a Tencent company.  All rights reserved.
 *
 * 蓝鲸智云-权限中心(BlueKing-IAM) is licensed under the MIT License.
 *
 * License for 蓝鲸智云-权限中心(BlueKing-IAM):
 *
 * ---------------------------------------------------
 * Permission is hereby granted, free of charge, to any person obtaining a copy of this software and associated
 * documentation files (the "Software"), to deal in the Software without restriction, including without limitation
 * the rights to use, copy, modify, merge, publish, distribute, sublicense, and/or sell copies of the Software, and
 * to permit persons to whom the Software is furnished to do so, subject to the following conditions:
 *
 * The above copyright notice and this permission notice shall be included in all copies or substantial portions of
 * the Software.
 *
 * THE SOFTWARE IS PROVIDED "AS IS", WITHOUT WARRANTY OF ANY KIND, EXPRESS OR IMPLIED, INCLUDING BUT NOT LIMITED TO
 * THE WARRANTIES OF MERCHANTABILITY, FITNESS FOR A PARTICULAR PURPOSE AND NONINFRINGEMENT. IN NO EVENT SHALL THE
 * AUTHORS OR COPYRIGHT HOLDERS BE LIABLE FOR ANY CLAIM, DAMAGES OR OTHER LIABILITY, WHETHER IN AN ACTION OF
 * CONTRACT, TORT OR OTHERWISE, ARISING FROM, OUT OF OR IN CONNECTION WITH THE SOFTWARE OR THE USE OR OTHER DEALINGS
 * IN THE SOFTWARE.
 */

/**
 * 获取不同身份的router差异
 *
 * @param {String} payload 身份类型(staff: 普通用户，super_manager: 超级用户，system_manager: 系统管理员，rating_manager: 管理空间)
 *
 * @return {Array}
 */
export const getRouterDiff = (payload) => {
    if (payload === 'staff' || payload === '') {
        return [
            'userGroup',
            'createUserGroup',
            'userGroupDetail',
            'permTemplate',
            'permTemplateCreate',
            'user',
            'permTemplateDetail',
            'administrator',
            'approvalProcess',
            'groupPermRenewal',
            'audit',
            'permTemplateEdit',
            'permTemplateDiff',
            'addGroupPerm',
            'resourcePermiss',
            'firstManageSpace',
<<<<<<< HEAD
            'secondaryManageSpace',
            'authorBoundary'
=======
            'ratingManager',
            'secondaryManageSpace',
            'authorBoundary',
            'secondaryManageSpaceCreate'
>>>>>>> 4baded0b
        ];
    }
    if (payload === 'super_manager') {
        return [
            'applyCustomPerm',
            'applyProvisionPerm',
            'applyJoinUserGroup',
            'apply',
            'myPerm',
            'templatePermDetail',
            'groupPermDetail',
            'orgPermDetail',
            'ratingManager',
            'gradingAdminCreate',
            'gradingAdminDetail',
            'user',
            'gradingAdminUpdateTemplate',
            'administrator',
            'approval',
            'permRenewal',
            'audit',
            'systemAccess',
            'systemAccessCreate',
            'systemAccessAccess',
            'systemAccessRegistry',
            'systemAccessOptimize',
            'systemAccessComplete',
            'resourcePermiss',
            'userGroupDetail',
            'firstManageSpace',
<<<<<<< HEAD
            'myManageSpace'
=======
            'secondaryManageSpace',
            'authorBoundary',
            'myManageSpace',
            'myManageSpaceCreate',
            'permTransfer',
            'myManageSpaceSubDetail'
>>>>>>> 4baded0b
        ];
    }
    if (payload === 'system_manager') {
        return [
            'applyCustomPerm',
            'applyProvisionPerm',
            'applyJoinUserGroup',
            'apply',
            'myPerm',
            'templatePermDetail',
            'groupPermDetail',
            'orgPermDetail',
            'ratingManager',
            'gradingAdminCreate',
            'gradingAdminDetail',
            'user',
            'gradingAdminUpdateTemplate',
            'approval',
            'permRenewal',
            'audit',
            'systemAccess',
            'systemAccessCreate',
            'systemAccessAccess',
            'systemAccessRegistry',
            'systemAccessOptimize',
            'systemAccessComplete',
            'resourcePermiss',
            'firstManageSpace',
            'secondaryManageSpace',
            'authorBoundary',
            'myManageSpace'
        ];
    }
    if (payload === 'rating_manager') {
        return [
            'applyCustomPerm',
            'applyProvisionPerm',
            'applyJoinUserGroup',
            'apply',
            'myPerm',
            'templatePermDetail',
            'groupPermDetail',
            'orgPermDetail',
            'ratingManager',
            'gradingAdminCreate',
            'gradingAdminDetail',
            'user',
            'gradingAdminUpdateTemplate',
            'administrator',
            'approval',
            'permRenewal',
            'audit',
            'systemAccess',
            'systemAccessCreate',
            'systemAccessAccess',
            'systemAccessRegistry',
            'systemAccessOptimize',
            'systemAccessComplete',
<<<<<<< HEAD
            'myManageSpace'
=======
            'myManageSpace',
            'resourcePermiss',
            'firstManageSpace'
        ];
    }
    if (payload === 'subset_manager') {
        return [
            'applyCustomPerm',
            'applyProvisionPerm',
            'applyJoinUserGroup',
            'apply',
            'myPerm',
            'templatePermDetail',
            'groupPermDetail',
            'orgPermDetail',
            'ratingManager',
            'gradingAdminCreate',
            'gradingAdminDetail',
            'user',
            'gradingAdminUpdateTemplate',
            'administrator',
            'approval',
            'permRenewal',
            'audit',
            'systemAccess',
            'systemAccessCreate',
            'systemAccessAccess',
            'systemAccessRegistry',
            'systemAccessOptimize',
            'systemAccessComplete',
            'resourcePermiss',
            'secondaryManageSpace',
            'secondaryManageSpaceCreate',
            'secondaryManageSpaceDetail',
            'firstManageSpace',
            'myManageSpace',
            'permTemplate'
>>>>>>> 4baded0b
        ];
    }
    // payload其它取值默认返回全部菜单
    return [
        'systemAccess',
        'systemAccessCreate',
        'systemAccessAccess',
        'systemAccessRegistry',
        'systemAccessOptimize',
        'systemAccessComplete',
        'myPerm',
        'templatePermDetail',
        'groupPermDetail',
        'orgPermDetail',
        'userGroup',
        'createUserGroup',
        'userGroupDetail',
        'userGroupPermDetail',
        'permTemplate',
        'permTemplateDetail',
        'permTemplateCreate',
        'applyCustomPerm',
        'applyProvisionPerm',
        'applyJoinUserGroup',
        'apply',
        'user',
        'ratingManager',
        'gradingAdminCreate',
        'gradingAdminDetail',
        'gradingAdminEdit',
        'gradingAdminUpdateTemplate',
        'administrator',
        'approvalProcess',
        'approval',
        'permRenewal',
        'groupPermRenewal',
        'audit',
        'permTemplateEdit',
        'permTemplateDiff',
        'addGroupPerm',
        'authorBoundary',
        'authorBoundaryEditFirstLevel',
        'authorBoundaryEditSecondLevel',
        'secondaryManageSpace',
        'myManageSpace',
        'MyManageSpaceCreate'
    ];
};

// 导航路由
export const getNavRouterDiff = (navIndex) => {
    if (navIndex === 0 || navIndex === '') {
        return [
            'userGroup',
            'createUserGroup',
            'userGroupDetail',
            'permTemplate',
            'permTemplateCreate',
            'user',
            'permTemplateDetail',
            'administrator',
            'approvalProcess',
            'groupPermRenewal',
            'audit',
            'permTemplateEdit',
            'permTemplateDiff',
            'addGroupPerm',
            'resourcePermiss',
            'firstManageSpace',
<<<<<<< HEAD
=======
            'ratingManager',
>>>>>>> 4baded0b
            'authorBoundary',
            'secondaryManageSpace'
        ];
    }

    if (navIndex === 1) {
        return ['firstManageSpace'];
    }

    if (navIndex === 2) {
        return [
            'systemAccess',
            'systemAccessCreate',
            'systemAccessAccess',
            'systemAccessRegistry',
            'systemAccessOptimize',
            'systemAccessComplete',
            'myPerm',
            'templatePermDetail',
            'groupPermDetail',
            'orgPermDetail',
            'userGroup',
            'createUserGroup',
            'userGroupDetail',
            'userGroupPermDetail',
            'permTemplate',
            'permTemplateDetail',
            'permTemplateCreate',
            'applyCustomPerm',
            'applyProvisionPerm',
            'applyJoinUserGroup',
            'apply',
            'user',
            'ratingManager',
            'gradingAdminCreate',
            'gradingAdminDetail',
            'gradingAdminEdit',
            'gradingAdminUpdateTemplate',
            'administrator',
            'approvalProcess',
            'approval',
            'permRenewal',
            'groupPermRenewal',
            'permTemplateEdit',
            'permTemplateDiff',
            'addGroupPerm',
            'resourcePermiss',
            'firstManageSpace',
            'authorBoundary',
            'secondaryManageSpace',
<<<<<<< HEAD
            'myManageSpace'
=======
            'myManageSpace',
            'secondaryManageSpaceCreate',
            'secondaryManageSpaceDetail'
>>>>>>> 4baded0b
        ];
    }

    if (navIndex === 3) {
        return [
            'applyCustomPerm',
            'applyProvisionPerm',
            'applyJoinUserGroup',
            'apply',
            'myPerm',
            'templatePermDetail',
            'groupPermDetail',
            'orgPermDetail',
            'approval',
            'permRenewal',
            'systemAccess',
            'systemAccessCreate',
            'systemAccessAccess',
            'systemAccessRegistry',
            'systemAccessOptimize',
            'systemAccessComplete',
            'audit',
            'userGroup',
            'createUserGroup',
            'userGroupDetail',
            'userGroupPermDetail',
            'permTemplate',
            'permTemplateDetail',
            'permTemplateCreate',
            'approvalProcess',
            'authorBoundary',
            'secondaryManageSpace',
<<<<<<< HEAD
            'myManageSpace'
=======
            'myManageSpace',
            'secondaryManageSpaceCreate',
            'secondaryManageSpaceDetail'
>>>>>>> 4baded0b
        ];
    }
};<|MERGE_RESOLUTION|>--- conflicted
+++ resolved
@@ -50,15 +50,10 @@
             'addGroupPerm',
             'resourcePermiss',
             'firstManageSpace',
-<<<<<<< HEAD
-            'secondaryManageSpace',
-            'authorBoundary'
-=======
             'ratingManager',
             'secondaryManageSpace',
             'authorBoundary',
             'secondaryManageSpaceCreate'
->>>>>>> 4baded0b
         ];
     }
     if (payload === 'super_manager') {
@@ -89,16 +84,12 @@
             'resourcePermiss',
             'userGroupDetail',
             'firstManageSpace',
-<<<<<<< HEAD
-            'myManageSpace'
-=======
             'secondaryManageSpace',
             'authorBoundary',
             'myManageSpace',
             'myManageSpaceCreate',
             'permTransfer',
             'myManageSpaceSubDetail'
->>>>>>> 4baded0b
         ];
     }
     if (payload === 'system_manager') {
@@ -157,9 +148,6 @@
             'systemAccessRegistry',
             'systemAccessOptimize',
             'systemAccessComplete',
-<<<<<<< HEAD
-            'myManageSpace'
-=======
             'myManageSpace',
             'resourcePermiss',
             'firstManageSpace'
@@ -197,7 +185,6 @@
             'firstManageSpace',
             'myManageSpace',
             'permTemplate'
->>>>>>> 4baded0b
         ];
     }
     // payload其它取值默认返回全部菜单
@@ -267,17 +254,10 @@
             'addGroupPerm',
             'resourcePermiss',
             'firstManageSpace',
-<<<<<<< HEAD
-=======
-            'ratingManager',
->>>>>>> 4baded0b
+            'ratingManager',
             'authorBoundary',
             'secondaryManageSpace'
         ];
-    }
-
-    if (navIndex === 1) {
-        return ['firstManageSpace'];
     }
 
     if (navIndex === 2) {
@@ -321,13 +301,9 @@
             'firstManageSpace',
             'authorBoundary',
             'secondaryManageSpace',
-<<<<<<< HEAD
-            'myManageSpace'
-=======
             'myManageSpace',
             'secondaryManageSpaceCreate',
             'secondaryManageSpaceDetail'
->>>>>>> 4baded0b
         ];
     }
 
@@ -360,13 +336,9 @@
             'approvalProcess',
             'authorBoundary',
             'secondaryManageSpace',
-<<<<<<< HEAD
-            'myManageSpace'
-=======
             'myManageSpace',
             'secondaryManageSpaceCreate',
             'secondaryManageSpaceDetail'
->>>>>>> 4baded0b
         ];
     }
 };