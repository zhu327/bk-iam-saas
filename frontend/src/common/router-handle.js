--- conflicted
+++ resolved
@@ -57,11 +57,8 @@
       'userGroupSetting',
       'sensitivityLevel',
       'memberTemplate',
-<<<<<<< HEAD
-      'resourcePermManage'
-=======
-      'userOrgPerm'
->>>>>>> ba324847
+      'resourcePermManage',
+      'userOrgPerm'
     ];
   }
   if (payload === 'super_manager') {
@@ -201,11 +198,8 @@
       'userGroupSetting',
       'sensitivityLevel',
       'memberTemplate',
-<<<<<<< HEAD
-      'resourcePermManage'
-=======
-      'userOrgPerm'
->>>>>>> ba324847
+      'resourcePermManage',
+      'userOrgPerm'
     ];
   }
   // payload其它取值默认返回全部菜单
@@ -282,11 +276,8 @@
       'userGroupSetting',
       'sensitivityLevel',
       'memberTemplate',
-<<<<<<< HEAD
-      'resourcePermManage'
-=======
-      'userOrgPerm'
->>>>>>> ba324847
+      'resourcePermManage',
+      'userOrgPerm'
     ];
   }
 
@@ -337,11 +328,8 @@
       'userGroupSetting',
       'sensitivityLevel',
       'memberTemplate',
-<<<<<<< HEAD
-      'resourcePermManage'
-=======
-      'userOrgPerm'
->>>>>>> ba324847
+      'resourcePermManage',
+      'userOrgPerm'
     ];
   }
 
@@ -379,11 +367,8 @@
       'secondaryManageSpaceDetail',
       'userGroupSetting',
       'memberTemplate',
-<<<<<<< HEAD
-      'resourcePermManage'
-=======
-      'userOrgPerm'
->>>>>>> ba324847
+      'resourcePermManage',
+      'userOrgPerm'
     ];
   }
 };